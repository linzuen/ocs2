model_settings
{
  constrainedIntegration        true

  gravitationalAcceleration     9.81

  contactForceWeight            1.0
  zDirectionPositionWeight      0.0
  zDirectionVelocityWeight      0.5

  enforceFrictionConeConstraint false
  frictionCoefficient           0.7

  enforceTorqueConstraint       false
  torqueLimit                   40.0

  swing_trajectory_settings
  {
    liftOffVelocity             0.2
    touchDownVelocity          -0.4
    swingHeight                 0.1
    touchdownAfterHorizon       0.2
    errorGain                   20.0
    swingTimeScale              0.15
    sdfMidswingMargin           0.04
    terrainMargin               0.035
  }

  mpcGoalCommandDelay           0.1

  gaitOptimization              false

  recompileLibraries            true
<<<<<<< HEAD

  ; FootPlacementCostParameters
  mu                            0.1   ; magnitude scaling
  delta                         0.01  ; [m] distance from constraint boundary where the barrier becomes quadratic.

  ; FootPlacementCostParameters Sdf
  muSdf                         2.5
  deltaSdf                      0.005

=======
>>>>>>> 70a1a3f1
  algorithm                     SQP
}

terrainPlane
{
  position
  {
    x       0.0;
    y       0.0;
    z       0.0;
  }
  orientation
  {
    roll    0.0;
    pitch   0.0;
    yaw     0.0;
  }
}

defaultModeSequenceTemplate
{
  modeSequence
  {
    [0]  STANCE
  }
  switchingTimes
  {
    [0]  0.0
    [1]  1.0
  }
}

; DDP settings
ddp
{
  algorithm                       SLQ

  nThreads                        3
  threadPriority                  50

  maxNumIterations                10
  minRelCost                      0.1
  constraintTolerance             5e-3

  displayInfo                     false
  displayShortSummary             true
  checkNumericalStability         false
  debugPrintRollout               false
  debugCaching                    false

  AbsTolODE                       1e-5
  RelTolODE                       1e-3
  maxNumStepsPerSecond            50000
  timeStep                        1e-2
  backwardPassIntegratorType      ODE45

  constraintPenaltyInitialValue   2.0
  constraintPenaltyIncreaseRate   2.0
  inequalityConstraintMu          0.1
  inequalityConstraintDelta       5.0

  preComputeRiccatiTerms          true
  useNominalTimeForBackwardPass   true

  useFeedbackPolicy               true

  riskSensitiveCoeff              0.0

  strategy                        LINE_SEARCH
  lineSearch
  {
      minStepLength                 1e-4
      maxStepLength                 1.0
      hessianCorrectionStrategy     DIAGONAL_SHIFT
      hessianCorrectionMultiple     1e-5
  }
}

; Rollout settings
rollout
{
  AbsTolODE                       1e-5
  RelTolODE                       1e-3
  timeStep                        1e-2
  maxNumStepsPerSecond            50000
  checkNumericalStability         false
}

mpc
{
  timeHorizon                     1.0
  numPartitions                   2

  runtimeMaxNumIterations         1
  initMaxNumIterations            10

  runtimeMinStepLength            1e-2
  runtimeMaxStepLength            1.0
  initMinStepLength               1e-2
  initMaxStepLength               1.0

  debugPrint                      false
  coldStart                       false

  useParallelRiccatiSolver        true ; use disjoint riccati solver in multi-thread case

  solutionTimeWindow              -1  ; [s]

  mpcDesiredFrequency             20  ; [Hz]
  mrtDesiredFrequency             400 ; [Hz]
}

; initial state
initialRobotState
{
   ; orientation
   (0,0) 0.0     ; x
   (1,0) 0.0     ; y
   (2,0) 0.0     ; z

   ; position
   (3,0) 0.0     ; x
   (4,0) 0.0     ; y
   (5,0) 0.57    ; z

   ; joint state
   (6,0)  -0.25       ; LF_HAA
   (7,0)   0.60       ; LF_HFE
   (8,0)  -0.85       ; LF_KFE
   (9,0)   0.25       ; RF_HAA
   (10,0)  0.60       ; RF_HFE
   (11,0) -0.85       ; RF_KFE
   (12,0) -0.25       ; LH_HAA
   (13,0) -0.60       ; LH_HFE
   (14,0)  0.85       ; LH_KFE
   (15,0)  0.25       ; RH_HAA
   (16,0) -0.60       ; RH_HFE
   (17,0)  0.85       ; RH_KFE

   ; angular velocity
   (18,0) 0.0    ; x
   (19,0) 0.0    ; y
   (20,0) 0.0    ; z

   ; translational velocity
   (21,0) 0.0    ; x
   (22,0) 0.0    ; y
   (23,0) 0.0    ; z

   ; joint velocity
   (24,0) 0.0    ; HAA
   (25,0) 0.0    ; HFE
   (26,0) 0.0    ; KFE
   (27,0) 0.0    ; HAA
   (28,0) 0.0    ; HFE
   (29,0) 0.0    ; KFE
   (30,0) 0.0    ; HAA
   (31,0) 0.0    ; HFE
   (32,0) 0.0    ; KFE
   (33,0) 0.0    ; HAA
   (34,0) 0.0    ; HFE
   (35,0) 0.0    ; KFE
}

tracking_cost_weights
{
    ; Base
    roll                   100.0;
    pitch                  200.0;
    yaw                    200.0;
    base_position_x       1000.0;
    base_position_y       1000.0;
    base_position_z       1500.0;
    base_angular_vel_x       5.0;
    base_angular_vel_y      10.0;
    base_angular_vel_z      10.0;
    base_linear_vel_x       15.0;
    base_linear_vel_y       15.0;
    base_linear_vel_z       30.0;

    ; Per leg
    joint_position_HAA       2.0;
    joint_position_HFE       2.0;
    joint_position_KFE       1.0;
    foot_position_x         60.0;
    foot_position_y         60.0;
    foot_position_z         60.0;
    joint_velocity_HAA      0.02;
    joint_velocity_HFE      0.02;
    joint_velocity_KFE      0.01;
    foot_velocity_x          1.0;
    foot_velocity_y          1.0;
    foot_velocity_z          1.0;
    contact_force_x        0.001;
    contact_force_y        0.001;
    contact_force_z        0.001;
}<|MERGE_RESOLUTION|>--- conflicted
+++ resolved
@@ -31,7 +31,6 @@
   gaitOptimization              false
 
   recompileLibraries            true
-<<<<<<< HEAD
 
   ; FootPlacementCostParameters
   mu                            0.1   ; magnitude scaling
@@ -41,8 +40,6 @@
   muSdf                         2.5
   deltaSdf                      0.005
 
-=======
->>>>>>> 70a1a3f1
   algorithm                     SQP
 }
 
@@ -88,7 +85,7 @@
   constraintTolerance             5e-3
 
   displayInfo                     false
-  displayShortSummary             true
+  displayShortSummary             false
   checkNumericalStability         false
   debugPrintRollout               false
   debugCaching                    false
