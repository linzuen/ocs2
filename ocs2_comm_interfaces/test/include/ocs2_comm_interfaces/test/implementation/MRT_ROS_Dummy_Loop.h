--- conflicted
+++ resolved
@@ -145,11 +145,7 @@
     }
 
     // Visualization
-<<<<<<< HEAD
-    publishVisualizer(observation_, mrtPtr_->getCommand(), mrtPtr_->getPolicy());
-=======
     publishVisualizer(observation_, mrtPtr_->getPolicy(), mrtPtr_->getCommand());
->>>>>>> 6083e3fe
 
     rosRate.sleep();
   }  // end of while loop
