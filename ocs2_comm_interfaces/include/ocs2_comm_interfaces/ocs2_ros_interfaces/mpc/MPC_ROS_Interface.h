/******************************************************************************
Copyright (c) 2017, Farbod Farshidian. All rights reserved.

Redistribution and use in source and binary forms, with or without
modification, are permitted provided that the following conditions are met:

* Redistributions of source code must retain the above copyright notice, this
  list of conditions and the following disclaimer.

* Redistributions in binary form must reproduce the above copyright notice,
  this list of conditions and the following disclaimer in the documentation
  and/or other materials provided with the distribution.

* Neither the name of the copyright holder nor the names of its
  contributors may be used to endorse or promote products derived from
  this software without specific prior written permission.

THIS SOFTWARE IS PROVIDED BY THE COPYRIGHT HOLDERS AND CONTRIBUTORS "AS IS"
AND ANY EXPRESS OR IMPLIED WARRANTIES, INCLUDING, BUT NOT LIMITED TO, THE
IMPLIED WARRANTIES OF MERCHANTABILITY AND FITNESS FOR A PARTICULAR PURPOSE ARE
DISCLAIMED. IN NO EVENT SHALL THE COPYRIGHT HOLDER OR CONTRIBUTORS BE LIABLE
FOR ANY DIRECT, INDIRECT, INCIDENTAL, SPECIAL, EXEMPLARY, OR CONSEQUENTIAL
DAMAGES (INCLUDING, BUT NOT LIMITED TO, PROCUREMENT OF SUBSTITUTE GOODS OR
SERVICES; LOSS OF USE, DATA, OR PROFITS; OR BUSINESS INTERRUPTION) HOWEVER
CAUSED AND ON ANY THEORY OF LIABILITY, WHETHER IN CONTRACT, STRICT LIABILITY,
OR TORT (INCLUDING NEGLIGENCE OR OTHERWISE) ARISING IN ANY WAY OUT OF THE USE
OF THIS SOFTWARE, EVEN IF ADVISED OF THE POSSIBILITY OF SUCH DAMAGE.
******************************************************************************/

#pragma once

#include <Eigen/Dense>
#include <array>
#include <atomic>
#include <condition_variable>
#include <csignal>
#include <ctime>
#include <iostream>
#include <memory>
#include <mutex>
#include <string>
#include <thread>
#include <vector>

#include <ros/callback_queue.h>
#include <ros/ros.h>
#include <ros/transport_hints.h>

#include <ocs2_core/control/FeedforwardController.h>
#include <ocs2_core/control/LinearController.h>
#include <ocs2_core/misc/Benchmark.h>
#include <ocs2_mpc/MPC_BASE.h>
#include <ocs2_oc/oc_data/PrimalSolution.h>

// MPC messages
#include <ocs2_msgs/dummy.h>
#include <ocs2_msgs/mode_sequence.h>
#include <ocs2_msgs/mpc_flattened_controller.h>
#include <ocs2_msgs/mpc_observation.h>
#include <ocs2_msgs/mpc_target_trajectories.h>
#include <ocs2_msgs/reset.h>

#include "ocs2_comm_interfaces/CommandData.h"
#include "ocs2_comm_interfaces/SystemObservation.h"
#include "ocs2_comm_interfaces/ocs2_ros_interfaces/common/RosMsgConversions.h"
#include "ocs2_comm_interfaces/ocs2_ros_interfaces/mpc/MpcSynchronizedRosModule.h"

//#define PUBLISH_DUMMY
#define PUBLISH_THREAD

namespace ocs2 {

/**
 * This class implements MPC communication interface using ROS.
 *
 * @tparam STATE_DIM: Dimension of the state space.
 * @tparam INPUT_DIM: Dimension of the control input space.
 */
template <size_t STATE_DIM, size_t INPUT_DIM>
class MPC_ROS_Interface {
 public:
  EIGEN_MAKE_ALIGNED_OPERATOR_NEW

  using Ptr = std::shared_ptr<MPC_ROS_Interface<STATE_DIM, INPUT_DIM>>;

  using mpc_t = MPC_BASE<STATE_DIM, INPUT_DIM>;

  using scalar_t = typename mpc_t::scalar_t;
  using scalar_array_t = typename mpc_t::scalar_array_t;
  using scalar_array2_t = typename mpc_t::scalar_array2_t;
  using size_array_t = typename mpc_t::size_array_t;
  using state_vector_t = typename mpc_t::state_vector_t;
  using state_vector_array_t = typename mpc_t::state_vector_array_t;
  using state_vector_array2_t = typename mpc_t::state_vector_array2_t;
  using input_vector_t = typename mpc_t::input_vector_t;
  using input_vector_array_t = typename mpc_t::input_vector_array_t;
  using input_vector_array2_t = typename mpc_t::input_vector_array2_t;
  using input_state_matrix_t = typename mpc_t::input_state_matrix_t;
  using input_state_matrix_array_t = typename mpc_t::input_state_matrix_array_t;

  using cost_desired_trajectories_t = typename mpc_t::cost_desired_trajectories_t;
  using mode_sequence_template_t = typename mpc_t::mode_sequence_template_t;

  using system_observation_t = SystemObservation<STATE_DIM, INPUT_DIM>;

  using primal_solution_t = PrimalSolution<STATE_DIM, INPUT_DIM>;
  using command_data_t = CommandData<STATE_DIM, INPUT_DIM>;

  using controller_t = ControllerBase<STATE_DIM, INPUT_DIM>;
  using controller_ptr_array_t = std::vector<controller_t*>;

  using ros_msg_conversions_t = RosMsgConversions<STATE_DIM, INPUT_DIM>;

  using mpc_synchronized_module_t = MpcSynchronizedModule<STATE_DIM, scalar_t>;
  using mpc_synchronized_ros_module_t = MpcSynchronizedRosModule<STATE_DIM, scalar_t>;
  using mpc_synchronized_module_array_t = std::vector<std::shared_ptr<mpc_synchronized_module_t>>;
  using mpc_synchronized_ros_module_array_t = std::vector<std::shared_ptr<mpc_synchronized_ros_module_t>>;

  /**
   * Default constructor
   */
  MPC_ROS_Interface() = default;

  /**
   * Constructor.
   *
   * @param [in] mpcPtr: The MPC pointer to be interfaced.
   * @param [in] robotName: The robot's name.
   */
  explicit MPC_ROS_Interface(mpc_t* mpcPtr, const std::string& robotName = "robot");

  /**
   * Destructor.
   */
  virtual ~MPC_ROS_Interface();

  /**
   * Sets the class as its constructor.
   *
   * @param [in] mpcPtr: The MPC pointer to be interfaced.
   * @param [in] robotName: The robot's name.
   */
  void set(mpc_t* mpcPtr, const std::string& robotName = "robot");

  /**
   * Resets the class to its instantiation state.
   *
   * @param [in] initCostDesiredTrajectories: The initial desired cost trajectories.
   */
  virtual void reset(const cost_desired_trajectories_t& initCostDesiredTrajectories);

  /**
   * Set all modules that need to be synchronized with the mpc. Each module is updated once before solving an mpc problem
   */
  void setMpcSynchronizedModules(const mpc_synchronized_ros_module_array_t& mpcSynchronizedRosModules);

  /**
   * Shutdowns the ROS node.
   */
  void shutdownNode();

  /**
   * Initialize the ROS node.
   *
   * @param [in] argc: Command line number of arguments.
   * @param [in] argv: Command line vector of arguments.
   */
  void initializeNode(int argc, char* argv[]);

  /**
   * Returns a shared pointer to the node handle.
   *
   * @return shared pointer to the node handle.
   */
  std::shared_ptr<ros::NodeHandle>& nodeHandlePtr();

  /**
   * Spins ROS.
   */
  void spin();

  /**
   * This is the main routine which launches all the nodes required for MPC to run which includes:
   * (1) The MPC policy publisher (either feedback or feedforward policy).
   * (2) The observation subscriber which gets the current measured state to invoke the MPC run routine.
   * (3) The desired trajectories subscriber which gets the goal information from user.
   * (4) The desired mode sequence which gets the predefined mode switches for time-triggered hybrid systems.
   *
   * @param [in] argc: Command line number of arguments.
   * @param [in] argv: Command line vector of arguments.
   */
  void launchNodes(int argc, char* argv[]);

  /**
   * This method will be called either after the very fist call of the class or after a call to reset().
   * Users can use this function for any sort of initialization that they may need in the first call.
   *
   * @param [in] initObservation: The observation after the very fist call of the class or after call to reset().
   */
  virtual void initCall(const system_observation_t& initObservation) {}

  /**
   * Provides the initial mode sequence for time-triggered hybrid systems.
   *
   * @param [in] initObservation: The observation after the very fist call of the class or after call to reset().
   */
  virtual void initModeSequence(const system_observation_t& initObservation) {}

 protected:
  /**
   * Signal handler
   *
   * @param sig: signal
   */
  static void sigintHandler(int sig);

  /**
   * Callback to reset MPC.
   *
   * @param req: Service request.
   * @param res: Service response.
   */
  bool resetMpcCallback(ocs2_msgs::reset::Request& req, ocs2_msgs::reset::Response& res);

  /**
   * Dummy publisher for network debugging.
   */
  void publishDummy();

  /**
   * Creates MPC Policy message.
   *
   * @param [in] controllerIsUpdated: Whether the policy is updated.
   * @param [in] primalSolution: The policy data of the MPC.
   * @param [in] commandDataPtr: The command data of the MPC.
   * @return MPC policy message.
   */
  static ocs2_msgs::mpc_flattened_controller createMpcPolicyMsg(bool controllerIsUpdated, const primal_solution_t& primalSolution,
                                                                const command_data_t& commandData);

  /**
   * Handles ROS publishing thread.
   */
  void publisherWorkerThread();

  /**
   * @brief fillMpcOutputBuffers updates the *Buffer variables from the MPC object.
   * This method is automatically called by advanceMpc()
   * @param [in] mpcInitObservation: The observation used to run the MPC.
   * @param [in] mpc: A reference to the MPC instance.
   */
  void fillMpcOutputBuffers(system_observation_t mpcInitObservation, const mpc_t& mpc);

  /**
   * The callback method which receives the current observation, invokes the MPC algorithm,
   * and finally publishes the optimized policy.
   *
   * @param [in] msg: The observation message.
   */
  void mpcObservationCallback(const ocs2_msgs::mpc_observation::ConstPtr& msg);

  /**
   * The callback method which receives the user-defined target trajectories message.
   *
   * @param [in] msg: The target trajectories message.
   */
  void mpcTargetTrajectoriesCallback(const ocs2_msgs::mpc_target_trajectories::ConstPtr& msg);

  /**
   * The callback method which receives the user-defined mode sequence message.
   *
   * @param [in] msg: The mode sequence message.
   */
  void mpcModeSequenceCallback(const ocs2_msgs::mode_sequence::ConstPtr& msg);

 protected:
  /*
   * Variables
   */
  mpc_t* mpcPtr_;

  std::string robotName_;

  std::shared_ptr<ros::NodeHandle> nodeHandlerPtr_;

  // Publishers and subscribers
  ::ros::Subscriber mpcObservationSubscriber_;
  ::ros::Subscriber mpcTargetTrajectoriesSubscriber_;
  ::ros::Subscriber mpcModeSequenceSubscriber_;
  ::ros::Publisher mpcPolicyPublisher_;
  ::ros::Publisher dummyPublisher_;
  ::ros::ServiceServer mpcResetServiceServer_;

  std::unique_ptr<primal_solution_t> currentPrimalSolution_;
  std::unique_ptr<primal_solution_t> primalSolutionBuffer_;
  std::unique_ptr<command_data_t> currentCommand_;
  std::unique_ptr<command_data_t> commandBuffer_;

  mutable std::mutex policyBufferMutex_;  // for policy variables WITH suffix (*Buffer_)

  mpc_synchronized_ros_module_array_t mpcSynchronizedRosModules_;

  // multi-threading for publishers
  bool terminateThread_;
  bool readyToPublish_;
  std::thread publisherWorker_;
  std::mutex publisherMutex_;
  std::condition_variable msgReady_;

  benchmark::RepeatedTimer mpcTimer_;

  // MPC reset
  bool initialCall_;
  std::mutex resetMutex_;
<<<<<<< HEAD
  std::atomic<bool> resetRequestedEver_;

  std::mutex costDesiredTrajectoriesBufferMutex_;
  std::atomic_bool costDesiredTrajectoriesBufferUpdated_;
  cost_desired_trajectories_t costDesiredTrajectoriesBuffer_;
=======
  std::atomic_bool resetRequestedEver_;
>>>>>>> 6083e3fe
};

}  // namespace ocs2

#include "implementation/MPC_ROS_Interface.h"<|MERGE_RESOLUTION|>--- conflicted
+++ resolved
@@ -312,15 +312,11 @@
   // MPC reset
   bool initialCall_;
   std::mutex resetMutex_;
-<<<<<<< HEAD
   std::atomic<bool> resetRequestedEver_;
 
   std::mutex costDesiredTrajectoriesBufferMutex_;
   std::atomic_bool costDesiredTrajectoriesBufferUpdated_;
   cost_desired_trajectories_t costDesiredTrajectoriesBuffer_;
-=======
-  std::atomic_bool resetRequestedEver_;
->>>>>>> 6083e3fe
 };
 
 }  // namespace ocs2
