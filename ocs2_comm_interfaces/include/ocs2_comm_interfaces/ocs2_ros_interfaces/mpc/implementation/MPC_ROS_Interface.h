/******************************************************************************
Copyright (c) 2017, Farbod Farshidian. All rights reserved.

Redistribution and use in source and binary forms, with or without
modification, are permitted provided that the following conditions are met:

* Redistributions of source code must retain the above copyright notice, this
  list of conditions and the following disclaimer.

* Redistributions in binary form must reproduce the above copyright notice,
  this list of conditions and the following disclaimer in the documentation
  and/or other materials provided with the distribution.

* Neither the name of the copyright holder nor the names of its
  contributors may be used to endorse or promote products derived from
  this software without specific prior written permission.

THIS SOFTWARE IS PROVIDED BY THE COPYRIGHT HOLDERS AND CONTRIBUTORS "AS IS"
AND ANY EXPRESS OR IMPLIED WARRANTIES, INCLUDING, BUT NOT LIMITED TO, THE
IMPLIED WARRANTIES OF MERCHANTABILITY AND FITNESS FOR A PARTICULAR PURPOSE ARE
DISCLAIMED. IN NO EVENT SHALL THE COPYRIGHT HOLDER OR CONTRIBUTORS BE LIABLE
FOR ANY DIRECT, INDIRECT, INCIDENTAL, SPECIAL, EXEMPLARY, OR CONSEQUENTIAL
DAMAGES (INCLUDING, BUT NOT LIMITED TO, PROCUREMENT OF SUBSTITUTE GOODS OR
SERVICES; LOSS OF USE, DATA, OR PROFITS; OR BUSINESS INTERRUPTION) HOWEVER
CAUSED AND ON ANY THEORY OF LIABILITY, WHETHER IN CONTRACT, STRICT LIABILITY,
OR TORT (INCLUDING NEGLIGENCE OR OTHERWISE) ARISING IN ANY WAY OUT OF THE USE
OF THIS SOFTWARE, EVEN IF ADVISED OF THE POSSIBILITY OF SUCH DAMAGE.
******************************************************************************/

namespace ocs2{

/******************************************************************************************************/
/******************************************************************************************************/
/******************************************************************************************************/
template <size_t STATE_DIM, size_t INPUT_DIM, class LOGIC_RULES_T>
MPC_ROS_Interface<STATE_DIM, INPUT_DIM, LOGIC_RULES_T>::MPC_ROS_Interface(
		mpc_t& mpc,
		const std::string& robotName /*= "robot"*/)
	: mpcPtr_(&mpc)
	, mpcSettings_(mpc.settings())
	, robotName_(robotName)
	, desiredTrajectoriesUpdated_(false)
	, modeSequenceUpdated_(false)
{
	// correcting rosMsgTimeWindow
	if (mpcSettings_.recedingHorizon_==false)
		mpcSettings_.rosMsgTimeWindow_ = 1e+6;

	// reset variables
	reset();

	// Start thread for publishing
#ifdef PUBLISH_THREAD
	publisherWorker_ = std::thread(&MPC_ROS_Interface::publisherWorkerThread, this);
#endif
}

/******************************************************************************************************/
/******************************************************************************************************/
/******************************************************************************************************/
template <size_t STATE_DIM, size_t INPUT_DIM, class LOGIC_RULES_T>
MPC_ROS_Interface<STATE_DIM, INPUT_DIM, LOGIC_RULES_T>::~MPC_ROS_Interface() {

	shutdownNode();
}

/******************************************************************************************************/
/******************************************************************************************************/
/******************************************************************************************************/
template <size_t STATE_DIM, size_t INPUT_DIM, class LOGIC_RULES_T>
void MPC_ROS_Interface<STATE_DIM, INPUT_DIM, LOGIC_RULES_T>::set(
		mpc_t& mpc,
		const std::string& robotName /*= "robot"*/) {

	mpcPtr_ = &mpc;
	mpcSettings_ = mpc.settings();
	robotName_ = robotName;

	// correcting rosMsgTimeWindow
	if (mpcSettings_.recedingHorizon_==false)
		mpcSettings_.rosMsgTimeWindow_ = 1e+6;

	// reset variables
	reset();
	resetRequested_ = false;

	// Start thread for publishing
#ifdef PUBLISH_THREAD
	publisherWorker_ = std::thread(&MPC_ROS_Interface::publisherWorkerThread, this);
#endif
}

/******************************************************************************************************/
/******************************************************************************************************/
/******************************************************************************************************/
template <size_t STATE_DIM, size_t INPUT_DIM, class LOGIC_RULES_T>
void MPC_ROS_Interface<STATE_DIM, INPUT_DIM, LOGIC_RULES_T>::sigintHandler(int sig)  {

	ROS_INFO_STREAM("Shutting MPC node.");
	::ros::shutdown();
}

/******************************************************************************************************/
/******************************************************************************************************/
/******************************************************************************************************/
template <size_t STATE_DIM, size_t INPUT_DIM, class LOGIC_RULES_T>
void MPC_ROS_Interface<STATE_DIM, INPUT_DIM, LOGIC_RULES_T>::reset() {

	initialCall_ = true;
	numIterations_ = 0;

	maxDelay_ = -1e+6;
	meanDelay_ = 0.0;
	currentDelay_ = 0.0;

	terminateThread_ = false;
	readyToPublish_  = false;
	if (mpcPtr_ != nullptr)
		mpcPtr_->reset();
}

/******************************************************************************************************/
/******************************************************************************************************/
/******************************************************************************************************/
template <size_t STATE_DIM, size_t INPUT_DIM, class LOGIC_RULES_T>
bool MPC_ROS_Interface<STATE_DIM, INPUT_DIM, LOGIC_RULES_T>::resetMpcCallback(
		ocs2_comm_interfaces::reset::Request  &req,
		ocs2_comm_interfaces::reset::Response &res) {

	if (req.reset == true) {
		// this set initialCall_ to true which invokes MPC reset at the next observation message
		resetRequested_ = true;
		reset();
		resetRequested_ = false;

		std::cerr << std::endl
				<< "\n#####################################################"
				<< "\n#####################################################"
				<< "\n#################  MPC is reset.  ###################"
				<< "\n#####################################################"
				<< "\n#####################################################"
				<< std::endl;

	} else {
		ROS_WARN_STREAM("Ineffective reset request.");
	}

	return true;
}

/******************************************************************************************************/
/******************************************************************************************************/
/******************************************************************************************************/
template <size_t STATE_DIM, size_t INPUT_DIM, class LOGIC_RULES_T>
void MPC_ROS_Interface<STATE_DIM, INPUT_DIM, LOGIC_RULES_T>::publishDummy() {

	ocs2_comm_interfaces::dummy msg;
	msg.ping = 1;
	dummyPublisher_.publish(msg);
}

/******************************************************************************************************/
/******************************************************************************************************/
/******************************************************************************************************/
template <size_t STATE_DIM, size_t INPUT_DIM, class LOGIC_RULES_T>
void MPC_ROS_Interface<STATE_DIM, INPUT_DIM, LOGIC_RULES_T>::publishPolicy(
		const system_observation_t& currentObservation,
		const bool& controllerIsUpdated,
		const cost_desired_trajectories_t*& costDesiredTrajectoriesPtr,
        const controller_ptr_array_t*& controllerStockPtr,
		const std::vector<scalar_array_t>*& timeTrajectoriesStockPtr,
		const state_vector_array2_t*& stateTrajectoriesStockPtr,
		const input_vector_array2_t*& inputTrajectoriesStockPtr,
		const scalar_array_t*& eventTimesPtr,
		const size_array_t*& subsystemsSequencePtr)  {

#ifdef PUBLISH_THREAD
	std::unique_lock<std::mutex> lk(publisherMutex_);
#endif

	ros_msg_conversions_t::CreateObservationMsg(currentObservation,
			mpcPolicyMsg_.initObservation);

	mpcPolicyMsg_.controllerIsUpdated = controllerIsUpdated;

	ros_msg_conversions_t::CreateTargetTrajectoriesMsg(*costDesiredTrajectoriesPtr,
			mpcPolicyMsg_.planTargetTrajectories);

	ros_msg_conversions_t::CreateModeSequenceMsg(*eventTimesPtr, *subsystemsSequencePtr,
			mpcPolicyMsg_.modeSequence);

	auto controllerType = controllerStockPtr->front()->getType();
	if(mpcSettings_.useFeedbackPolicy_==false)
		controllerType = ControllerType::FEEDFORWARD;

	// translate controllerType enum into message enum
	switch(controllerType){
	case ControllerType::FEEDFORWARD :{
		mpcPolicyMsg_.controllerType = ocs2_comm_interfaces::mpc_flattened_controller::CONTROLLER_FEEDFORWARD;
		break;
	}
	case ControllerType::LINEAR :{
		mpcPolicyMsg_.controllerType = ocs2_comm_interfaces::mpc_flattened_controller::CONTROLLER_LINEAR;
		break;
	}
	default:{
		throw std::runtime_error("MPC_ROS_Interface: Unknown controller type.");
		break;
	}
	}

	// maximum length of the message
	size_t numPartitions = timeTrajectoriesStockPtr->size();
	size_t totalN = 0;
	for (size_t i=0; i<numPartitions; i++)
		totalN += timeTrajectoriesStockPtr->at(i).size();

	mpcPolicyMsg_.timeTrajectory.clear();
	mpcPolicyMsg_.timeTrajectory.reserve(totalN);
	mpcPolicyMsg_.stateTrajectory.clear();
	mpcPolicyMsg_.stateTrajectory.reserve(totalN);
	mpcPolicyMsg_.data.clear();
	mpcPolicyMsg_.data.reserve(totalN);

	ocs2_comm_interfaces::mpc_state mpcState;
	mpcState.value.resize(STATE_DIM);

	// The message truncation time
	const scalar_t t0 = currentObservation.time() + currentDelay_*1e-3;
	const scalar_t tf = currentObservation.time() + mpcSettings_.rosMsgTimeWindow_*1e-3;
	if (tf < t0+2.0*meanDelay_*1e-3)
		std::cout << "WARNING: Message publishing time-horizon is shorter than the MPC delay!" << std::endl;

	for (size_t i=0; i<numPartitions; i++)  { // loop through partitions

		const scalar_array_t& timeTrajectory        = (*timeTrajectoriesStockPtr)[i];
		const state_vector_array_t& stateTrajectory = (*stateTrajectoriesStockPtr)[i];
		const input_vector_array_t& inputTrajectory = (*inputTrajectoriesStockPtr)[i];

		size_t N = timeTrajectory.size();
		if (N == 0)  continue;
		if (timeTrajectory.back()  < t0)  continue;
		if (timeTrajectory.front() > tf)  continue;

<<<<<<< HEAD
		Controller<STATE_DIM, INPUT_DIM>* ctrlToBeSent = (*controllerStockPtr)[i];
		std::unique_ptr<FeedforwardController<STATE_DIM, INPUT_DIM>> ffwCtrl;
		if(mpcSettings_.useFeedbackPolicy_==false){
			ffwCtrl.reset(new FeedforwardController<STATE_DIM, INPUT_DIM>(timeTrajectory, inputTrajectory));
			ctrlToBeSent = ffwCtrl.get();
		}
=======
                controller_t* ctrlToBeSent = (*controllerStockPtr)[i];
                std::unique_ptr<FeedforwardController<STATE_DIM, INPUT_DIM>> ffwCtrl;
                if(!mpcSettings_.useFeedbackPolicy_){
                  ffwCtrl.reset(new FeedforwardController<STATE_DIM, INPUT_DIM>(timeTrajectory, stateTrajectory, (*controllerStockPtr)[i]));
                  ctrlToBeSent = ffwCtrl.get();
                }
>>>>>>> 0adb358e

		for (size_t k=0; k<N; k++) { // loop through time in partition i
			// continue if elapsed time is smaller than computation time delay
			if (k<N-1 && timeTrajectory[k+1]<t0)  continue;
			// break if the time exceed rosMsgTimeWindow
			if (k>0 && timeTrajectory[k-1]>tf)  break;

			for (size_t j=0; j<STATE_DIM; j++)
				mpcState.value[j] = stateTrajectory[k](j);

			mpcPolicyMsg_.timeTrajectory.push_back(timeTrajectory[k]);
			mpcPolicyMsg_.stateTrajectory.push_back(mpcState);

			mpcPolicyMsg_.data.emplace_back(ocs2_comm_interfaces::controller_data());
			ctrlToBeSent->flatten(timeTrajectory[k], mpcPolicyMsg_.data.back().data);
		}  // end of k loop
	}  // end of i loop

#ifdef PUBLISH_THREAD
	readyToPublish_ = true;
	lk.unlock();
	msgReady_.notify_one();
#else
	mpcPolicyPublisher_.publish(mpcPolicyMsg_);
#endif
}

/******************************************************************************************************/
/******************************************************************************************************/
/******************************************************************************************************/
template <size_t STATE_DIM, size_t INPUT_DIM, class LOGIC_RULES_T>
void MPC_ROS_Interface<STATE_DIM, INPUT_DIM, LOGIC_RULES_T>::publisherWorkerThread() {

	while(terminateThread_==false) {

		std::unique_lock<std::mutex> lk(publisherMutex_);

		msgReady_.wait(lk, [&]{ return (readyToPublish_ || terminateThread_); });

		if (terminateThread_==true)  break;

		mpcPolicyMsgBuffer_ = std::move(mpcPolicyMsg_);

		readyToPublish_ = false;

		lk.unlock();
		msgReady_.notify_one();

		// publish the message
		mpcPolicyPublisher_.publish(mpcPolicyMsgBuffer_);
	}
}

/******************************************************************************************************/
/******************************************************************************************************/
/******************************************************************************************************/
template <size_t STATE_DIM, size_t INPUT_DIM, class LOGIC_RULES_T>
void MPC_ROS_Interface<STATE_DIM, INPUT_DIM, LOGIC_RULES_T>::mpcObservationCallback(
		const ocs2_comm_interfaces::mpc_observation::ConstPtr& msg) {

	// resetting is requested
	if(resetRequested_ == true)
		return;

	// current time, state, input, and subsystem
	system_observation_t currentObservation;
	ros_msg_conversions_t::ReadObservationMsg(*msg, currentObservation);

	if (mpcSettings_.adaptiveRosMsgTimeWindow_==true || mpcSettings_.debugPrint_)
		startTimePoint_ = std::chrono::steady_clock::now();

	// number of iterations
	numIterations_++;

	if (initialCall_==true) {
		// reset the MPC solver since it is the beginning of the task
		mpcPtr_->reset();

		// after each reset, perform user defined operation if specialized
		initCall(currentObservation);

		//** set the goal **//
		// default initial goal
		initGoalState(currentObservation, defaultCostDesiredTrajectories_);

		// display
		if (mpcSettings_.debugPrint_) {
			std::cerr << "### The target position is updated at time "
					  << std::setprecision(4) << currentObservation.time() << " as " << std::endl;
			defaultCostDesiredTrajectories_.display();
		}

		// set CostDesiredTrajectories
		mpcPtr_->swapCostDesiredTrajectories(defaultCostDesiredTrajectories_);
	}

	// update the mode sequence
	if(modeSequenceUpdated_==true) {

		// display
		std::cerr << "### The mode sequence is updated at time "
				<< std::setprecision(4) << currentObservation.time() << " as " << std::endl;
		modeSequenceTemplate_.display();

		// user defined modification of the modeSequenceTemplate at the moment of setting
		adjustModeSequence(currentObservation, modeSequenceTemplate_);

		// set CostDesiredTrajectories
		mpcPtr_->setNewLogicRulesTemplate(modeSequenceTemplate_);

		modeSequenceUpdated_ = false;

	} else if (mpcSettings_.recedingHorizon_==false) {
		return;
	}

	// update the desired trajectories
	if(desiredTrajectoriesUpdated_==true) {

		// user defined modification of the CostDesiredTrajectories at the moment of setting
		adjustTargetTrajectories(currentObservation, costDesiredTrajectories_);

		// display
		if (mpcSettings_.debugPrint_) {
			std::cerr << "### The target position is updated at time "
					  << std::setprecision(4) << currentObservation.time() << " as " << std::endl;
			costDesiredTrajectories_.display();
		}

		// set CostDesiredTrajectories
		mpcPtr_->swapCostDesiredTrajectories(costDesiredTrajectories_);

		desiredTrajectoriesUpdated_ = false;

	} else if (mpcSettings_.recedingHorizon_==false) {
		return;
	}

	// run SLQ-MPC
	bool controllerIsUpdated = mpcPtr_->run(
			currentObservation.time(),
			currentObservation.state());

	// get a pointer to the optimized controller const_controller_ptr_array_t
	controller_ptr_array_t const * controllersStockPtr = mpcPtr_->getOptimizedControllerPtr();
	// get a pointer to the optimized trajectories
	const std::vector<scalar_array_t>* timeTrajectoriesStockPtr(nullptr);
	const state_vector_array2_t* stateTrajectoriesStockPtr(nullptr);
	const input_vector_array2_t* inputTrajectoriesStockPtr(nullptr);
	mpcPtr_->getOptimizedTrajectoriesPtr(
			timeTrajectoriesStockPtr,
			stateTrajectoriesStockPtr,
			inputTrajectoriesStockPtr);

	// get a pointer to CostDesiredTrajectories
	const cost_desired_trajectories_t* costDesiredTrajectoriesPtr;
	mpcPtr_->getCostDesiredTrajectoriesPtr(costDesiredTrajectoriesPtr);

	// get a pointer to event times and motion sequence
	const scalar_array_t* eventTimesPtr(nullptr);
	eventTimesPtr = &mpcPtr_->getLogicRulesPtr()->eventTimes();
	const size_array_t* subsystemsSequencePtr(nullptr);
	subsystemsSequencePtr = &mpcPtr_->getLogicRulesPtr()->subsystemsSequence();

	// measure the delay for sending ROS messages
	if(mpcSettings_.adaptiveRosMsgTimeWindow_==true || mpcSettings_.debugPrint_){
		finalTimePoint_ = std::chrono::steady_clock::now();
		currentDelay_ = std::chrono::duration<scalar_t, std::milli>(finalTimePoint_-startTimePoint_).count();
		meanDelay_ += (currentDelay_-meanDelay_) / numIterations_;
		maxDelay_   = std::max(maxDelay_, currentDelay_);
	}

	// measure the delay for sending ROS messages
	if(mpcSettings_.adaptiveRosMsgTimeWindow_==true)
		currentDelay_ = std::min(currentDelay_, meanDelay_*0.9);
	else
		currentDelay_ = 0.0;

	// display
	if(mpcSettings_.debugPrint_){
		std::cerr << std::endl;
		std::cerr << "### Average duration of MPC optimization is: " << meanDelay_ << " [ms]." << std::endl;
		std::cerr << "### Maximum duration of MPC optimization is: " << maxDelay_ << " [ms]." << std::endl;
	}

#ifdef PUBLISH_DUMMY

	// publish dummy for test
	publishDummy();

#else

	// publish optimized output
	publishPolicy(currentObservation, controllerIsUpdated, costDesiredTrajectoriesPtr,
			controllersStockPtr,
			timeTrajectoriesStockPtr, stateTrajectoriesStockPtr, inputTrajectoriesStockPtr,
			eventTimesPtr, subsystemsSequencePtr);

#endif

	// set the initialCall flag to false
	if (initialCall_==true)
		initialCall_ = false;
}

/******************************************************************************************************/
/******************************************************************************************************/
/******************************************************************************************************/
template <size_t STATE_DIM, size_t INPUT_DIM, class LOGIC_RULES_T>
void MPC_ROS_Interface<STATE_DIM, INPUT_DIM, LOGIC_RULES_T>::mpcTargetTrajectoriesCallback(
		const ocs2_comm_interfaces::mpc_target_trajectories::ConstPtr& msg) {

	if (desiredTrajectoriesUpdated_==false) {
		RosMsgConversions<STATE_DIM, INPUT_DIM>::ReadTargetTrajectoriesMsg(*msg, costDesiredTrajectories_);
		desiredTrajectoriesUpdated_ = true;
	}
}

/******************************************************************************************************/
/******************************************************************************************************/
/******************************************************************************************************/
template <size_t STATE_DIM, size_t INPUT_DIM, class LOGIC_RULES_T>
void MPC_ROS_Interface<STATE_DIM, INPUT_DIM, LOGIC_RULES_T>::mpcModeSequenceCallback(
		const ocs2_comm_interfaces::mode_sequence::ConstPtr& msg) {

	if (modeSequenceUpdated_==false) {
		RosMsgConversions<STATE_DIM, INPUT_DIM>::ReadModeSequenceTemplateMsg(*msg, modeSequenceTemplate_);
		modeSequenceUpdated_ = true;
	}
}

/******************************************************************************************************/
/******************************************************************************************************/
/******************************************************************************************************/
template <size_t STATE_DIM, size_t INPUT_DIM, class LOGIC_RULES_T>
void MPC_ROS_Interface<STATE_DIM, INPUT_DIM, LOGIC_RULES_T>::shutdownNode() {

#ifdef PUBLISH_THREAD
	ROS_INFO_STREAM("Shutting down workers ...");

	std::unique_lock<std::mutex> lk(publisherMutex_);
	terminateThread_ = true;
	lk.unlock();

	msgReady_.notify_all();

	if (publisherWorker_.joinable())
		publisherWorker_.join();

	ROS_INFO_STREAM("All workers are shut down.");
#endif

	// shutdown publishers
	mpcPolicyPublisher_.shutdown();
	dummyPublisher_.shutdown();
}

/******************************************************************************************************/
/******************************************************************************************************/
/******************************************************************************************************/
template <size_t STATE_DIM, size_t INPUT_DIM, class LOGIC_RULES_T>
void MPC_ROS_Interface<STATE_DIM, INPUT_DIM, LOGIC_RULES_T>::initializeNode(int argc, char* argv[]) {

	if (!nodeHandlerPtr_) {
		// display
		ROS_INFO_STREAM("MPC node is setting up ...");

		// setup ROS
		::ros::init(argc, argv, robotName_+"_mpc", ::ros::init_options::NoSigintHandler);
		signal(SIGINT, MPC_ROS_Interface::sigintHandler);

		// node handle
		nodeHandlerPtr_.reset(new ros::NodeHandle);
	}
}

/******************************************************************************************************/
/******************************************************************************************************/
/******************************************************************************************************/
template <size_t STATE_DIM, size_t INPUT_DIM, class LOGIC_RULES_T>
std::shared_ptr<ros::NodeHandle>& MPC_ROS_Interface<STATE_DIM, INPUT_DIM, LOGIC_RULES_T>::nodeHandlePtr() {

	return nodeHandlerPtr_;
}

/******************************************************************************************************/
/******************************************************************************************************/
/******************************************************************************************************/
template <size_t STATE_DIM, size_t INPUT_DIM, class LOGIC_RULES_T>
void MPC_ROS_Interface<STATE_DIM, INPUT_DIM, LOGIC_RULES_T>::spin() {

	ROS_INFO_STREAM("Start spinning now ...");

	try
	{
		// Equivalent to ros::spin() + check if master is alive
		while(::ros::ok() && ::ros::master::check() ) {
			::ros::getGlobalCallbackQueue()->callAvailable(ros::WallDuration(0.1));
		}
	}
	catch(...)
	{
		// declaring that MPC is not updated anymore
		ocs2_comm_interfaces::mpc_flattened_controller mpcPolicyMsg;
		mpcPolicyMsg.controllerIsUpdated = false;
		mpcPolicyPublisher_.publish(mpcPolicyMsg);
		throw;
	}
}

/******************************************************************************************************/
/******************************************************************************************************/
/******************************************************************************************************/
template <size_t STATE_DIM, size_t INPUT_DIM, class LOGIC_RULES_T>
void MPC_ROS_Interface<STATE_DIM, INPUT_DIM, LOGIC_RULES_T>::launchNodes(int argc, char* argv[]) {

	// reset counters and variables
	reset();

	// initialize node
	initializeNode(argc, argv);

	// Observation subscriber
	mpcObservationSubscriber_ = nodeHandlerPtr_->subscribe(
			robotName_+"_mpc_observation",
			1,
			&MPC_ROS_Interface::mpcObservationCallback, this,
			::ros::TransportHints().udp());

	// Goal subscriber
	mpcTargetTrajectoriesSubscriber_ = nodeHandlerPtr_->subscribe(
			robotName_+"_mpc_target",
			1,
			&MPC_ROS_Interface::mpcTargetTrajectoriesCallback, this,
			::ros::TransportHints().tcpNoDelay());

	// Logic rules template subscriber
	mpcModeSequenceSubscriber_ = nodeHandlerPtr_->subscribe(
			robotName_+"_mpc_mode_sequence",
			1,
			&MPC_ROS_Interface::mpcModeSequenceCallback, this,
			::ros::TransportHints().udp());

	// SLQ-MPC publisher
		mpcPolicyPublisher_ = nodeHandlerPtr_->advertise<ocs2_comm_interfaces::mpc_flattened_controller>(
				robotName_+"_mpc_policy", 1, true);

	// dummy publisher
	dummyPublisher_ = nodeHandlerPtr_->advertise<ocs2_comm_interfaces::dummy>("ping", 1, true);

	// MPC reset service server
	mpcResetServiceServer_ = nodeHandlerPtr_->advertiseService(robotName_+"_mpc_reset",
			&MPC_ROS_Interface::resetMpcCallback, this);

	// display
#ifdef PUBLISH_THREAD
	ROS_INFO_STREAM("Publishing SLQ-MPC messages on a separate thread.");
#endif

	ROS_INFO_STREAM("MPC node is ready.");

	// spin
	spin();
}


} // namespace ocs2<|MERGE_RESOLUTION|>--- conflicted
+++ resolved
@@ -242,21 +242,12 @@
 		if (timeTrajectory.back()  < t0)  continue;
 		if (timeTrajectory.front() > tf)  continue;
 
-<<<<<<< HEAD
-		Controller<STATE_DIM, INPUT_DIM>* ctrlToBeSent = (*controllerStockPtr)[i];
+		controller_t* ctrlToBeSent = (*controllerStockPtr)[i];
 		std::unique_ptr<FeedforwardController<STATE_DIM, INPUT_DIM>> ffwCtrl;
 		if(mpcSettings_.useFeedbackPolicy_==false){
 			ffwCtrl.reset(new FeedforwardController<STATE_DIM, INPUT_DIM>(timeTrajectory, inputTrajectory));
 			ctrlToBeSent = ffwCtrl.get();
 		}
-=======
-                controller_t* ctrlToBeSent = (*controllerStockPtr)[i];
-                std::unique_ptr<FeedforwardController<STATE_DIM, INPUT_DIM>> ffwCtrl;
-                if(!mpcSettings_.useFeedbackPolicy_){
-                  ffwCtrl.reset(new FeedforwardController<STATE_DIM, INPUT_DIM>(timeTrajectory, stateTrajectory, (*controllerStockPtr)[i]));
-                  ctrlToBeSent = ffwCtrl.get();
-                }
->>>>>>> 0adb358e
 
 		for (size_t k=0; k<N; k++) { // loop through time in partition i
 			// continue if elapsed time is smaller than computation time delay
