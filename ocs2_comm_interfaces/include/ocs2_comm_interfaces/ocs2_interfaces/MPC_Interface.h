//
// Created by johannes on 01.04.19.
//

#ifndef OCS2_MPC_INTERFACE_H
#define OCS2_MPC_INTERFACE_H

#include <Eigen/Dense>
#include <array>
#include <atomic>
#include <chrono>
#include <condition_variable>
#include <csignal>
#include <ctime>
#include <iostream>
#include <memory>
#include <mutex>
#include <string>
#include <thread>
#include <vector>

#include <ocs2_comm_interfaces/SystemObservation.h>
#include <ocs2_core/logic/machine/HybridLogicRulesMachine.h>
#include <ocs2_mpc/MPC_BASE.h>

// For RosWarnStream, can be removed if std::cout is used instead
#include <ros/ros.h>

namespace ocs2 {

/**
 * A lean ROS independent interface to OCS2. In incorporate  the functionality of the MPC and the MRT (trajectory tracking) modules.
 * Please refer to ocs2_double_integrator_noros_example for a minimal example
 * @tparam STATE_DIM
 * @tparam INPUT_DIM
 * @tparam LOGIC_RULES_T
 */
template <size_t STATE_DIM, size_t INPUT_DIM, class LOGIC_RULES_T = NullLogicRules>
class MPC_Interface {
 public:
  EIGEN_MAKE_ALIGNED_OPERATOR_NEW

  typedef std::shared_ptr<MPC_Interface<STATE_DIM, INPUT_DIM, LOGIC_RULES_T>> Ptr;

  typedef MPC_BASE<STATE_DIM, INPUT_DIM, LOGIC_RULES_T> mpc_t;

  typedef typename mpc_t::scalar_t scalar_t;
  typedef typename mpc_t::scalar_array_t scalar_array_t;
  typedef typename mpc_t::size_array_t size_array_t;
  typedef typename mpc_t::state_vector_t state_vector_t;
  typedef typename mpc_t::state_vector_array_t state_vector_array_t;
  typedef typename mpc_t::state_vector_array2_t state_vector_array2_t;
  typedef typename mpc_t::input_vector_t input_vector_t;
  typedef typename mpc_t::input_vector_array_t input_vector_array_t;
  typedef typename mpc_t::input_vector_array2_t input_vector_array2_t;
  typedef typename mpc_t::controller_t controller_t;
  typedef typename mpc_t::controller_array_t controller_array_t;
  typedef typename mpc_t::input_state_matrix_t input_state_matrix_t;
  typedef typename mpc_t::input_state_matrix_array_t input_state_matrix_array_t;

  typedef typename mpc_t::cost_desired_trajectories_t cost_desired_trajectories_t;
  typedef typename mpc_t::mode_sequence_template_t mode_sequence_template_t;

  typedef SystemObservation<STATE_DIM, INPUT_DIM> system_observation_t;

  typedef LinearInterpolation<state_vector_t, Eigen::aligned_allocator<state_vector_t>> state_linear_interpolation_t;
  typedef LinearInterpolation<input_vector_t, Eigen::aligned_allocator<input_vector_t>> input_linear_interpolation_t;
  typedef LinearInterpolation<input_state_matrix_t, Eigen::aligned_allocator<input_state_matrix_t>> gain_linear_interpolation_t;
  typedef HybridLogicRulesMachine<LOGIC_RULES_T> logic_machine_t;

  /**
   * Constructor
   * @param mpc the mpc object
   * @param logicRules
   * @param useFeedforwardPolicy if true (default) the feed-forward optimal controls are calculated. If false, the affine feedback laws are
   * calculated
   *
   */
  MPC_Interface(mpc_t& mpc, const LOGIC_RULES_T& logicRules, const bool& useFeedforwardPolicy = true);

  /**
   * Destructor.
   */
  virtual ~MPC_Interface() = default;

  /**
   * Resets the class to its instantiate state.
   */
  virtual void reset();

  /**
   * Set the new observation to be considered during the next MPC iteration.
   * It is safe to set a new value while the MPC optimization is running
   * @param [in] currentObservation the new observation
   */
  void setCurrentObservation(const system_observation_t& currentObservation);

  /**
   * Set new target trajectories to be tracked.
   * It is safe to set a new value while the MPC optimization is running
   * @param targetTrajectories
   */
  void setTargetTrajectories(const cost_desired_trajectories_t& targetTrajectories);

  /**
   * Set a new mode sequence template
   * It is safe to set a new value while the MPC optimization is running
   * @param modeSequenceTemplate
   */
  void setModeSequence(const mode_sequence_template_t& modeSequenceTemplate);

  /**
   * Advance the mpc module for one iteration.
   * The evaluation methods can be called while this method is running.
   * They will evaluate the last computed control law
   */
  void advanceMpc();

  /**
   * Call this before calling the evaluation methods.
   * @return true if there is a policy to evaluated
   */
  bool policyReceived() const { return !initialCall_; };
  ;

  /**
   * Gets a reference to CostDesiredTrajectories for which the current policy is optimized for.
   *
   * @return a constant reference to CostDesiredTrajectories of the policy.
   */
  const cost_desired_trajectories_t& mpcCostDesiredTrajectories() const;

  /**
   * Evaluates the latest feedforward policy at the given time. The SLQ-MPC feedforward
   * policy includes two components. The optimized state and input trajectories. Moreover
   * it finds the active subsystem at the given time.
   *
   * @param [in] time: The inquiry time.
   * @param [out] mpcState: The feedforward policy's optimized state.
   * @param [out] mpcInput: The feedforward policy's optimized input.
   * @param [out] subsystem: The active subsystem.
   */
  void evaluateFeedforwardPolicy(const scalar_t& time, state_vector_t& mpcState, input_vector_t& mpcInput, size_t& subsystem);

  /**
   * Evaluates the latest feedback policy at the given time. The SLQ-MPC feedback
   * policy is defined as an affine time-state dependent function. Moreover it finds
   * the active subsystem at the given time.
   *
   * @param [in] time: The inquiry time.
   * @param [out] mpcUff: The feedback policy's optimized uff.
   * @param [out] mpcGain: The feedback policy's optimized gain matrix.
   * @param [out] subsystem: The active subsystem.
   */
  void evaluateFeedbackPolicy(const scalar_t& time, input_vector_t& mpcUff, input_state_matrix_t& mpcGain, size_t& subsystem);

<<<<<<< HEAD
  /**
   * @brief Extract the nominal time, state, and input trajectories
   * @param [out] t time array
   * @param [out] x state array
   * @param [out] u input array
   */
  void getMpcSolution(scalar_array_t& t, state_vector_array_t& x, input_vector_array_t& u, input_state_matrix_array_t& k);

  /**
   * @brief Calculates the state derivative of the value function
   * @param [in] time the query time
   * @param [out] Vx partial derivative of the value function at requested time at nominal state
   */
  void getValueFunctionStateDerivative(scalar_t time, const state_vector_t& state, state_vector_t& Vx);
=======
  const scalar_array_t &getMpcTimeTrajectory();

  const state_vector_array_t &getMpcStateTrajectory();

  const input_vector_array_t &getMpcInputTrajectory();
>>>>>>> 89939ae2

 protected:
  /*
   * Variables
   */
  mpc_t* mpcPtr_;
  MPC_Settings mpcSettings_;

  size_t numIterations_;
  scalar_t maxDelay_ = 0;
  scalar_t meanDelay_ = 0;
  scalar_t currentDelay_ = 0;

  std::chrono::time_point<std::chrono::steady_clock> startTimePoint_;
  std::chrono::time_point<std::chrono::steady_clock> finalTimePoint_;

  bool initialCall_ = false;

  std::mutex observationMutex_;
  std::atomic<bool> observationUpdated_;
  std::mutex desiredTrajectoryMutex_;
  std::atomic<bool> desiredTrajectoriesUpdated_;
  std::mutex modeSequenceMutex_;
  std::atomic<bool> modeSequenceUpdated_;

  // MPC inputs
  cost_desired_trajectories_t costDesiredTrajectories_;
  mode_sequence_template_t modeSequenceTemplate_;
  system_observation_t currentObservation_;

  // MPC outputs:
  size_array_t mpcSubsystemsSequenceBuffer_;
  scalar_array_t mpcEventTimesBuffer_;
  scalar_array_t mpcTimeTrajectoryBuffer_;
  state_vector_array_t mpcStateTrajectoryBuffer_;
  input_vector_array_t mpcInputTrajectoryBuffer_;
  controller_t mpcControllerBuffer_;
  cost_desired_trajectories_t mpcSolverCostDesiredTrajectoriesBuffer_;
  std::atomic<bool> mpcOutputBufferUpdated_;
  bool logicUpdated_;
  std::mutex mpcBufferMutex;

  // variables for the tracking controller:
  bool useFeedforwardPolicy_;
  scalar_array_t eventTimes_;
  size_array_t subsystemsSequence_;
  scalar_array_t partitioningTimes_;

  controller_t mpcController_;
  scalar_array_t mpcTimeTrajectory_;
  state_vector_array_t mpcStateTrajectory_;
  input_vector_array_t mpcInputTrajectory_;
  state_linear_interpolation_t mpcLinInterpolateState_;
  input_linear_interpolation_t mpcLinInterpolateInput_;
  input_linear_interpolation_t mpcLinInterpolateUff_;
  gain_linear_interpolation_t mpcLinInterpolateK_;
  cost_desired_trajectories_t mpcCostDesiredTrajectories_;

  logic_machine_t logicMachine_;
  std::function<size_t(scalar_t)> findActiveSubsystemFnc_;

 protected:
  /**
   * Checks the data buffer for an update of the MPC policy. If a new policy
   * is available on the buffer this method will load it to the in-use policy.
   *
   * @return True if the policy is updated.
   */
  bool updatePolicy();

  /**
   * Constructs a partitioningTimes vector with 2 elements: current observation time
   * and the maximum value of the numeric type scalar_t. This prevents
   * the frequent update of the logicRules.
   *
   * @param [out] partitioningTimes: Partitioning time.
   */
  void partitioningTimesUpdate(scalar_array_t& partitioningTimes) const;

  void updateModeSequence();

  void updateDesiredTrajectory();

  void fillMpcOutputBuffers();
};

}  // namespace ocs2

#include "implementation/MPC_Interface.h"
#endif  // OCS2_MPC_INTERFACE_H<|MERGE_RESOLUTION|>--- conflicted
+++ resolved
@@ -154,7 +154,6 @@
    */
   void evaluateFeedbackPolicy(const scalar_t& time, input_vector_t& mpcUff, input_state_matrix_t& mpcGain, size_t& subsystem);
 
-<<<<<<< HEAD
   /**
    * @brief Extract the nominal time, state, and input trajectories
    * @param [out] t time array
@@ -169,13 +168,12 @@
    * @param [out] Vx partial derivative of the value function at requested time at nominal state
    */
   void getValueFunctionStateDerivative(scalar_t time, const state_vector_t& state, state_vector_t& Vx);
-=======
+
   const scalar_array_t &getMpcTimeTrajectory();
 
   const state_vector_array_t &getMpcStateTrajectory();
 
   const input_vector_array_t &getMpcInputTrajectory();
->>>>>>> 89939ae2
 
  protected:
   /*
