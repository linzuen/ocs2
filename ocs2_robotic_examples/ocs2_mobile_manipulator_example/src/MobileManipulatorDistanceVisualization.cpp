/******************************************************************************
Copyright (c) 2020, Farbod Farshidian. All rights reserved.

Redistribution and use in source and binary forms, with or without
modification, are permitted provided that the following conditions are met:

 * Redistributions of source code must retain the above copyright notice, this
  list of conditions and the following disclaimer.

 * Redistributions in binary form must reproduce the above copyright notice,
  this list of conditions and the following disclaimer in the documentation
  and/or other materials provided with the distribution.

 * Neither the name of the copyright holder nor the names of its
  contributors may be used to endorse or promote products derived from
  this software without specific prior written permission.

THIS SOFTWARE IS PROVIDED BY THE COPYRIGHT HOLDERS AND CONTRIBUTORS "AS IS"
AND ANY EXPRESS OR IMPLIED WARRANTIES, INCLUDING, BUT NOT LIMITED TO, THE
IMPLIED WARRANTIES OF MERCHANTABILITY AND FITNESS FOR A PARTICULAR PURPOSE ARE
DISCLAIMED. IN NO EVENT SHALL THE COPYRIGHT HOLDER OR CONTRIBUTORS BE LIABLE
FOR ANY DIRECT, INDIRECT, INCIDENTAL, SPECIAL, EXEMPLARY, OR CONSEQUENTIAL
DAMAGES (INCLUDING, BUT NOT LIMITED TO, PROCUREMENT OF SUBSTITUTE GOODS OR
SERVICES; LOSS OF USE, DATA, OR PROFITS; OR BUSINESS INTERRUPTION) HOWEVER
CAUSED AND ON ANY THEORY OF LIABILITY, WHETHER IN CONTRACT, STRICT LIABILITY,
OR TORT (INCLUDING NEGLIGENCE OR OTHERWISE) ARISING IN ANY WAY OUT OF THE USE
OF THIS SOFTWARE, EVEN IF ADVISED OF THE POSSIBILITY OF SUCH DAMAGE.
 ******************************************************************************/

// needs to be included before boost
#include <pinocchio/multibody/geometry.hpp>

#include <ocs2_mobile_manipulator_example/GeometryInterfaceVisualization.h>
#include <ocs2_mobile_manipulator_example/PinocchioInterface.h>
#include <ocs2_mobile_manipulator_example/PinocchioGeometryInterface.hpp>

#include <ocs2_mobile_manipulator_example/MobileManipulatorInterface.h>
#include <ocs2_mobile_manipulator_example/MobileManipulatorVisualizationHelpers.h>

#include <ros/package.h>
#include <ros/ros.h>
#include <sensor_msgs/JointState.h>

std::unique_ptr<ocs2::PinocchioInterface<double>> pInterface;
std::shared_ptr<ocs2::PinocchioGeometryInterface> gInterface;
std::unique_ptr<ocs2::GeometryInterfaceVisualization> vInterface;

sensor_msgs::JointState lastMsg;

std::unique_ptr<ros::Publisher> pub;

void jointStateCallback(sensor_msgs::JointStateConstPtr msg) {
  if (lastMsg.position == msg->position) {
    return;
  }
  lastMsg.position = msg->position;

  Eigen::VectorXd q(9);
  q(0) = q(1) = q(2) = 0.0;
  for (size_t i = 3; i < 9; ++i) {
    q(i) = lastMsg.position[i - 3];
  }

  vInterface->publishDistances(q);
}

int main(int argc, char** argv) {
  // Initialize ros node
  ros::init(argc, argv, "distance_visualization");
  ros::NodeHandle nodeHandle;

  const std::string urdfPath = ros::package::getPath("ocs2_mobile_manipulator_example") + "/urdf/mobile_manipulator.urdf";

<<<<<<< HEAD
  pInterface.reset(new ocs2::PinocchioInterface<double>(urdfPath));
  gInterface.reset(new ocs2::PinocchioGeometryInterface(urdfPath, *pInterface, {}));
  // TODO(perry) get the collision pairs from the task.info file to match the current mpc setup
  gInterface->getGeometryModel().addAllCollisionPairs();
=======
  pInterface.reset(
      new ocs2::PinocchioInterface<ocs2::scalar_t>(mobile_manipulator::MobileManipulatorInterface::buildPinocchioInterface(urdfPath)));
  gInterface.reset(new ocs2::PinocchioGeometryInterface(urdfPath, *pInterface, {{0, 4}, {0, 5}, {0, 6}, {0, 7}, {0, 8}, {0, 9}}));
>>>>>>> 6f01a1f1

  for (auto obj : gInterface->getGeometryModel().geometryObjects) {
    std::cout << obj.name << std::endl;
  }

  vInterface.reset(new ocs2::GeometryInterfaceVisualization(*gInterface, nodeHandle, "base"));

  ros::Subscriber sub = nodeHandle.subscribe("joint_states", 1, &jointStateCallback);

  ros::spin();

  return 0;
}<|MERGE_RESOLUTION|>--- conflicted
+++ resolved
@@ -71,16 +71,11 @@
 
   const std::string urdfPath = ros::package::getPath("ocs2_mobile_manipulator_example") + "/urdf/mobile_manipulator.urdf";
 
-<<<<<<< HEAD
-  pInterface.reset(new ocs2::PinocchioInterface<double>(urdfPath));
+  pInterface.reset(
+      new ocs2::PinocchioInterface<ocs2::scalar_t>(mobile_manipulator::MobileManipulatorInterface::buildPinocchioInterface(urdfPath)));
   gInterface.reset(new ocs2::PinocchioGeometryInterface(urdfPath, *pInterface, {}));
   // TODO(perry) get the collision pairs from the task.info file to match the current mpc setup
   gInterface->getGeometryModel().addAllCollisionPairs();
-=======
-  pInterface.reset(
-      new ocs2::PinocchioInterface<ocs2::scalar_t>(mobile_manipulator::MobileManipulatorInterface::buildPinocchioInterface(urdfPath)));
-  gInterface.reset(new ocs2::PinocchioGeometryInterface(urdfPath, *pInterface, {{0, 4}, {0, 5}, {0, 6}, {0, 7}, {0, 8}, {0, 9}}));
->>>>>>> 6f01a1f1
 
   for (auto obj : gInterface->getGeometryModel().geometryObjects) {
     std::cout << obj.name << std::endl;
