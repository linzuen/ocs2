--- conflicted
+++ resolved
@@ -112,11 +112,7 @@
 #########################
 find_package(cmake_clang_tools QUIET)
 if(cmake_clang_tools_FOUND)
-<<<<<<< HEAD
   message(STATUS "Running clang tooling.")
-=======
-  message(STATUS "Run clang tooling for target ocs2_cart_pole_example")
->>>>>>> 60b92142
   add_clang_tooling(
     TARGETS
         cartpole_interface
@@ -124,13 +120,9 @@
         cartpole_dummy_test
     SOURCE_DIRS ${CMAKE_CURRENT_SOURCE_DIR}/src ${CMAKE_CURRENT_SOURCE_DIR}/include
     CT_HEADER_DIRS ${CMAKE_CURRENT_SOURCE_DIR}/include
-<<<<<<< HEAD
     CT_HEADER_EXCLUDE_DIRS ${CMAKE_CURRENT_SOURCE_DIR}/include/${PROJECT_NAME}/generated
     CF_WERROR
     CT_WERROR
-=======
-    CF_WERROR
->>>>>>> 60b92142
   )
 endif(cmake_clang_tools_FOUND)
 
