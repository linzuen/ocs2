--- conflicted
+++ resolved
@@ -111,11 +111,7 @@
   solutionTimeWindow              -1   ; maximum [s]
   coldStart                       false
 
-<<<<<<< HEAD
   debugPrint                      false
-=======
-  solutionTimeWindow              -1  ; [s]
->>>>>>> 08896b5d
 
   mpcDesiredFrequency             50  ; [Hz]
   mrtDesiredFrequency             400 ; [Hz]
