//
// Created by rgrandia on 19.03.20.
//

#include "ocs2_quadruped_interface/QuadrupedWheeledInterface.h"

#include "ocs2_ddp/ContinuousTimeLqr.h"

namespace switched_model {

QuadrupedWheeledInterface::QuadrupedWheeledInterface(const kinematic_model_t& kinematicModel, const ad_kinematic_model_t& adKinematicModel,
                                                     const com_model_t& comModel, const ad_com_model_t& adComModel,
                                                     const std::string& pathToConfigFolder)
    : QuadrupedInterface(kinematicModel, adKinematicModel, comModel, adComModel, pathToConfigFolder) {
<<<<<<< HEAD
  costFunctionPtr_.reset(new SwitchedModelCostBase(costSettings(), *getSwitchedModelModeScheduleManagerPtr(), kinematicModel,
                                                   adKinematicModel, comModel, modelSettings().recompileLibraries_));

  state_matrix_t Qfinal = state_matrix_t::Zero();
  terminalCostFunctionPtr_.reset(new ocs2::QuadraticCostFunction(ocs2::matrix_t(), ocs2::matrix_t(), Qfinal));
=======
  state_matrix_t Q;
  input_matrix_t R;
  std::tie(Q, R) = loadCostMatrices(pathToConfigFolder + "/task.info", getKinematicModel(), getInitialState());
  costFunctionPtr_.reset(new SwitchedModelCostBase(getComModel(), *getSwitchedModelModeScheduleManagerPtr(), Q, R));
>>>>>>> 4209f2c3

  dynamicsPtr_.reset(new system_dynamics_t(adKinematicModel, adComModel, modelSettings().recompileLibraries_));
  constraintsPtr_.reset(new constraint_t(adKinematicModel, adComModel, *getSwitchedModelModeScheduleManagerPtr(),
                                         getSwitchedModelModeScheduleManagerPtr()->getSwingTrajectoryPlanner(), modelSettings()));
  operatingPointsPtr_.reset(new operating_point_t(getComModel(), *getSwitchedModelModeScheduleManagerPtr()));
  timeTriggeredRolloutPtr_.reset(new time_triggered_rollout_t(*dynamicsPtr_, rolloutSettings()));

  // Initialize cost to be able to query it
  const auto stanceFlags = switched_model::constantFeetArray(true);
  const auto uSystemForWeightCompensation = weightCompensatingInputs(getComModel(), stanceFlags, switched_model::vector3_t::Zero());
  ocs2::CostDesiredTrajectories costDesiredTrajectories({0.0}, {getInitialState()}, {uSystemForWeightCompensation});
  costFunctionPtr_->setCostDesiredTrajectoriesPtr(&costDesiredTrajectories);
  getSwitchedModelModeScheduleManagerPtr()->preSolverRun(0.0, 1.0, getInitialState(), costDesiredTrajectories);

  const auto lqrSolution =
      ocs2::continuous_time_lqr::solve(*dynamicsPtr_, *costFunctionPtr_, 0.0, getInitialState(), uSystemForWeightCompensation);
  terminalCostFunctionPtr_.reset(new ocs2::QuadraticCostFunction(ocs2::matrix_t(), ocs2::matrix_t(), lqrSolution.valueFunction));
}

}  // namespace switched_model<|MERGE_RESOLUTION|>--- conflicted
+++ resolved
@@ -12,19 +12,8 @@
                                                      const com_model_t& comModel, const ad_com_model_t& adComModel,
                                                      const std::string& pathToConfigFolder)
     : QuadrupedInterface(kinematicModel, adKinematicModel, comModel, adComModel, pathToConfigFolder) {
-<<<<<<< HEAD
   costFunctionPtr_.reset(new SwitchedModelCostBase(costSettings(), *getSwitchedModelModeScheduleManagerPtr(), kinematicModel,
                                                    adKinematicModel, comModel, modelSettings().recompileLibraries_));
-
-  state_matrix_t Qfinal = state_matrix_t::Zero();
-  terminalCostFunctionPtr_.reset(new ocs2::QuadraticCostFunction(ocs2::matrix_t(), ocs2::matrix_t(), Qfinal));
-=======
-  state_matrix_t Q;
-  input_matrix_t R;
-  std::tie(Q, R) = loadCostMatrices(pathToConfigFolder + "/task.info", getKinematicModel(), getInitialState());
-  costFunctionPtr_.reset(new SwitchedModelCostBase(getComModel(), *getSwitchedModelModeScheduleManagerPtr(), Q, R));
->>>>>>> 4209f2c3
-
   dynamicsPtr_.reset(new system_dynamics_t(adKinematicModel, adComModel, modelSettings().recompileLibraries_));
   constraintsPtr_.reset(new constraint_t(adKinematicModel, adComModel, *getSwitchedModelModeScheduleManagerPtr(),
                                          getSwitchedModelModeScheduleManagerPtr()->getSwingTrajectoryPlanner(), modelSettings()));
@@ -36,7 +25,6 @@
   const auto uSystemForWeightCompensation = weightCompensatingInputs(getComModel(), stanceFlags, switched_model::vector3_t::Zero());
   ocs2::CostDesiredTrajectories costDesiredTrajectories({0.0}, {getInitialState()}, {uSystemForWeightCompensation});
   costFunctionPtr_->setCostDesiredTrajectoriesPtr(&costDesiredTrajectories);
-  getSwitchedModelModeScheduleManagerPtr()->preSolverRun(0.0, 1.0, getInitialState(), costDesiredTrajectories);
 
   const auto lqrSolution =
       ocs2::continuous_time_lqr::solve(*dynamicsPtr_, *costFunctionPtr_, 0.0, getInitialState(), uSystemForWeightCompensation);
