//
// Created by rgrandia on 19.03.20.
//

#include "ocs2_quadruped_interface/QuadrupedWheeledInterface.h"

#include "ocs2_ddp/ContinuousTimeLqr.h"

namespace switched_model {

QuadrupedWheeledInterface::QuadrupedWheeledInterface(const kinematic_model_t& kinematicModel, const ad_kinematic_model_t& adKinematicModel,
                                                     const com_model_t& comModel, const ad_com_model_t& adComModel,
                                                     const std::string& pathToConfigFolder)
    : QuadrupedInterface(kinematicModel, adKinematicModel, comModel, adComModel, pathToConfigFolder) {
<<<<<<< HEAD
  state_matrix_t Q;
  input_matrix_t R;
  state_matrix_t Qfinal;
  std::tie(Q, R, Qfinal) = loadCostMatrices(pathToConfigFolder + "/task.info", getKinematicModel(), getInitialState());
  costFunctionPtr_.reset(new SwitchedModelCostBase(getComModel(), *getSwitchedModelModeScheduleManagerPtr(), Q, R));
  terminalCostFunctionPtr_.reset(new ocs2::QuadraticCostFunction(ocs2::matrix_t(), ocs2::matrix_t(), Qfinal));

  dynamicsPtr_.reset(
      new system_dynamics_t(adKinematicModel, adComModel, *getSwitchedModelModeScheduleManagerPtr(), modelSettings().recompileLibraries_));
=======
  costFunctionPtr_.reset(new SwitchedModelCostBase(costSettings(), *getSwitchedModelModeScheduleManagerPtr(), kinematicModel,
                                                   adKinematicModel, comModel, modelSettings().recompileLibraries_));
  dynamicsPtr_.reset(new system_dynamics_t(adKinematicModel, adComModel, modelSettings().recompileLibraries_));
>>>>>>> ad7f9126
  constraintsPtr_.reset(new constraint_t(adKinematicModel, adComModel, *getSwitchedModelModeScheduleManagerPtr(),
                                         getSwitchedModelModeScheduleManagerPtr()->getSwingTrajectoryPlanner(), modelSettings()));
  initializerPtr_.reset(new initializer_t(getComModel(), *getSwitchedModelModeScheduleManagerPtr()));
  timeTriggeredRolloutPtr_.reset(new time_triggered_rollout_t(*dynamicsPtr_, rolloutSettings()));

  // Initialize cost to be able to query it
  const auto stanceFlags = switched_model::constantFeetArray(true);
  const auto uSystemForWeightCompensation = weightCompensatingInputs(getComModel(), stanceFlags, switched_model::vector3_t::Zero());
  ocs2::CostDesiredTrajectories costDesiredTrajectories({0.0}, {getInitialState()}, {uSystemForWeightCompensation});
  costFunctionPtr_->setCostDesiredTrajectoriesPtr(&costDesiredTrajectories);

  const auto lqrSolution =
      ocs2::continuous_time_lqr::solve(*dynamicsPtr_, *costFunctionPtr_, 0.0, getInitialState(), uSystemForWeightCompensation);
  terminalCostFunctionPtr_.reset(new ocs2::QuadraticCostFunction(ocs2::matrix_t(), ocs2::matrix_t(), lqrSolution.valueFunction));
}

}  // namespace switched_model<|MERGE_RESOLUTION|>--- conflicted
+++ resolved
@@ -12,21 +12,10 @@
                                                      const com_model_t& comModel, const ad_com_model_t& adComModel,
                                                      const std::string& pathToConfigFolder)
     : QuadrupedInterface(kinematicModel, adKinematicModel, comModel, adComModel, pathToConfigFolder) {
-<<<<<<< HEAD
-  state_matrix_t Q;
-  input_matrix_t R;
-  state_matrix_t Qfinal;
-  std::tie(Q, R, Qfinal) = loadCostMatrices(pathToConfigFolder + "/task.info", getKinematicModel(), getInitialState());
-  costFunctionPtr_.reset(new SwitchedModelCostBase(getComModel(), *getSwitchedModelModeScheduleManagerPtr(), Q, R));
-  terminalCostFunctionPtr_.reset(new ocs2::QuadraticCostFunction(ocs2::matrix_t(), ocs2::matrix_t(), Qfinal));
-
+  costFunctionPtr_.reset(new SwitchedModelCostBase(costSettings(), *getSwitchedModelModeScheduleManagerPtr(), kinematicModel,
+                                                   adKinematicModel, comModel, modelSettings().recompileLibraries_));
   dynamicsPtr_.reset(
       new system_dynamics_t(adKinematicModel, adComModel, *getSwitchedModelModeScheduleManagerPtr(), modelSettings().recompileLibraries_));
-=======
-  costFunctionPtr_.reset(new SwitchedModelCostBase(costSettings(), *getSwitchedModelModeScheduleManagerPtr(), kinematicModel,
-                                                   adKinematicModel, comModel, modelSettings().recompileLibraries_));
-  dynamicsPtr_.reset(new system_dynamics_t(adKinematicModel, adComModel, modelSettings().recompileLibraries_));
->>>>>>> ad7f9126
   constraintsPtr_.reset(new constraint_t(adKinematicModel, adComModel, *getSwitchedModelModeScheduleManagerPtr(),
                                          getSwitchedModelModeScheduleManagerPtr()->getSwingTrajectoryPlanner(), modelSettings()));
   initializerPtr_.reset(new initializer_t(getComModel(), *getSwitchedModelModeScheduleManagerPtr()));
