//
// Created by rgrandia on 19.03.20.
//

#include "ocs2_quadruped_interface/QuadrupedPointfootInterface.h"

namespace switched_model {

QuadrupedPointfootInterface::QuadrupedPointfootInterface(const kinematic_model_t& kinematicModel,
                                                         const ad_kinematic_model_t& adKinematicModel, const com_model_t& comModel,
                                                         const ad_com_model_t& adComModel, const std::string& pathToConfigFolder)
    : QuadrupedInterface(kinematicModel, adKinematicModel, comModel, adComModel, pathToConfigFolder) {
  state_matrix_t Q;
  input_matrix_t R;
  state_matrix_t Qfinal;
  std::tie(Q, R, Qfinal) = loadCostMatrices(pathToConfigFolder + "/task.info", getKinematicModel(), getInitialState());
<<<<<<< HEAD
  costFunctionPtr_.reset(new SwitchedModelCostBase(getComModel(), adComModel, adKinematicModel, getModeScheduleManagerPtr(),
                                                   getModeScheduleManagerPtr()->getSwingTrajectoryPlanner(), Q, R, Qfinal,
                                                   modelSettings().recompileLibraries_));
=======
  costFunctionPtr_.reset(new SwitchedModelCostBase(getComModel(), *getModeScheduleManagerPtr(), Q, R, Qfinal));
>>>>>>> a4ecb773

  dynamicsPtr_.reset(new ComKinoSystemDynamicsAd(adKinematicModel, adComModel, modelSettings().recompileLibraries_));
  constraintsPtr_.reset(new ComKinoConstraintBaseAd(adKinematicModel, adComModel, *getModeScheduleManagerPtr(),
                                                    getModeScheduleManagerPtr()->getSwingTrajectoryPlanner(), modelSettings()));
  operatingPointsPtr_.reset(new ComKinoOperatingPointsBase(getComModel(), *getModeScheduleManagerPtr()));
  timeTriggeredRolloutPtr_.reset(new ocs2::TimeTriggeredRollout(*dynamicsPtr_, rolloutSettings()));
}

}  // namespace switched_model<|MERGE_RESOLUTION|>--- conflicted
+++ resolved
@@ -14,13 +14,9 @@
   input_matrix_t R;
   state_matrix_t Qfinal;
   std::tie(Q, R, Qfinal) = loadCostMatrices(pathToConfigFolder + "/task.info", getKinematicModel(), getInitialState());
-<<<<<<< HEAD
-  costFunctionPtr_.reset(new SwitchedModelCostBase(getComModel(), adComModel, adKinematicModel, getModeScheduleManagerPtr(),
+  costFunctionPtr_.reset(new SwitchedModelCostBase(getComModel(), adComModel, adKinematicModel, *getModeScheduleManagerPtr(),
                                                    getModeScheduleManagerPtr()->getSwingTrajectoryPlanner(), Q, R, Qfinal,
                                                    modelSettings().recompileLibraries_));
-=======
-  costFunctionPtr_.reset(new SwitchedModelCostBase(getComModel(), *getModeScheduleManagerPtr(), Q, R, Qfinal));
->>>>>>> a4ecb773
 
   dynamicsPtr_.reset(new ComKinoSystemDynamicsAd(adKinematicModel, adComModel, modelSettings().recompileLibraries_));
   constraintsPtr_.reset(new ComKinoConstraintBaseAd(adKinematicModel, adComModel, *getModeScheduleManagerPtr(),
