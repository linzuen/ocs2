//
// Created by rgrandia on 30.04.20.
//

#include "ocs2_quadruped_interface/SwingPlanningVisualizer.h"

#include <geometry_msgs/PoseArray.h>

<<<<<<< HEAD
#include "ocs2_switched_model_interface/visualization/VisualizationHelpers.h"
=======
#include <ocs2_ros_interfaces/visualization/VisualizationHelpers.h>
>>>>>>> c6b83a6b

namespace switched_model {

SwingPlanningVisualizer::SwingPlanningVisualizer(const SwingTrajectoryPlanner& swingTrajectoryPlanner, ros::NodeHandle& nodeHandle)
    : swingTrajectoryPlannerPtr_(&swingTrajectoryPlanner) {
  nominalFootholdPublishers_[0] = nodeHandle.advertise<geometry_msgs::PoseArray>("/ocs2_anymal/swing_planner/nominalFootholds_LF", 1);
  nominalFootholdPublishers_[1] = nodeHandle.advertise<geometry_msgs::PoseArray>("/ocs2_anymal/swing_planner/nominalFootholds_RF", 1);
  nominalFootholdPublishers_[2] = nodeHandle.advertise<geometry_msgs::PoseArray>("/ocs2_anymal/swing_planner/nominalFootholds_LH", 1);
  nominalFootholdPublishers_[3] = nodeHandle.advertise<geometry_msgs::PoseArray>("/ocs2_anymal/swing_planner/nominalFootholds_RH", 1);
}

void SwingPlanningVisualizer::preSolverRun(scalar_t initTime, scalar_t finalTime, const vector_t& currentState,
                                           const ocs2::CostDesiredTrajectories& costDesiredTrajectory) {
  const auto timeStamp = ros::Time::now();
  for (int leg = 0; leg < NUM_CONTACT_POINTS; leg++) {
    const auto nominalFootholds = swingTrajectoryPlannerPtr_->getNominalFootholds(leg);

    // Reserve pose array
    geometry_msgs::PoseArray poseArray;
    poseArray.poses.reserve(nominalFootholds.size());

    // Convert terrain planes to pose msgs
    std::for_each(nominalFootholds.begin(), nominalFootholds.end(), [&](const ConvexTerrain& foothold) {
      // Construct pose msg
      geometry_msgs::Pose pose;
<<<<<<< HEAD
      pose.position = getPointMsg(foothold.plane.positionInWorld);
      Eigen::Quaterniond terrainOrientation(foothold.plane.orientationWorldToTerrain.transpose());
      pose.orientation = getOrientationMsg(terrainOrientation);
=======
      pose.position = ocs2::getPointMsg(foothold.positionInWorld);
      Eigen::Quaterniond terrainOrientation(foothold.orientationWorldToTerrain.transpose());
      pose.orientation = ocs2::getOrientationMsg(terrainOrientation);
>>>>>>> c6b83a6b

      // Fill message container
      poseArray.poses.push_back(std::move(pose));
    });

    poseArray.header = ocs2::getHeaderMsg(frameId_, timeStamp);
    nominalFootholdPublishers_[leg].publish(poseArray);
  }
}

}  // namespace switched_model<|MERGE_RESOLUTION|>--- conflicted
+++ resolved
@@ -6,11 +6,7 @@
 
 #include <geometry_msgs/PoseArray.h>
 
-<<<<<<< HEAD
-#include "ocs2_switched_model_interface/visualization/VisualizationHelpers.h"
-=======
 #include <ocs2_ros_interfaces/visualization/VisualizationHelpers.h>
->>>>>>> c6b83a6b
 
 namespace switched_model {
 
@@ -36,15 +32,9 @@
     std::for_each(nominalFootholds.begin(), nominalFootholds.end(), [&](const ConvexTerrain& foothold) {
       // Construct pose msg
       geometry_msgs::Pose pose;
-<<<<<<< HEAD
-      pose.position = getPointMsg(foothold.plane.positionInWorld);
+      pose.position = ocs2::getPointMsg(foothold.plane.positionInWorld);
       Eigen::Quaterniond terrainOrientation(foothold.plane.orientationWorldToTerrain.transpose());
-      pose.orientation = getOrientationMsg(terrainOrientation);
-=======
-      pose.position = ocs2::getPointMsg(foothold.positionInWorld);
-      Eigen::Quaterniond terrainOrientation(foothold.orientationWorldToTerrain.transpose());
       pose.orientation = ocs2::getOrientationMsg(terrainOrientation);
->>>>>>> c6b83a6b
 
       // Fill message container
       poseArray.poses.push_back(std::move(pose));
