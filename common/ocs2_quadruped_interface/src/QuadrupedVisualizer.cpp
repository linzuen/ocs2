--- conflicted
+++ resolved
@@ -244,12 +244,7 @@
     if (tStart < eventTimes[event] && eventTimes[event] < tEnd) {  // Only publish future footholds within the optimized horizon
       const auto postEventContactFlags = modeNumber2StanceLeg(subsystemSequence[event + 1]);
       state_vector_t postEventState;
-<<<<<<< HEAD
-      ocs2::LinearInterpolation::interpolate(eventTimes[p], postEventState, &mpcTimeTrajectory, &mpcStateTrajectory);
-=======
-      ocs2::EigenLinearInterpolation<state_vector_t>::interpolate(eventTimes[event], postEventState, &mpcTimeTrajectory,
-                                                                  &mpcStateTrajectory);
->>>>>>> 4e1d1692
+      ocs2::LinearInterpolation::interpolate(eventTimes[event], postEventState, &mpcTimeTrajectory, &mpcStateTrajectory);
       const base_coordinate_t comPose = getComPose(postEventState);
       const base_coordinate_t basePose = comModelPtr_->calculateBasePose(comPose);
       const joint_coordinate_t qJoints = getJointPositions(postEventState);
