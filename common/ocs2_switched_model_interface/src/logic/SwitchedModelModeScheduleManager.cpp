--- conflicted
+++ resolved
@@ -20,15 +20,11 @@
                                                         const ocs2::CostDesiredTrajectories& costDesiredTrajectory,
                                                         ocs2::ModeSchedule& modeSchedule) {
   const auto timeHorizon = finalTime - initTime;
-<<<<<<< HEAD
   gaitSchedulePtr_->advanceToTime(initTime);
   modeSchedule = gaitSchedulePtr_->getModeSchedule(finalTime + timeHorizon);
-=======
-  modeSchedule = gaitSchedulePtr_->getModeSchedule(initTime - timeHorizon, finalTime + timeHorizon);
 
   const scalar_t terrainHeight = 0.0;
   swingTrajectoryPtr_->update(modeSchedule, terrainHeight);
->>>>>>> ccfbfc25
 }
 
 }  // namespace switched_model