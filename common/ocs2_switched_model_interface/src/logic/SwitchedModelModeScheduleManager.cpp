//
// Created by rgrandia on 18.03.20.
//

#include "ocs2_switched_model_interface/logic/SwitchedModelModeScheduleManager.h"

#include "ocs2_switched_model_interface/core/MotionPhaseDefinition.h"

namespace switched_model {

SwitchedModelModeScheduleManager::SwitchedModelModeScheduleManager(std::unique_ptr<GaitSchedule> gaitSchedule,
                                                                   std::unique_ptr<SwingTrajectoryPlanner> swingTrajectory,
                                                                   std::unique_ptr<TerrainModel> terrainModel)
    : gaitSchedule_(std::move(gaitSchedule)),
      swingTrajectoryPtr_(std::move(swingTrajectory)),
      terrainModel_(std::move(terrainModel)),
      activeDynamicsParameters_(),
      newDynamicsParameters_(std::unique_ptr<ComKinoSystemDynamicsParameters<scalar_t>>(
          new ComKinoSystemDynamicsParameters<scalar_t>(activeDynamicsParameters_))) {}

contact_flag_t SwitchedModelModeScheduleManager::getContactFlags(scalar_t time) const {
  return modeNumber2StanceLeg(this->getModeSchedule().modeAtTime(time));
}

void SwitchedModelModeScheduleManager::modifyReferences(scalar_t initTime, scalar_t finalTime, const vector_t& initState,
                                                        ocs2::TargetTrajectories& targetTrajectories, ocs2::ModeSchedule& modeSchedule) {
  const auto timeHorizon = finalTime - initTime;
  {
    auto lockedGaitSchedulePtr = gaitSchedule_.lock();
    lockedGaitSchedulePtr->advanceToTime(initTime);
    modeSchedule = lockedGaitSchedulePtr->getModeSchedule(1.5 * timeHorizon);
  }

<<<<<<< HEAD
  // Transfer terrain ownership if a new terrain is available
  std::unique_ptr<TerrainModel> newTerrain;
  terrainModel_.swap(newTerrain);  // Thread-safe swap with lockable Terrain
  if (newTerrain) {
    swingTrajectoryPtr_->updateTerrain(std::move(newTerrain));
=======
  {
    auto lockedTerrainPtr = terrainModel_.lock();
    swingTrajectoryPtr_->update(initTime, finalTime, initState, targetTrajectories, extractContactTimingsPerLeg(modeSchedule),
                                *lockedTerrainPtr);
>>>>>>> 3db87890
  }

  // Prepare swing motions
  swingTrajectoryPtr_->updateSwingMotions(initTime, finalTime, currentState, costDesiredTrajectory,
                                          extractContactTimingsPerLeg(modeSchedule));

  {
    auto lockedDynamicsParameterPtr = newDynamicsParameters_.lock();
    activeDynamicsParameters_ = *lockedDynamicsParameterPtr;  // Copy external parameters to the active parameter set
  }
}

}  // namespace switched_model<|MERGE_RESOLUTION|>--- conflicted
+++ resolved
@@ -31,23 +31,15 @@
     modeSchedule = lockedGaitSchedulePtr->getModeSchedule(1.5 * timeHorizon);
   }
 
-<<<<<<< HEAD
   // Transfer terrain ownership if a new terrain is available
   std::unique_ptr<TerrainModel> newTerrain;
   terrainModel_.swap(newTerrain);  // Thread-safe swap with lockable Terrain
   if (newTerrain) {
     swingTrajectoryPtr_->updateTerrain(std::move(newTerrain));
-=======
-  {
-    auto lockedTerrainPtr = terrainModel_.lock();
-    swingTrajectoryPtr_->update(initTime, finalTime, initState, targetTrajectories, extractContactTimingsPerLeg(modeSchedule),
-                                *lockedTerrainPtr);
->>>>>>> 3db87890
   }
 
   // Prepare swing motions
-  swingTrajectoryPtr_->updateSwingMotions(initTime, finalTime, currentState, costDesiredTrajectory,
-                                          extractContactTimingsPerLeg(modeSchedule));
+  swingTrajectoryPtr_->updateSwingMotions(initTime, finalTime, initState, targetTrajectories, extractContactTimingsPerLeg(modeSchedule));
 
   {
     auto lockedDynamicsParameterPtr = newDynamicsParameters_.lock();
