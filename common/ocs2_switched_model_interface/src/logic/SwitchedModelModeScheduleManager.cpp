//
// Created by rgrandia on 18.03.20.
//

#include "ocs2_switched_model_interface/logic/SwitchedModelModeScheduleManager.h"

#include "ocs2_switched_model_interface/core/MotionPhaseDefinition.h"

namespace switched_model {

SwitchedModelModeScheduleManager::SwitchedModelModeScheduleManager(std::unique_ptr<GaitSchedule> gaitSchedule,
                                                                   std::unique_ptr<SwingTrajectoryPlanner> swingTrajectory,
                                                                   std::unique_ptr<TerrainModel> terrainModel)
    : ocs2::ModeScheduleManager(ocs2::ModeSchedule()),
      gaitSchedule_(std::move(gaitSchedule)),
      swingTrajectoryPtr_(std::move(swingTrajectory)),
      terrainModel_(std::move(terrainModel)),
      activeDynamicsParameters_(),
      newDynamicsParameters_(std::unique_ptr<ComKinoSystemDynamicsParameters<scalar_t>>(
          new ComKinoSystemDynamicsParameters<scalar_t>(activeDynamicsParameters_))) {}

contact_flag_t SwitchedModelModeScheduleManager::getContactFlags(scalar_t time) const {
  return modeNumber2StanceLeg(this->getModeSchedule().modeAtTime(time));
}

void SwitchedModelModeScheduleManager::preSolverRunImpl(scalar_t initTime, scalar_t finalTime, const vector_t& currentState,
                                                        const ocs2::CostDesiredTrajectories& costDesiredTrajectory,
                                                        ocs2::ModeSchedule& modeSchedule) {
  const auto timeHorizon = finalTime - initTime;
  {
    auto lockedGaitSchedulePtr = gaitSchedule_.lock();
    lockedGaitSchedulePtr->advanceToTime(initTime);
    modeSchedule = lockedGaitSchedulePtr->getModeSchedule(1.5 * timeHorizon);
  }

  // Transfer terrain ownership if a new terrain is available
  std::unique_ptr<TerrainModel> newTerrain;
  terrainModel_.swap(newTerrain);  // Thread-safe swap with lockable Terrain
  if (newTerrain) {
    swingTrajectoryPtr_->updateTerrain(std::move(newTerrain));
  }

<<<<<<< HEAD
  // Prepare swing motions
  swingTrajectoryPtr_->updateSwingMotions(initTime, finalTime, currentState, costDesiredTrajectory,
                                          extractContactTimingsPerLeg(modeSchedule));
=======
  {
    auto lockedDynamicsParameterPtr = newDynamicsParameters_.lock();
    activeDynamicsParameters_ = *lockedDynamicsParameterPtr;  // Copy external parameters to the active parameter set
  }
>>>>>>> 7da0e9f6
}

}  // namespace switched_model<|MERGE_RESOLUTION|>--- conflicted
+++ resolved
@@ -40,16 +40,14 @@
     swingTrajectoryPtr_->updateTerrain(std::move(newTerrain));
   }
 
-<<<<<<< HEAD
   // Prepare swing motions
   swingTrajectoryPtr_->updateSwingMotions(initTime, finalTime, currentState, costDesiredTrajectory,
                                           extractContactTimingsPerLeg(modeSchedule));
-=======
+
   {
     auto lockedDynamicsParameterPtr = newDynamicsParameters_.lock();
     activeDynamicsParameters_ = *lockedDynamicsParameterPtr;  // Copy external parameters to the active parameter set
   }
->>>>>>> 7da0e9f6
 }
 
 }  // namespace switched_model