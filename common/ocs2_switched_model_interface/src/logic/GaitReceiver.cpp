--- conflicted
+++ resolved
@@ -18,16 +18,9 @@
 void GaitReceiver::preSolverRun(scalar_t initTime, scalar_t finalTime, const state_vector_t& currentState,
                                 const ocs2::CostDesiredTrajectories& costDesiredTrajectory) {
   if (gaitUpdated_) {
-<<<<<<< HEAD
+	std::lock_guard<std::mutex> lock(receivedGaitMutex_);
     std::cout << "[GaitReceiver]: Setting new gait after time " << finalTime << std::endl;
     gaitSchedulePtr_->setGaitAfterTime(receivedGait_, finalTime);
-=======
-    std::lock_guard<std::mutex> lock(receivedGaitMutex_);
-    std::cerr << "[GaitReceiver]: Setting new gait after time " << finalTime << "\n";
-    std::cerr << receivedGait_;
-    const auto timeHorizon = finalTime - initTime;
-    gaitSchedulePtr_->insertModeSequenceTemplate(receivedGait_, finalTime, timeHorizon);
->>>>>>> ccfbfc25
     gaitUpdated_ = false;
   }
 }
