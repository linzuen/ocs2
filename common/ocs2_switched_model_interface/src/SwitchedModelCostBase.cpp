--- conflicted
+++ resolved
@@ -50,12 +50,8 @@
   if (BASE::costDesiredTrajectoriesPtr_ != nullptr) {
     xNominal = BASE::costDesiredTrajectoriesPtr_->getDesiredState(t);
   }
-<<<<<<< HEAD
-  vector_t uNominal = inputFromContactFlags(contactFlags);
-=======
-  dynamic_vector_t uNominal;
+  vector_t uNominal;
   inputFromContactFlags(contactFlags, xNominal, uNominal);
->>>>>>> 17f972c6
 
   return {xNominal, uNominal};
 }
@@ -63,14 +59,10 @@
 /******************************************************************************************************/
 /******************************************************************************************************/
 /******************************************************************************************************/
-<<<<<<< HEAD
-vector_t SwitchedModelCostBase::inputFromContactFlags(contact_flag_t contactFlags) {
-=======
 void SwitchedModelCostBase::inputFromContactFlags(const contact_flag_t& contactFlags, const state_vector_t& nominalState,
-                                                  dynamic_vector_t& inputs) {
->>>>>>> 17f972c6
+                                                  vector_t& inputs) {
   // Distribute total mass equally over active stance legs.
-  vector_t inputs = vector_t::Zero(INPUT_DIM);
+  inputs.setZero(INPUT_DIM);
 
   const scalar_t totalMass = comModelPtr_->totalMass() * 9.81;
   size_t numStanceLegs(0);
@@ -91,7 +83,6 @@
       }
     }
   }
-  return inputs;
 }
 
 }  // namespace switched_model