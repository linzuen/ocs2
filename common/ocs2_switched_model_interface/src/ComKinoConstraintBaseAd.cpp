--- conflicted
+++ resolved
@@ -100,14 +100,9 @@
       eeVelConSettings.b = Eigen::Vector3d::Zero();
       eeVelConSettings.A = Eigen::Matrix3d::Identity();
     } else {  // in swing: z-velocity is provided
-<<<<<<< HEAD
-      eeVelConSettings.resize(1, 3);
-      eeVelConSettings.b << -zDirectionRefsPtr_[i]->calculateVelocity(Base::t_);
-=======
       eeVelConSettings.b.resize(1);
       eeVelConSettings.A.resize(1, 3);
       eeVelConSettings.b << -swingTrajectoryPlannerPtr_->getZvelocityConstraint(i, t);
->>>>>>> ccfbfc25
       eeVelConSettings.A << 0, 0, 1;
     }
     EEVelConstraint.configure(eeVelConSettings);
