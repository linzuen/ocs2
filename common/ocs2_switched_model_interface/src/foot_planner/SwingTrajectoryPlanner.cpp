--- conflicted
+++ resolved
@@ -31,6 +31,10 @@
   std::cout << std::endl;
 }
 
+void SwingTrajectoryPlanner::update(const ocs2::ModeSchedule& modeSchedule,
+                                    const std::array<scalar_array_t, NUM_CONTACT_POINTS>& liftOffHeightSequence,
+                                    const std::array<scalar_array_t, NUM_CONTACT_POINTS>& touchDownHeightSequence) {}
+
 auto SwingTrajectoryPlanner::getZvelocityConstraint(size_t leg, scalar_t time) const -> scalar_t {
   const auto index = ocs2::lookup::findIndexInTimeArray(feetHeightTrajectoriesEvents_[leg], time);
   const auto feedforwardVelocity = feetHeightTrajectories_[leg][index].velocity(time);
@@ -44,7 +48,6 @@
   return feetHeightTrajectories_[leg][index].position(time);
 }
 
-<<<<<<< HEAD
 void SwingTrajectoryPlanner::updateFeetTrajectories(scalar_t initTime, scalar_t finalTime,
                                                     const std::array<vector3_t, NUM_CONTACT_POINTS>& currentFeetPositions,
                                                     const ocs2::ModeSchedule& modeSchedule, scalar_t terrainHeight) {
@@ -70,30 +73,6 @@
         lastContacts_[leg] = {footPhases.front().endTime, currentFeetPositions[leg].z()};
       }
     }
-=======
-/******************************************************************************************************/
-/******************************************************************************************************/
-/******************************************************************************************************/
-void SwingTrajectoryPlanner::update(const ocs2::ModeSchedule& modeSchedule, scalar_t terrainHeight) {
-  const scalar_array_t terrainHeightSequence(modeSchedule.modeSequence.size(), terrainHeight);
-  std::array<scalar_array_t, NUM_CONTACT_POINTS> liftOffHeightSequence;
-  liftOffHeightSequence.fill(terrainHeightSequence);
-  std::array<scalar_array_t, NUM_CONTACT_POINTS> touchDownHeightSequence;
-  touchDownHeightSequence.fill(terrainHeightSequence);
-  update(modeSchedule, liftOffHeightSequence, touchDownHeightSequence);
-}
-
-/******************************************************************************************************/
-/******************************************************************************************************/
-/******************************************************************************************************/
-void SwingTrajectoryPlanner::update(const ocs2::ModeSchedule& modeSchedule,
-                                    const std::array<scalar_array_t, NUM_CONTACT_POINTS>& liftOffHeightSequence,
-                                    const std::array<scalar_array_t, NUM_CONTACT_POINTS>& touchDownHeightSequence) {
-  const auto& modeSequence = modeSchedule.modeSequence;
-  const auto& eventTimes = modeSchedule.eventTimes;
-
-  const auto eesContactFlagStocks = extractContactFlags(modeSequence);
->>>>>>> 4e1d1692
 
     bool firstSwingPhase = true;
     for (const auto& footPhase : footPhases) {
@@ -102,7 +81,6 @@
         break;
       }
 
-<<<<<<< HEAD
       if (footPhase.type == FootPhaseType::Stance) {
         const auto startPoint = [&] {
           CubicSpline::Node point{};
@@ -180,30 +158,6 @@
         std::cout << "\tstart: \t t:" << liftOff.time << " h: " << liftOff.position << " v: " << liftOff.velocity << "\n";
         std::cout << "\tmid:   \t h: " << midHeight << " scaling: " << scaling << "\n";
         std::cout << "\tend:   \t t:" << touchDown.time << " h: " << touchDown.position << " v: " << touchDown.velocity << "\n\n";
-=======
-  for (size_t j = 0; j < NUM_CONTACT_POINTS; j++) {
-    feetHeightTrajectories_[j].clear();
-    feetHeightTrajectories_[j].reserve(modeSequence.size());
-    for (int p = 0; p < modeSequence.size(); ++p) {
-      if (!eesContactFlagStocks[j][p]) {  // for a swing leg
-        const int swingStartIndex = startTimesIndices[j][p];
-        const int swingFinalIndex = finalTimesIndices[j][p];
-        checkThatIndicesAreValid(j, p, swingStartIndex, swingFinalIndex, modeSequence);
-
-        const scalar_t swingStartTime = eventTimes[swingStartIndex];
-        const scalar_t swingFinalTime = eventTimes[swingFinalIndex];
-
-        const scalar_t scaling = swingTrajectoryScaling(swingStartTime, swingFinalTime, settings_.swingTimeScale);
-
-        const CubicSpline::Node liftOff{swingStartTime, liftOffHeightSequence[j][p], scaling * settings_.liftOffVelocity};
-        const CubicSpline::Node touchDown{swingFinalTime, touchDownHeightSequence[j][p], scaling * settings_.touchDownVelocity};
-        const scalar_t midHeight = std::min(liftOffHeightSequence[j][p], touchDownHeightSequence[j][p]) + scaling * settings_.swingHeight;
-        feetHeightTrajectories_[j].emplace_back(liftOff, midHeight, touchDown);
-      } else {  // for a stance leg
-        const CubicSpline::Node liftOff{0.0, liftOffHeightSequence[j][p], 0.0};
-        const CubicSpline::Node touchDown{1.0, liftOffHeightSequence[j][p], 0.0};
-        feetHeightTrajectories_[j].emplace_back(liftOff, liftOffHeightSequence[j][p], touchDown);
->>>>>>> 4e1d1692
       }
     }
   }
