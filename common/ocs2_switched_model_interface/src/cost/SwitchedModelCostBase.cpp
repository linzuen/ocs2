--- conflicted
+++ resolved
@@ -37,13 +37,9 @@
     throw std::runtime_error("[SwitchedModelCostBase] targetTrajectoriesPtr_ is not set");
   }
 
-<<<<<<< HEAD
   update(t, x, u);
 
-  return trackingCostPtr_->getValue(t, x, u, *costDesiredTrajectoriesPtr_) + footPlacementCost_->getCostValue();
-=======
-  return trackingCostPtr_->getValue(t, x, u, *targetTrajectoriesPtr_);
->>>>>>> 3db87890
+  return trackingCostPtr_->getValue(t, x, u, *targetTrajectoriesPtr_) + footPlacementCost_->getCostValue();
 }
 
 ScalarFunctionQuadraticApproximation SwitchedModelCostBase::costQuadraticApproximation(scalar_t t, const vector_t& x, const vector_t& u) {
@@ -51,10 +47,9 @@
     throw std::runtime_error("[SwitchedModelCostBase] targetTrajectoriesPtr_ is not set");
   }
 
-<<<<<<< HEAD
   update(t, x, u);
 
-  ScalarFunctionQuadraticApproximation L = trackingCostPtr_->getQuadraticApproximation(t, x, u, *costDesiredTrajectoriesPtr_);
+  ScalarFunctionQuadraticApproximation L = trackingCostPtr_->getQuadraticApproximation(t, x, u, *targetTrajectoriesPtr_);
   L.f += footPlacementCost_->getCostValue();
   L.dfdx += footPlacementCost_->getCostDerivativeState();
   L.dfdxx += footPlacementCost_->getCostSecondDerivativeState();
@@ -71,9 +66,6 @@
     sdfConstraints[leg] = footPhase.getSignedDistanceConstraint(t);
   }
   footPlacementCost_->setStateAndConstraint(x, constraints, sdfConstraints);
-=======
-  return trackingCostPtr_->getQuadraticApproximation(t, x, u, *targetTrajectoriesPtr_);
->>>>>>> 3db87890
 }
 
 }  // namespace switched_model