--- conflicted
+++ resolved
@@ -20,16 +20,12 @@
   TerrainModel(const TerrainModel&) = delete;
   TerrainModel& operator=(const TerrainModel&) = delete;
 
-<<<<<<< HEAD
-  virtual TerrainPlane getLocalTerrainAtPositionInWorld(const vector3_t& positionInWorld) const = 0;
+  /** Returns a linear approximation of the terrain at the query point projected along gravity onto the terrain  */
+  virtual TerrainPlane getLocalTerrainAtPositionInWorldAlongGravity(const vector3_t& positionInWorld) const = 0;
 
   virtual ConvexTerrain getConvexTerrainAtPositionInWorld(const vector3_t& positionInWorld) const {
-    return {getLocalTerrainAtPositionInWorld(positionInWorld), {}};
+    return {getLocalTerrainAtPositionInWorldAlongGravity(positionInWorld), {}};
   };
-=======
-  /** Returns a linear approximation of the terrain at the query point projected along gravity onto the terrain  */
-  virtual TerrainPlane getLocalTerrainAtPositionInWorldAlongGravity(const vector3_t& positionInWorld) const = 0;
->>>>>>> 5e62d145
 };
 
 }  // namespace switched_model