/*
 * SwitchedModelCostBase.h
 *
 *  Created on: Nov 23, 2017
 *      Author: farbod
 */

#pragma once

#include <ocs2_core/cost/CostFunctionBase.h>

#include "ocs2_switched_model_interface/core/ComModelBase.h"
#include "ocs2_switched_model_interface/core/ModelSettings.h"
#include "ocs2_switched_model_interface/core/SwitchedModel.h"
#include "ocs2_switched_model_interface/cost/FootPlacementCost.h"
#include "ocs2_switched_model_interface/logic/SwitchedModelModeScheduleManager.h"

namespace switched_model {

class SwitchedModelCostBase : public ocs2::CostFunctionBase {
 public:
  EIGEN_MAKE_ALIGNED_OPERATOR_NEW

  using ad_interface_t = ocs2::CppAdInterface;
  using ad_scalar_t = ocs2::CppAdInterface::ad_scalar_t;
  using ad_com_model_t = ComModelBase<ad_scalar_t>;
  using ad_kinematic_model_t = KinematicsModelBase<ad_scalar_t>;

  using com_model_t = ComModelBase<scalar_t>;

  //! Constructor
  //! Constructor
  SwitchedModelCostBase(const com_model_t& comModel, const ad_com_model_t& adComModel, const ad_kinematic_model_t& adKinematicsModel,
                        const SwitchedModelModeScheduleManager& modeScheduleManager, const SwingTrajectoryPlanner& swingTrajectoryPlanner,
                        const state_matrix_t& Q, const input_matrix_t& R, ModelSettings options = ModelSettings());

  //! Destructor
  ~SwitchedModelCostBase() override = default;

  //! clone SwitchedModelCostBase class.
  SwitchedModelCostBase* clone() const override;

  scalar_t cost(scalar_t t, const vector_t& x, const vector_t& u) override;
  ScalarFunctionQuadraticApproximation costQuadraticApproximation(scalar_t t, const vector_t& x, const vector_t& u) override;

  scalar_t finalCost(scalar_t t, const vector_t& x) override;
  ScalarFunctionQuadraticApproximation finalCostQuadraticApproximation(scalar_t t, const vector_t& x) override;

 private:
  //! Copy constructor
  SwitchedModelCostBase(const SwitchedModelCostBase& rhs);

<<<<<<< HEAD
  void update(scalar_t t, const vector_t& x, const vector_t& u);

  void inputFromContactFlags(const contact_flag_t& contactFlags, const state_vector_t& nominalState, vector_t& inputs) const;

  std::unique_ptr<FootPlacementCost> footPlacementCost_;
=======
 private:
>>>>>>> 86e848f4
  std::unique_ptr<com_model_t> comModelPtr_;

  const SwitchedModelModeScheduleManager* modeScheduleManagerPtr_;
  const SwingTrajectoryPlanner* swingTrajectoryPlannerPtr_;

  // Quadratic cost terms
  state_matrix_t Q_;
  input_matrix_t R_;
};

}  // end of namespace switched_model<|MERGE_RESOLUTION|>--- conflicted
+++ resolved
@@ -29,7 +29,6 @@
   using com_model_t = ComModelBase<scalar_t>;
 
   //! Constructor
-  //! Constructor
   SwitchedModelCostBase(const com_model_t& comModel, const ad_com_model_t& adComModel, const ad_kinematic_model_t& adKinematicsModel,
                         const SwitchedModelModeScheduleManager& modeScheduleManager, const SwingTrajectoryPlanner& swingTrajectoryPlanner,
                         const state_matrix_t& Q, const input_matrix_t& R, ModelSettings options = ModelSettings());
@@ -50,15 +49,10 @@
   //! Copy constructor
   SwitchedModelCostBase(const SwitchedModelCostBase& rhs);
 
-<<<<<<< HEAD
   void update(scalar_t t, const vector_t& x, const vector_t& u);
 
-  void inputFromContactFlags(const contact_flag_t& contactFlags, const state_vector_t& nominalState, vector_t& inputs) const;
+  std::unique_ptr<FootPlacementCost> footPlacementCost_;
 
-  std::unique_ptr<FootPlacementCost> footPlacementCost_;
-=======
- private:
->>>>>>> 86e848f4
   std::unique_ptr<com_model_t> comModelPtr_;
 
   const SwitchedModelModeScheduleManager* modeScheduleManagerPtr_;
