/*
 * ModeSequence_Keyboard_Quadruped.h
 *
 *  Created on: Oct 11, 2018
 *      Author: farbod
 */

#pragma once

#include <string>
#include <vector>

#include <ros/ros.h>

<<<<<<< HEAD
=======
#include <ocs2_switched_model_interface/core/SwitchedModel.h>
>>>>>>> 17f972c6
#include <ocs2_switched_model_interface/logic/ModeSequenceTemplate.h>

namespace switched_model {

/** This class implements ModeSequence communication using ROS. */
class ModeSequenceKeyboard {
 public:
<<<<<<< HEAD
  using scalar_t = ocs2::scalar_t;

=======
>>>>>>> 17f972c6
  ModeSequenceKeyboard(ros::NodeHandle nodeHandle, const std::string& gaitFile, const std::string& robotName, bool verbose = false);

  /** Prints the command line interface and responds to user input. Function returns after one user input. */
  void getKeyboardCommand();

 private:
  /** Prints the list of available gaits. */
  void printGaitList(const std::vector<std::string>& gaitList) const;

  /** Publishes the mode sequence template. */
  void publishModeSequenceTemplate(const ModeSequenceTemplate& modeSchedule);

  std::vector<std::string> gaitList_;
  std::map<std::string, ModeSequenceTemplate> gaitMap_;

  ros::Publisher modeSequenceTemplatePublisher_;
};

}  // end of namespace switched_model<|MERGE_RESOLUTION|>--- conflicted
+++ resolved
@@ -12,10 +12,7 @@
 
 #include <ros/ros.h>
 
-<<<<<<< HEAD
-=======
 #include <ocs2_switched_model_interface/core/SwitchedModel.h>
->>>>>>> 17f972c6
 #include <ocs2_switched_model_interface/logic/ModeSequenceTemplate.h>
 
 namespace switched_model {
@@ -23,11 +20,6 @@
 /** This class implements ModeSequence communication using ROS. */
 class ModeSequenceKeyboard {
  public:
-<<<<<<< HEAD
-  using scalar_t = ocs2::scalar_t;
-
-=======
->>>>>>> 17f972c6
   ModeSequenceKeyboard(ros::NodeHandle nodeHandle, const std::string& gaitFile, const std::string& robotName, bool verbose = false);
 
   /** Prints the command line interface and responds to user input. Function returns after one user input. */
