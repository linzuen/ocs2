#pragma once

#include <string>
<<<<<<< HEAD
=======

#include <ocs2_core/Types.h>

>>>>>>> acaecb70
namespace ocs2 {
namespace pipg {

struct Settings {
  /** Number of threads used in the multi-threading scheme. */
  size_t nThreads = 3;
  /** Priority of threads used in the multi-threading scheme. */
  int threadPriority = 99;
  /** Maximum number of iterations of PIPG. */
<<<<<<< HEAD
  size_t maxNumIterations = 7000;
=======
  size_t maxNumIterations = 3000;
>>>>>>> acaecb70
  /** Termination criteria. **/
  scalar_t absoluteTolerance = 1e-3;
  scalar_t relativeTolerance = 1e-2;
  /** Number of iterations between consecutive calculation of termination conditions. **/
<<<<<<< HEAD
  size_t checkTerminationInterval = 10;
  /** Number of pre-conditioning run. **/
  int numScaling = 3;
  /** The static lower bound of the cost hessian H. **/
  scalar_t lowerBoundH = 5e-6;
=======
  size_t checkTerminationInterval = 1;
>>>>>>> acaecb70
  /** This value determines to display the a summary log. */
  bool displayShortSummary = false;
};

Settings loadSettings(const std::string& filename, const std::string& fieldName = "pipg", bool verbose = true);

}  // namespace pipg
}  // namespace ocs2<|MERGE_RESOLUTION|>--- conflicted
+++ resolved
@@ -1,12 +1,9 @@
 #pragma once
 
 #include <string>
-<<<<<<< HEAD
-=======
 
 #include <ocs2_core/Types.h>
 
->>>>>>> acaecb70
 namespace ocs2 {
 namespace pipg {
 
@@ -16,24 +13,16 @@
   /** Priority of threads used in the multi-threading scheme. */
   int threadPriority = 99;
   /** Maximum number of iterations of PIPG. */
-<<<<<<< HEAD
-  size_t maxNumIterations = 7000;
-=======
   size_t maxNumIterations = 3000;
->>>>>>> acaecb70
   /** Termination criteria. **/
   scalar_t absoluteTolerance = 1e-3;
   scalar_t relativeTolerance = 1e-2;
   /** Number of iterations between consecutive calculation of termination conditions. **/
-<<<<<<< HEAD
-  size_t checkTerminationInterval = 10;
+  size_t checkTerminationInterval = 1;
   /** Number of pre-conditioning run. **/
   int numScaling = 3;
   /** The static lower bound of the cost hessian H. **/
   scalar_t lowerBoundH = 5e-6;
-=======
-  size_t checkTerminationInterval = 1;
->>>>>>> acaecb70
   /** This value determines to display the a summary log. */
   bool displayShortSummary = false;
 };
