/******************************************************************************
Copyright (c) 2021, Farbod Farshidian. All rights reserved.

Redistribution and use in source and binary forms, with or without
modification, are permitted provided that the following conditions are met:

* Redistributions of source code must retain the above copyright notice, this
  list of conditions and the following disclaimer.

* Redistributions in binary form must reproduce the above copyright notice,
  this list of conditions and the following disclaimer in the documentation
  and/or other materials provided with the distribution.

* Neither the name of the copyright holder nor the names of its
  contributors may be used to endorse or promote products derived from
  this software without specific prior written permission.

THIS SOFTWARE IS PROVIDED BY THE COPYRIGHT HOLDERS AND CONTRIBUTORS "AS IS"
AND ANY EXPRESS OR IMPLIED WARRANTIES, INCLUDING, BUT NOT LIMITED TO, THE
IMPLIED WARRANTIES OF MERCHANTABILITY AND FITNESS FOR A PARTICULAR PURPOSE ARE
DISCLAIMED. IN NO EVENT SHALL THE COPYRIGHT HOLDER OR CONTRIBUTORS BE LIABLE
FOR ANY DIRECT, INDIRECT, INCIDENTAL, SPECIAL, EXEMPLARY, OR CONSEQUENTIAL
DAMAGES (INCLUDING, BUT NOT LIMITED TO, PROCUREMENT OF SUBSTITUTE GOODS OR
SERVICES; LOSS OF USE, DATA, OR PROFITS; OR BUSINESS INTERRUPTION) HOWEVER
CAUSED AND ON ANY THEORY OF LIABILITY, WHETHER IN CONTRACT, STRICT LIABILITY,
OR TORT (INCLUDING NEGLIGENCE OR OTHERWISE) ARISING IN ANY WAY OUT OF THE USE
OF THIS SOFTWARE, EVEN IF ADVISED OF THE POSSIBILITY OF SUCH DAMAGE.
******************************************************************************/

#pragma once

#include <functional>
#include <string>
#include <vector>

#include <ocs2_pinocchio_interface/PinocchioInterface.h>
#include <ocs2_pinocchio_interface/PinocchioStateInputMapping.h>
#include <ocs2_robotic_tools/end_effector/EndEffectorKinematics.h>

#include <ocs2_core/automatic_differentiation/CppAdInterface.h>

namespace ocs2 {

/**
<<<<<<< HEAD
 * This class provides the CppAD implementation the end-effector Kinematics based on pinocchio. No pre-computation is required. The class
 * has two constructors. The constructor with an additional argument, "updateCallback", is meant for cases where PinocchioStateInputMapping
 * requires some extra update calls on PinocchioInterface, such as the centroidal model mapping (refer to CentroidalModelPinocchioMapping).
=======
 * This class provides the CppAD implementation the end-effector Kinematics based on pinocchio. No pre-computation
 * is required. The class has two constructors. The constructor with an additional argument, "updateCallback", is meant
 * for cases where PinocchioStateInputMapping requires some extra update calls on PinocchioInterface, such as the
 * centroidal model mapping (refer to CentroidalModelPinocchioMapping).
>>>>>>> 1311f708
 *
 * See also PinocchioEndEffectorKinematics, which uses analytical computation and caching.
 */
class PinocchioEndEffectorKinematicsCppAd final : public EndEffectorKinematics<scalar_t> {
 public:
  using EndEffectorKinematics<scalar_t>::vector3_t;
  using EndEffectorKinematics<scalar_t>::matrix3x_t;
  using EndEffectorKinematics<scalar_t>::quaternion_t;
  using update_pinocchio_interface_callback =
      std::function<void(const ad_vector_t& state, PinocchioInterfaceTpl<ad_scalar_t>& pinocchioInterface)>;

  /** Constructor
   * @param [in] pinocchioInterface pinocchio interface.
   * @param [in] mapping mapping from OCS2 to pinocchio state.
   * @param [in] endEffectorIds array of end effector names.
   * @param [in] stateDim : size of state vector
   * @param [in] inputDim : size of input vector
   * @param [in] modelName : name of the generate model library
   * @param [in] modelFolder : folder to save the model library files to
   * @param [in] recompileLibraries : If true, the model library will be newly compiled. If false, an existing library will be loaded if
   *                                  available.
   * @param [in] verbose : print information.
   */
  PinocchioEndEffectorKinematicsCppAd(const PinocchioInterface& pinocchioInterface, const PinocchioStateInputMapping<ad_scalar_t>& mapping,
                                      std::vector<std::string> endEffectorIds, size_t stateDim, size_t inputDim,
                                      const std::string& modelName, const std::string& modelFolder = "/tmp/ocs2",
                                      bool recompileLibraries = true, bool verbose = false);

  /** Constructor
   * @param [in] pinocchioInterface pinocchio interface.
   * @param [in] mapping mapping from OCS2 to pinocchio state.
   * @param [in] endEffectorIds array of end effector names.
   * @param [in] stateDim : size of state vector
   * @param [in] inputDim : size of input vector
   * @param [in] updateCallback : In the cases that PinocchioStateInputMapping requires some additional update calls on PinocchioInterface,
   *                              use this callback.
   * @param [in] modelName : name of the generate model library
   * @param [in] modelFolder : folder to save the model library files to
   * @param [in] recompileLibraries : If true, the model library will be newly compiled. If false, an existing library will be loaded if
   *                                  available.
   * @param [in] verbose : print information.
   */
  PinocchioEndEffectorKinematicsCppAd(const PinocchioInterface& pinocchioInterface, const PinocchioStateInputMapping<ad_scalar_t>& mapping,
                                      std::vector<std::string> endEffectorIds, size_t stateDim, size_t inputDim,
                                      update_pinocchio_interface_callback updateCallback, const std::string& modelName,
                                      const std::string& modelFolder = "/tmp/ocs2", bool recompileLibraries = true, bool verbose = false);

  ~PinocchioEndEffectorKinematicsCppAd() override = default;
  PinocchioEndEffectorKinematicsCppAd* clone() const override;
  PinocchioEndEffectorKinematicsCppAd& operator=(const PinocchioEndEffectorKinematicsCppAd&) = delete;

  const std::vector<std::string>& getIds() const override;

  std::vector<vector3_t> getPosition(const vector_t& state) const override;
  std::vector<vector3_t> getVelocity(const vector_t& state, const vector_t& input) const override;
  std::vector<vector3_t> getOrientationError(const vector_t& state, const std::vector<quaternion_t>& referenceOrientations) const override;

  std::vector<VectorFunctionLinearApproximation> getPositionLinearApproximation(const vector_t& state) const override;
  std::vector<VectorFunctionLinearApproximation> getVelocityLinearApproximation(const vector_t& state,
                                                                                const vector_t& input) const override;
  std::vector<VectorFunctionLinearApproximation> getOrientationErrorLinearApproximation(
      const vector_t& state, const std::vector<quaternion_t>& referenceOrientations) const override;

 private:
  PinocchioEndEffectorKinematicsCppAd(const PinocchioEndEffectorKinematicsCppAd& rhs);

  ad_vector_t getPositionCppAd(PinocchioInterfaceCppAd& pinocchioInterfaceCppAd, const PinocchioStateInputMapping<ad_scalar_t>& mapping,
                               const ad_vector_t& state);
  ad_vector_t getVelocityCppAd(PinocchioInterfaceCppAd& pinocchioInterfaceCppAd, const PinocchioStateInputMapping<ad_scalar_t>& mapping,
                               const ad_vector_t& state, const ad_vector_t& input);
  ad_vector_t getOrientationErrorCppAd(PinocchioInterfaceCppAd& pinocchioInterfaceCppAd,
                                       const PinocchioStateInputMapping<ad_scalar_t>& mapping, const ad_vector_t& state,
                                       const ad_vector_t& params);

  std::unique_ptr<CppAdInterface> positionCppAdInterfacePtr_;
  std::unique_ptr<CppAdInterface> velocityCppAdInterfacePtr_;
  std::unique_ptr<CppAdInterface> orientationErrorCppAdInterfacePtr_;

  const std::vector<std::string> endEffectorIds_;
  std::vector<size_t> endEffectorFrameIds_;
};

}  // namespace ocs2<|MERGE_RESOLUTION|>--- conflicted
+++ resolved
@@ -42,16 +42,10 @@
 namespace ocs2 {
 
 /**
-<<<<<<< HEAD
- * This class provides the CppAD implementation the end-effector Kinematics based on pinocchio. No pre-computation is required. The class
- * has two constructors. The constructor with an additional argument, "updateCallback", is meant for cases where PinocchioStateInputMapping
- * requires some extra update calls on PinocchioInterface, such as the centroidal model mapping (refer to CentroidalModelPinocchioMapping).
-=======
  * This class provides the CppAD implementation the end-effector Kinematics based on pinocchio. No pre-computation
  * is required. The class has two constructors. The constructor with an additional argument, "updateCallback", is meant
  * for cases where PinocchioStateInputMapping requires some extra update calls on PinocchioInterface, such as the
  * centroidal model mapping (refer to CentroidalModelPinocchioMapping).
->>>>>>> 1311f708
  *
  * See also PinocchioEndEffectorKinematics, which uses analytical computation and caching.
  */
