--- conflicted
+++ resolved
@@ -33,14 +33,10 @@
 #include <utility>
 #include <vector>
 
-<<<<<<< HEAD
-#include <ocs2_core/Types.h>
-=======
 #include <boost/tokenizer.hpp>
 
 #include <ocs2_core/Types.h>
 #include <ocs2_core/misc/LoadData.h>
->>>>>>> be0f4916
 
 namespace ocs2 {
 namespace loadData {
@@ -82,10 +78,6 @@
  * @tparam T1
  * @tparam T2
  */
-<<<<<<< HEAD
-void loadStdVectorOfPair(const std::string& filename, const std::string& topicName,
-                         std::vector<std::pair<std::string, std::string>>& loadVector, bool verbose = true);
-=======
 template <typename T1, typename T2>
 struct ExtendedPair {
   T1 first;
@@ -156,7 +148,6 @@
 
 namespace ocs2 {
 namespace loadData {
->>>>>>> be0f4916
 
 /**
  * An auxiliary function which loads a vector of string pairs from a file.
@@ -176,46 +167,6 @@
  * @param [out] loadVector : The loaded vector of pairs of strings.
  * @param [in] verbose : Print values as they are loaded
  */
-<<<<<<< HEAD
-void loadStdVectorOfPair(const std::string& filename, const std::string& topicName, std::vector<std::pair<size_t, size_t>>& loadVector,
-                         bool verbose = true);
-
-/**
- * An auxiliary function which loads a vector of string-value pairs from a file.
- *
- * It has the following format:	<br>
- * topicName	<br>
- * {	<br>
- *   [0] "value1, value2"	<br>
- *   [2] "value1, value2"	<br>
- *   [1] "value1, value2"	<br>
- * } 	<br>
- *
- * @param [in] filename: File name which contains the configuration data.
- * @param [in] topicName: The key name assigned in the config file.
- * @param [out] loadVector: The loaded vector of pairs of integer.
- */
-void loadStdVectorOfPair(const std::string& filename, const std::string& topicName,
-                         std::vector<std::pair<std::string, scalar_t>>& loadVector, bool verbose = true);
-
-/**
- * An auxiliary function which loads a vector of string-size pairs from a file.
- *
- * It has the following format:	<br>
- * topicName	<br>
- * {	<br>
- *   [0] "value1, value2"	<br>
- *   [2] "value1, value2"	<br>
- *   [1] "value1, value2"	<br>
- * } 	<br>
- *
- * @param [in] filename: File name which contains the configuration data.
- * @param [in] topicName: The key name assigned in the config file.
- * @param [out] loadVector: The loaded vector of pairs of integer.
- */
-void loadStdVectorOfPair(const std::string& filename, const std::string& topicName, std::vector<std::pair<std::string, size_t>>& loadVector,
-                         bool verbose = true);
-=======
 template <typename T1, typename T2>
 void loadStdVectorOfPair(const std::string& filename, const std::string& topicName, std::vector<std::pair<T1, T2>>& loadVector,
                          bool verbose = true) {
@@ -227,7 +178,6 @@
     std::transform(extendedPairVector.begin(), extendedPairVector.end(), std::back_inserter(loadVector), toStdPair);
   }
 }
->>>>>>> be0f4916
 
 }  // namespace loadData
 }  // namespace ocs2