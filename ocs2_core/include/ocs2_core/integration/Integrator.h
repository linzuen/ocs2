/******************************************************************************
Copyright (c) 2017, Farbod Farshidian. All rights reserved.

Redistribution and use in source and binary forms, with or without
modification, are permitted provided that the following conditions are met:

* Redistributions of source code must retain the above copyright notice, this
  list of conditions and the following disclaimer.

* Redistributions in binary form must reproduce the above copyright notice,
  this list of conditions and the following disclaimer in the documentation
  and/or other materials provided with the distribution.

* Neither the name of the copyright holder nor the names of its
  contributors may be used to endorse or promote products derived from
  this software without specific prior written permission.

THIS SOFTWARE IS PROVIDED BY THE COPYRIGHT HOLDERS AND CONTRIBUTORS "AS IS"
AND ANY EXPRESS OR IMPLIED WARRANTIES, INCLUDING, BUT NOT LIMITED TO, THE
IMPLIED WARRANTIES OF MERCHANTABILITY AND FITNESS FOR A PARTICULAR PURPOSE ARE
DISCLAIMED. IN NO EVENT SHALL THE COPYRIGHT HOLDER OR CONTRIBUTORS BE LIABLE
FOR ANY DIRECT, INDIRECT, INCIDENTAL, SPECIAL, EXEMPLARY, OR CONSEQUENTIAL
DAMAGES (INCLUDING, BUT NOT LIMITED TO, PROCUREMENT OF SUBSTITUTE GOODS OR
SERVICES; LOSS OF USE, DATA, OR PROFITS; OR BUSINESS INTERRUPTION) HOWEVER
CAUSED AND ON ANY THEORY OF LIABILITY, WHETHER IN CONTRACT, STRICT LIABILITY,
OR TORT (INCLUDING NEGLIGENCE OR OTHERWISE) ARISING IN ANY WAY OUT OF THE USE
OF THIS SOFTWARE, EVEN IF ADVISED OF THE POSSIBILITY OF SUCH DAMAGE.
******************************************************************************/

#pragma once

#include <cmath>
#include <functional>
#include <stdexcept>
#include <string>
#include <type_traits>
#include <unordered_map>

#include <boost/numeric/odeint.hpp>

#include <ocs2_core/OCS2NumericTraits.h>
#include <ocs2_core/integration/IntegratorBase.h>
#include <ocs2_core/integration/eigenIntegration.h>
#include <ocs2_core/integration/steppers.h>

namespace ocs2 {

/**
 * @brief The IntegratorType enum
 * Enum used in selecting a specific integrator.
 */
enum class IntegratorType { EULER, ODE45, ADAMS_BASHFORTH, BULIRSCH_STOER, MODIFIED_MIDPOINT, RK4, RK5_VARIABLE, ADAMS_BASHFORTH_MOULTON };

namespace integrator_type {

/**
 * Get string name of integrator type
 * @param [in] integratorType: Integrator type enum
 */
<<<<<<< HEAD
static std::string toString(IntegratorType integratorType) {
  static const std::unordered_map<IntegratorType, std::string> integratorMap = {
      {IntegratorType::EULER, "EULER"},
      {IntegratorType::ODE45, "ODE45"},
      {IntegratorType::ADAMS_BASHFORTH, "ADAMS_BASHFORTH"},
      {IntegratorType::BULIRSCH_STOER, "BULIRSCH_STOER"},
      {IntegratorType::MODIFIED_MIDPOINT, "MODIFIED_MIDPOINT"},
      {IntegratorType::RK4, "RK4"},
      {IntegratorType::RK5_VARIABLE, "RK5_VARIABLE"},
      {IntegratorType::ADAMS_BASHFORTH_MOULTON, "ADAMS_BASHFORTH_MOULTON"}};

  return integratorMap.at(integratorType);
}
=======
std::string toString(IntegratorType integratorType);
>>>>>>> 9c18c76c

/**
 * Get integrator type from string name, useful for reading config file
 * @param [in] name: Integrator name
 */
<<<<<<< HEAD
static IntegratorType fromString(const std::string& name) {
  static const std::unordered_map<std::string, IntegratorType> integratorMap = {
      {"EULER", IntegratorType::EULER},
      {"ODE45", IntegratorType::ODE45},
      {"ADAMS_BASHFORTH", IntegratorType::ADAMS_BASHFORTH},
      {"BULIRSCH_STOER", IntegratorType::BULIRSCH_STOER},
      {"MODIFIED_MIDPOINT", IntegratorType::MODIFIED_MIDPOINT},
      {"RK4", IntegratorType::RK4},
      {"RK5_VARIABLE", IntegratorType::RK5_VARIABLE},
      {"ADAMS_BASHFORTH_MOULTON", IntegratorType::ADAMS_BASHFORTH_MOULTON}};

  return integratorMap.at(name);
}
=======
IntegratorType fromString(const std::string& name);

}  // namespace integrator_type

/**
 * Create Integrator of given type.
 *
 * @tparam STATE_DIM: Dimension of the state space.
 *
 * @param [in] integratorType: The integrator type.
 * @param [in] eventHandler: The integration event function.
 */
template <int STATE_DIM>
std::unique_ptr<IntegratorBase<STATE_DIM>> newIntegrator(IntegratorType integratorType,
                                                         const std::shared_ptr<SystemEventHandler<STATE_DIM>>& eventHandlerPtr = nullptr);
>>>>>>> 9c18c76c

}  // namespace integrator_type

/**
 * Create Integrator of given type.
 *
 * @tparam STATE_DIM: Dimension of the state space.
 *
 * @param [in] integratorType: The integrator type.
 * @param [in] system: The system dynamics.
 * @param [in] eventHandler: The integration event function.
 */
template <int STATE_DIM>
std::unique_ptr<IntegratorBase<STATE_DIM>> newIntegrator(IntegratorType integratorType,
                                                         const std::shared_ptr<SystemEventHandler<STATE_DIM>>& eventHandlerPtr = nullptr);

/**
 * Integrator class for autonomous systems.
 *
 * @tparam STATE_DIM: Dimension of the state space.
 * @tparam Stepper: Stepper class type to be used.
 */
template <int STATE_DIM, class Stepper>
class Integrator final : public IntegratorBase<STATE_DIM> {
 public:
  EIGEN_MAKE_ALIGNED_OPERATOR_NEW

  using BASE = IntegratorBase<STATE_DIM>;
  using scalar_t = typename BASE::scalar_t;
  using scalar_array_t = typename BASE::scalar_array_t;
  using state_vector_t = typename BASE::state_vector_t;
  using observer_func_t = typename BASE::observer_func_t;
  using system_func_t = typename BASE::system_func_t;

  /**
   * Default constructor
   */
  explicit Integrator(std::shared_ptr<SystemEventHandler<STATE_DIM>> eventHandlerPtr = nullptr) : BASE(std::move(eventHandlerPtr)){};

  /**
   * Default destructor
   */
  ~Integrator() override = default;

 private:
  /**
   * Equidistant integration based on initial and final time as well as step length.
   *
   * @param [in] system: System function
   * @param [in] observer: Observer callback
   * @param [in] initialState: Initial state.
   * @param [in] startTime: Initial time.
   * @param [in] finalTime: Final time.
   * @param [in] dt: Time step.
   */
  void run_integrate_const(system_func_t system, observer_func_t observer, const state_vector_t& initialState, scalar_t startTime,
                           scalar_t finalTime, scalar_t dt) override;

  /**
   * Adaptive time integration based on start time and final time.
   *
   * @param [in] system: System function
   * @param [in] observer: Observer callback
   * @param [in] initialState: Initial state.
   * @param [in] startTime: Initial time.
   * @param [in] finalTime: Final time.
   * @param [in] dtInitial: Initial time step.
   * @param [in] AbsTol: The absolute tolerance error for ode solver.
   * @param [in] RelTol: The relative tolerance error for ode solver.
   */
  void run_integrate_adaptive(system_func_t system, observer_func_t observer, const state_vector_t& initialState, scalar_t startTime,
                              scalar_t finalTime, scalar_t dtInitial, scalar_t AbsTol, scalar_t RelTol) override;

  /**
   * Output integration based on a given time trajectory.
   *
   * @param [in] system: System function
   * @param [in] observer: Observer callback
   * @param [in] initialState: Initial state.
   * @param [in] beginTimeItr: The iterator to the beginning of the time stamp trajectory.
   * @param [in] endTimeItr: The iterator to the end of the time stamp trajectory.
   * @param [in] dtInitial: Initial time step.
   * @param [in] AbsTol: The absolute tolerance error for ode solver.
   * @param [in] RelTol: The relative tolerance error for ode solver.
   */
  void run_integrate_times(system_func_t system, observer_func_t observer, const state_vector_t& initialState,
                           typename scalar_array_t::const_iterator beginTimeItr, typename scalar_array_t::const_iterator endTimeItr,
                           scalar_t dtInitial, scalar_t AbsTol, scalar_t RelTol) override;

  /**
   * Integrate adaptive specialized.
   *
   * @tparam S: stepper type.
   * @param [in] system: System function
   * @param [in] observer: Observer callback
   * @param [in] initialState: Initial state.
   * @param [in] startTime: Initial time.
   * @param [in] finalTime: Final time.
   * @param [in] dtInitial: Initial time step.
   * @param [in] AbsTol: The absolute tolerance error for ode solver.
   * @param [in] RelTol: The relative tolerance error for ode solver.
   */
  template <typename S>
  typename std::enable_if<std::is_same<S, runge_kutta_dopri5_t<STATE_DIM>>::value, void>::type integrate_adaptive_specialized(
      system_func_t system, observer_func_t observer, state_vector_t& initialState, scalar_t startTime, scalar_t finalTime,
      scalar_t dtInitial, scalar_t AbsTol, scalar_t RelTol);

  /**
   * Integrate adaptive specialized,
   *
   * @tparam S: stepper type.
   * @param [in] system: System function
   * @param [in] observer: Observer callback
   * @param [in] initialState: Initial state.
   * @param [in] startTime: Initial time.
   * @param [in] finalTime: Final time.
   * @param [in] dtInitial: Initial time step.
   * @param [in] AbsTol: The absolute tolerance error for ode solver.
   * @param [in] RelTol: The relative tolerance error for ode solver.
   */
  template <typename S>
  typename std::enable_if<!std::is_same<S, runge_kutta_dopri5_t<STATE_DIM>>::value, void>::type integrate_adaptive_specialized(
      system_func_t system, observer_func_t observer, state_vector_t& initialState, scalar_t startTime, scalar_t finalTime,
      scalar_t dtInitial, scalar_t AbsTol, scalar_t RelTol);

  /**
   * Integrate times specialized function
   * @tparam S: stepper type.
   * @param [in] system: System function
   * @param [in] observer: Observer callback
   * @param [in] initialState: Initial state.
   * @param [in] beginTimeItr: The iterator to the beginning of the time stamp trajectory.
   * @param [in] endTimeItr: The iterator to the end of the time stamp trajectory.
   * @param [in] dtInitial: Initial time step.
   * @param [in] AbsTol: The absolute tolerance error for ode solver.
   * @param [in] RelTol: The relative tolerance error for ode solver.
   */
  template <typename S = Stepper>
  typename std::enable_if<std::is_same<S, runge_kutta_dopri5_t<STATE_DIM>>::value, void>::type integrate_times_specialized(
      system_func_t system, observer_func_t observer, state_vector_t& initialState, typename scalar_array_t::const_iterator beginTimeItr,
      typename scalar_array_t::const_iterator endTimeItr, scalar_t dtInitial, scalar_t AbsTol, scalar_t RelTol);

  /**
   * Integrate times specialized function
   * @tparam S: stepper type.
   * @param [in] system: System function
   * @param [in] observer: Observer callback
   * @param [in] initialState: Initial state.
   * @param [in] beginTimeItr: The iterator to the beginning of the time stamp trajectory.
   * @param [in] endTimeItr: The iterator to the end of the time stamp trajectory.
   * @param [in] dtInitial: Initial time step.
   * @param [in] AbsTol: The absolute tolerance error for ode solver.
   * @param [in] RelTol: The relative tolerance error for ode solver.
   */
  template <typename S = Stepper>
  typename std::enable_if<!std::is_same<S, runge_kutta_dopri5_t<STATE_DIM>>::value, void>::type integrate_times_specialized(
      system_func_t system, observer_func_t observer, state_vector_t& initialState, typename scalar_array_t::const_iterator beginTimeItr,
      typename scalar_array_t::const_iterator endTimeItr, scalar_t dtInitial, scalar_t AbsTol, scalar_t RelTol);

  /**
   * Functionality to reset stepper. If we integrate with ODE45, we don't need to reset the stepper, hence specialize empty function
   * @tparam S: stepper type.
   * @param [in] initialState: Initial state.
   * @param [in] t: Time.
   * @param [in] dt: Time step.
   */
  template <typename S = Stepper>
  typename std::enable_if<std::is_same<S, runge_kutta_dopri5_t<STATE_DIM>>::value, void>::type initializeStepper(
      state_vector_t& initialState, scalar_t t, scalar_t dt);

  /**
   * Functionality to reset stepper. If we integrate with some other method, e.g.
   * adams_bashforth, we need to reset the stepper, hence specialize with initialize call
   *
   * @tparam S
   * @param [in] initialState
   * @param [in] t: Time.
   * @param [in] dt: Time step.
   */
  template <typename S = Stepper>
  typename std::enable_if<!(std::is_same<S, runge_kutta_dopri5_t<STATE_DIM>>::value), void>::type initializeStepper(
      state_vector_t& initialState, scalar_t t, scalar_t dt);

  /********
   * Variables
   ********/
  Stepper stepper_;
};

/**
 * Euler integrator.
 */
template <int STATE_DIM>
using IntegratorEuler = Integrator<STATE_DIM, euler_t<STATE_DIM>>;

/**
 * Modified midpoint integrator.
 */
template <int STATE_DIM>
using IntegratorModifiedMidpoint = Integrator<STATE_DIM, modified_midpoint_t<STATE_DIM>>;

/**
 * RK4 integrator.
 */
template <int STATE_DIM>
using IntegratorRK4 = Integrator<STATE_DIM, runge_kutta_4_t<STATE_DIM>>;

/**
 * RK5 variable integrator.
 */
template <int STATE_DIM>
using IntegratorRK5Variable = Integrator<STATE_DIM, dense_runge_kutta5_t<STATE_DIM>>;

/**
 * ode45 integrator.
 */
template <int STATE_DIM>
using ODE45 = Integrator<STATE_DIM, runge_kutta_dopri5_t<STATE_DIM>>;

/**
 * Adams-Bashforth integrator.
 */
template <int STATE_DIM, size_t STEPS>
using IntegratorAdamsBashforth = Integrator<STATE_DIM, adams_bashforth_uncontrolled_t<STATE_DIM, STEPS>>;

/**
 * Bulirsch-Stoer integrator.
 */
template <int STATE_DIM>
using IntegratorBulirschStoer = Integrator<STATE_DIM, bulirsch_stoer_t<STATE_DIM>>;

/**
 * Adams-Bashforth-Moulton integrator (works only after boost 1.56)
 */
#if (BOOST_VERSION / 100000 == 1 && BOOST_VERSION / 100 % 1000 > 55)
template <int STATE_DIM, size_t STEPS>
using IntegratorAdamsBashforthMoulton = Integrator<STATE_DIM, adams_bashforth_moulton_uncontrolled_t<STATE_DIM, STEPS>>;
#endif

}  // namespace ocs2

#include "implementation/Integrator.h"<|MERGE_RESOLUTION|>--- conflicted
+++ resolved
@@ -57,43 +57,12 @@
  * Get string name of integrator type
  * @param [in] integratorType: Integrator type enum
  */
-<<<<<<< HEAD
-static std::string toString(IntegratorType integratorType) {
-  static const std::unordered_map<IntegratorType, std::string> integratorMap = {
-      {IntegratorType::EULER, "EULER"},
-      {IntegratorType::ODE45, "ODE45"},
-      {IntegratorType::ADAMS_BASHFORTH, "ADAMS_BASHFORTH"},
-      {IntegratorType::BULIRSCH_STOER, "BULIRSCH_STOER"},
-      {IntegratorType::MODIFIED_MIDPOINT, "MODIFIED_MIDPOINT"},
-      {IntegratorType::RK4, "RK4"},
-      {IntegratorType::RK5_VARIABLE, "RK5_VARIABLE"},
-      {IntegratorType::ADAMS_BASHFORTH_MOULTON, "ADAMS_BASHFORTH_MOULTON"}};
-
-  return integratorMap.at(integratorType);
-}
-=======
 std::string toString(IntegratorType integratorType);
->>>>>>> 9c18c76c
 
 /**
  * Get integrator type from string name, useful for reading config file
  * @param [in] name: Integrator name
  */
-<<<<<<< HEAD
-static IntegratorType fromString(const std::string& name) {
-  static const std::unordered_map<std::string, IntegratorType> integratorMap = {
-      {"EULER", IntegratorType::EULER},
-      {"ODE45", IntegratorType::ODE45},
-      {"ADAMS_BASHFORTH", IntegratorType::ADAMS_BASHFORTH},
-      {"BULIRSCH_STOER", IntegratorType::BULIRSCH_STOER},
-      {"MODIFIED_MIDPOINT", IntegratorType::MODIFIED_MIDPOINT},
-      {"RK4", IntegratorType::RK4},
-      {"RK5_VARIABLE", IntegratorType::RK5_VARIABLE},
-      {"ADAMS_BASHFORTH_MOULTON", IntegratorType::ADAMS_BASHFORTH_MOULTON}};
-
-  return integratorMap.at(name);
-}
-=======
 IntegratorType fromString(const std::string& name);
 
 }  // namespace integrator_type
@@ -109,22 +78,6 @@
 template <int STATE_DIM>
 std::unique_ptr<IntegratorBase<STATE_DIM>> newIntegrator(IntegratorType integratorType,
                                                          const std::shared_ptr<SystemEventHandler<STATE_DIM>>& eventHandlerPtr = nullptr);
->>>>>>> 9c18c76c
-
-}  // namespace integrator_type
-
-/**
- * Create Integrator of given type.
- *
- * @tparam STATE_DIM: Dimension of the state space.
- *
- * @param [in] integratorType: The integrator type.
- * @param [in] system: The system dynamics.
- * @param [in] eventHandler: The integration event function.
- */
-template <int STATE_DIM>
-std::unique_ptr<IntegratorBase<STATE_DIM>> newIntegrator(IntegratorType integratorType,
-                                                         const std::shared_ptr<SystemEventHandler<STATE_DIM>>& eventHandlerPtr = nullptr);
 
 /**
  * Integrator class for autonomous systems.
