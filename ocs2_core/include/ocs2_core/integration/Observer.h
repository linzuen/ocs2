--- conflicted
+++ resolved
@@ -36,11 +36,8 @@
 
 #include "ocs2_core/Dimensions.h"
 #include "ocs2_core/integration/OdeBase.h"
-<<<<<<< HEAD
 #include "ocs2_core/misc/Numerics.h"
 #include "ocs2_core/model_data/ModelDataBase.h"
-=======
->>>>>>> 9c18c76c
 
 namespace ocs2 {
 
@@ -59,28 +56,19 @@
   using scalar_array_t = typename DIMENSIONS::scalar_array_t;
   using state_vector_t = typename DIMENSIONS::state_vector_t;
   using state_vector_array_t = typename DIMENSIONS::state_vector_array_t;
-<<<<<<< HEAD
   using model_data_t = ModelDataBase;
   using model_data_array_t = model_data_t::array_t;
-=======
->>>>>>> 9c18c76c
 
   /**
    * Constructor.
    *
    * @param stateTrajectoryPtr: A pinter to an state trajectory container to store resulting state trajectory.
    * @param timeTrajectoryPtr: A pinter to an time trajectory container to store resulting time trajectory.
-<<<<<<< HEAD
    * @param modelDataTrajectoryPtr: A pinter to an model data trajectory container to store resulting model data trajectory.
    */
   explicit Observer(state_vector_array_t* stateTrajectoryPtr = nullptr, scalar_array_t* timeTrajectoryPtr = nullptr,
                     model_data_array_t* modelDataTrajectoryPtr = nullptr)
       : timeTrajectoryPtr_(timeTrajectoryPtr), stateTrajectoryPtr_(stateTrajectoryPtr), modelDataTrajectoryPtr_(modelDataTrajectoryPtr) {}
-=======
-   */
-  explicit Observer(state_vector_array_t* stateTrajectoryPtr = nullptr, scalar_array_t* timeTrajectoryPtr = nullptr)
-      : timeTrajectoryPtr_(timeTrajectoryPtr), stateTrajectoryPtr_(stateTrajectoryPtr) {}
->>>>>>> 9c18c76c
 
   /**
    * Default destructor.
@@ -93,13 +81,12 @@
    * @param [in] state: Current state.
    * @param [in] time: Current time.
    */
-<<<<<<< HEAD
-  void observe(OdeBase<STATE_DIM>& system, const state_vector_t& state, const scalar_t& time) {
+  void observe(OdeBase<STATE_DIM>& system, const state_vector_t& state, const scalar_t time) {
     // Store data
-    if (stateTrajectoryPtr_) {
+    if (stateTrajectoryPtr_ != nullptr) {
       stateTrajectoryPtr_->push_back(state);
     }
-    if (timeTrajectoryPtr_) {
+    if (timeTrajectoryPtr_ != nullptr) {
       timeTrajectoryPtr_->push_back(time);
     }
 
@@ -122,15 +109,6 @@
       }
       // reset modelDataPtrArray write position
       system.nextModelDataPtrIterator() = system.beginModelDataPtrIterator();
-=======
-  void observe(OdeBase<STATE_DIM>& system, const state_vector_t& state, const scalar_t time) {
-    // Store data
-    if (stateTrajectoryPtr_ != nullptr) {
-      stateTrajectoryPtr_->push_back(state);
-    }
-    if (timeTrajectoryPtr_ != nullptr) {
-      timeTrajectoryPtr_->push_back(time);
->>>>>>> 9c18c76c
     }
   }
 
