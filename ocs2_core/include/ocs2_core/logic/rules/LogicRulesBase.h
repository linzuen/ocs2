--- conflicted
+++ resolved
@@ -150,21 +150,6 @@
 			const scalar_t& upperBoundTime) = 0;
 
 	/**
-<<<<<<< HEAD
-	 * Adjust the controller based on the last changes in the logic rules.
-	 *
-	 * @param [in] eventTimes: The new event times.
-	 * @param [in] controllerEventTimes: The control policy stock's event times.
-	 * @param controllerStock: The controller stock which will be modified.
-	 */
-	virtual void adjustController(
-			const scalar_array_t& eventTimes,
-			const scalar_array_t& controllerEventTimes,
-			controller_array_t& controllerStock) = 0;
-
-	/**
-=======
->>>>>>> 1a0f6b76
 	 * This method can be used to update the internal variables. This method will be called by any
 	 * program that tries to update the logic rules variables.
 	 */
