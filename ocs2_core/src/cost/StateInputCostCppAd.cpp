--- conflicted
+++ resolved
@@ -63,14 +63,10 @@
 /******************************************************************************************************/
 /******************************************************************************************************/
 scalar_t StateInputCostCppAd::getValue(scalar_t time, const vector_t& state, const vector_t& input,
-<<<<<<< HEAD
-                                       const CostDesiredTrajectories& desiredTrajectory, const PreComputation&) const {
-=======
-                                       const TargetTrajectories& targetTrajectories) const {
->>>>>>> 4d1dc884
+                                       const TargetTrajectories& targetTrajectories, const PreComputation&) const {
   vector_t tapedTimeStateInput(1 + state.rows() + input.rows());
   tapedTimeStateInput << time, state, input;
-  return adInterfacePtr_->getFunctionValue(tapedTimeStateInput, getParameters(time, targetTrajectories))(0);
+  return adInterfacePtr_->getFunctionValue(tapedTimeStateInput, getParameters(time, desiredTrajectory))(0);
 }
 
 /******************************************************************************************************/
@@ -78,17 +74,13 @@
 /******************************************************************************************************/
 ScalarFunctionQuadraticApproximation StateInputCostCppAd::getQuadraticApproximation(scalar_t time, const vector_t& state,
                                                                                     const vector_t& input,
-<<<<<<< HEAD
-                                                                                    const CostDesiredTrajectories& desiredTrajectory,
+                                                                                    const TargetTrajectories& targetTrajectories,
                                                                                     const PreComputation&) const {
-=======
-                                                                                    const TargetTrajectories& targetTrajectories) const {
->>>>>>> 4d1dc884
   ScalarFunctionQuadraticApproximation cost;
 
   const size_t stateDim = state.rows();
   const size_t inputDim = input.rows();
-  const vector_t params = getParameters(time, targetTrajectories);
+  const vector_t params = getParameters(time, desiredTrajectory);
   vector_t tapedTimeStateInput(1 + stateDim + inputDim);
   tapedTimeStateInput << time, state, input;
 
