/*
 * SwitchedModelCostBase.h
 *
 *  Created on: Nov 23, 2017
 *      Author: farbod
 */

#pragma once

#include <ocs2_core/cost/QuadraticCostFunction.h>

#include "ocs2_switched_model_interface/core/ComModelBase.h"
#include "ocs2_switched_model_interface/logic/SwitchedModelLogicRulesBase.h"

namespace switched_model {

template <size_t JOINT_COORD_SIZE, size_t STATE_DIM = 12 + JOINT_COORD_SIZE, size_t INPUT_DIM = 12 + JOINT_COORD_SIZE>
class SwitchedModelCostBase : public ocs2::QuadraticCostFunction<STATE_DIM, INPUT_DIM> {
 public:
  EIGEN_MAKE_ALIGNED_OPERATOR_NEW

  typedef ocs2::QuadraticCostFunction<STATE_DIM, INPUT_DIM> BASE;
  using typename BASE::input_matrix_t;
  using typename BASE::input_vector_t;
  using typename BASE::scalar_t;
  using typename BASE::state_matrix_t;
  using typename BASE::state_vector_t;
  using typename BASE::dynamic_vector_t;

  using logic_rules_t = SwitchedModelPlannerLogicRules<JOINT_COORD_SIZE, double>;
  using contact_flag_t = typename SwitchedModel<JOINT_COORD_SIZE>::contact_flag_t;

  using com_model_t = ComModelBase<JOINT_COORD_SIZE>;

  //! Constructor
  SwitchedModelCostBase(const com_model_t& comModel, std::shared_ptr<const logic_rules_t> logicRulesPtr, const state_matrix_t& Q,
                        const input_matrix_t& R, const state_matrix_t& QFinal);

  //! Copy constructor
  SwitchedModelCostBase(const SwitchedModelCostBase& rhs);

  //! Destructor
  ~SwitchedModelCostBase() override = default;

  //! clone SwitchedModelCostBase class.
  SwitchedModelCostBase<JOINT_COORD_SIZE, STATE_DIM, INPUT_DIM>* clone() const override;

  void setCurrentStateAndControl(const scalar_t& t, const state_vector_t& x, const input_vector_t& u) override;

 private:
  void inputFromContactFlags(contact_flag_t contactFlags, dynamic_vector_t& inputs);

  std::unique_ptr<com_model_t> comModelPtr_;

<<<<<<< HEAD
	/**
	 *
	 * @param mu
	 * @param sigma
	 * @param x
	 * @return
	 */
	static double GaussianFunc (const scalar_t& mu, const scalar_t& sigma, const scalar_t& x);

private:
	typename kinematic_model_t::Ptr kinematicModelPtr_;
	typename com_model_t::Ptr comModelPtr_;

	logic_rules_t* logicRulesPtr_;

	std::function<size_t(scalar_t)> findActiveSubsystemFnc_;

	contact_flag_t stanceLegs_;

	std::map<contact_flag_t, input_matrix_t, std::less<contact_flag_t>,
	  Eigen::aligned_allocator<std::pair<const contact_flag_t, input_matrix_t>> > R_Bank_;

	scalar_t copWeightMax_;
	scalar_t copWeight_;
	scalar_t copCost_;

	state_matrix_t QIntermediateGoal_;
	state_vector_t xIntermediateGoal_;
	state_vector_t xIntermediateDeviationGoal_;

	const scalar_t sigma_;
	const scalar_t sigmaSquared_;
	const scalar_t normalization_;
	const scalar_t tp_;
	scalar_t dtSquared_;

	state_vector_t xIntermediateDeviation_;
	input_vector_t uIntermediateDeviation_;

	typename cop_estimator_t::Ptr copEstimatorPtr_;

	Eigen::Matrix<scalar_t,12,1>  devJoints_copCost_;
	Eigen::Matrix<scalar_t,12,1>  devLambda_copCost_;
	Eigen::Matrix<scalar_t,12,12> hessJoints_copCost_;
	Eigen::Matrix<scalar_t,12,12> hessLambda_copCost_;
	Eigen::Matrix<scalar_t,12,12> devLambdaJoints_copCost_;

	std::string algorithmName_;

	scalar_t timeStart_;
	scalar_t timeFinal_;
	scalar_t timeSD_;
	scalar_t timeMean_;

  	dynamic_vector_t inputFromContactFlags(contact_flag_t contactFlags);
=======
  std::shared_ptr<const logic_rules_t> logicRulesPtr_;
>>>>>>> 5dc90ab9
};

}  // end of namespace switched_model

#include "implementation/SwitchedModelCostBase.h"<|MERGE_RESOLUTION|>--- conflicted
+++ resolved
@@ -52,65 +52,7 @@
 
   std::unique_ptr<com_model_t> comModelPtr_;
 
-<<<<<<< HEAD
-	/**
-	 *
-	 * @param mu
-	 * @param sigma
-	 * @param x
-	 * @return
-	 */
-	static double GaussianFunc (const scalar_t& mu, const scalar_t& sigma, const scalar_t& x);
-
-private:
-	typename kinematic_model_t::Ptr kinematicModelPtr_;
-	typename com_model_t::Ptr comModelPtr_;
-
-	logic_rules_t* logicRulesPtr_;
-
-	std::function<size_t(scalar_t)> findActiveSubsystemFnc_;
-
-	contact_flag_t stanceLegs_;
-
-	std::map<contact_flag_t, input_matrix_t, std::less<contact_flag_t>,
-	  Eigen::aligned_allocator<std::pair<const contact_flag_t, input_matrix_t>> > R_Bank_;
-
-	scalar_t copWeightMax_;
-	scalar_t copWeight_;
-	scalar_t copCost_;
-
-	state_matrix_t QIntermediateGoal_;
-	state_vector_t xIntermediateGoal_;
-	state_vector_t xIntermediateDeviationGoal_;
-
-	const scalar_t sigma_;
-	const scalar_t sigmaSquared_;
-	const scalar_t normalization_;
-	const scalar_t tp_;
-	scalar_t dtSquared_;
-
-	state_vector_t xIntermediateDeviation_;
-	input_vector_t uIntermediateDeviation_;
-
-	typename cop_estimator_t::Ptr copEstimatorPtr_;
-
-	Eigen::Matrix<scalar_t,12,1>  devJoints_copCost_;
-	Eigen::Matrix<scalar_t,12,1>  devLambda_copCost_;
-	Eigen::Matrix<scalar_t,12,12> hessJoints_copCost_;
-	Eigen::Matrix<scalar_t,12,12> hessLambda_copCost_;
-	Eigen::Matrix<scalar_t,12,12> devLambdaJoints_copCost_;
-
-	std::string algorithmName_;
-
-	scalar_t timeStart_;
-	scalar_t timeFinal_;
-	scalar_t timeSD_;
-	scalar_t timeMean_;
-
-  	dynamic_vector_t inputFromContactFlags(contact_flag_t contactFlags);
-=======
   std::shared_ptr<const logic_rules_t> logicRulesPtr_;
->>>>>>> 5dc90ab9
 };
 
 }  // end of namespace switched_model
