#include "ocs2_anymal_models/QuadrupedKinematics.h"

// Pinocchio
#include <pinocchio/multibody/data.hpp>
#include <pinocchio/multibody/model.hpp>
#include <pinocchio/parsers/urdf.hpp>

#include <pinocchio/algorithm/frames.hpp>
#include <pinocchio/algorithm/jacobian.hpp>
#include <pinocchio/algorithm/kinematics.hpp>

namespace anymal {
namespace tpl {

template <typename SCALAR_T>
QuadrupedKinematics<SCALAR_T>::QuadrupedKinematics(const FrameDeclaration& frameDeclaration,
                                                   const ocs2::PinocchioInterface& pinocchioInterface)
    : pinocchioInterfacePtr_(new PinocchioInterface_s_t(castPinocchioInterface(pinocchioInterface))),
      pinocchioMapping_(frameDeclaration, pinocchioInterface) {}

template <typename SCALAR_T>
QuadrupedKinematics<SCALAR_T>::QuadrupedKinematics(const QuadrupedKinematics& rhs)
    : pinocchioInterfacePtr_(new PinocchioInterface_s_t(*rhs.pinocchioInterfacePtr_)), pinocchioMapping_(rhs.pinocchioMapping_){};

template <typename SCALAR_T>
QuadrupedKinematics<SCALAR_T>* QuadrupedKinematics<SCALAR_T>::clone() const {
  return new QuadrupedKinematics<SCALAR_T>(*this);
}

template <typename SCALAR_T>
switched_model::vector3_s_t<SCALAR_T> QuadrupedKinematics<SCALAR_T>::baseToLegRootInBaseFrame(size_t footIndex) const {
  switched_model::joint_coordinate_s_t<SCALAR_T> zeroConfiguration;
  zeroConfiguration.setZero();
  pinocchio::FrameIndex frameId = pinocchioMapping_.getHipFrameId(footIndex);
  return relativeTranslationInBaseFrame(zeroConfiguration, frameId);
}

template <typename SCALAR_T>
switched_model::vector3_s_t<SCALAR_T> QuadrupedKinematics<SCALAR_T>::positionBaseToFootInBaseFrame(
    size_t footIndex, const switched_model::joint_coordinate_s_t<SCALAR_T>& jointPositions) const {
  pinocchio::FrameIndex frameId = pinocchioMapping_.getFootFrameId(footIndex);
  const auto pinocchioJointPositions = pinocchioMapping_.getPinocchioJointVector(jointPositions);
  return relativeTranslationInBaseFrame(pinocchioJointPositions, frameId);
}

template <typename SCALAR_T>
auto QuadrupedKinematics<SCALAR_T>::baseToFootJacobianBlockInBaseFrame(
    std::size_t footIndex, const switched_model::joint_coordinate_s_t<SCALAR_T>& jointPositions) const -> joint_jacobian_block_t {
  auto& data = pinocchioInterfacePtr_->getData();
  const auto& model = pinocchioInterfacePtr_->getModel();

  const auto pinocchioJointPositions = pinocchioMapping_.getPinocchioJointVector(jointPositions);
  pinocchio::FrameIndex frameId = pinocchioMapping_.getFootFrameId(footIndex);

  joint_jacobian_t J;
  pinocchio::computeFrameJacobian(model, data, pinocchioJointPositions, frameId, pinocchio::ReferenceFrame::LOCAL_WORLD_ALIGNED, J);

  // In Pinocchio, the first three coordinates of J represent linear part and the last three coordinates represent angular part. But it
  // is the other way round in OCS2. Swap linear and angular parts to stick to the originally used OCS2's convention.
  joint_jacobian_block_t res;
  res.template block<3, 3>(0, 0) = J.template block<3, 3>(3, pinocchioMapping_.getPinocchioFootIndex(footIndex) * 3u);
  res.template block<3, 3>(3, 0) = J.template block<3, 3>(0, pinocchioMapping_.getPinocchioFootIndex(footIndex) * 3u);

  return res;
}

template <typename SCALAR_T>
switched_model::matrix3_s_t<SCALAR_T> QuadrupedKinematics<SCALAR_T>::footOrientationInBaseFrame(
    size_t footIndex, const switched_model::joint_coordinate_s_t<SCALAR_T>& jointPositions) const {
  pinocchio::FrameIndex frameId = pinocchioMapping_.getFootFrameId(footIndex);
  const auto pinocchioJointPositions = pinocchioMapping_.getPinocchioJointVector(jointPositions);
  return relativeOrientationInBaseFrame(pinocchioJointPositions, frameId);
}

template <typename SCALAR_T>
switched_model::vector3_s_t<SCALAR_T> QuadrupedKinematics<SCALAR_T>::footVelocityRelativeToBaseInBaseFrame(
    size_t footIndex, const switched_model::joint_coordinate_s_t<SCALAR_T>& jointPositions,
    const switched_model::joint_coordinate_s_t<SCALAR_T>& jointVelocities) const {
  auto& data = pinocchioInterfacePtr_->getData();
  const auto& model = pinocchioInterfacePtr_->getModel();

  const auto pinocchioJointPositions = pinocchioMapping_.getPinocchioJointVector(jointPositions);
  const auto pinocchioJointVelocities = pinocchioMapping_.getPinocchioJointVector(jointVelocities);

  pinocchio::forwardKinematics(model, data, pinocchioJointPositions, pinocchioJointVelocities);

  pinocchio::FrameIndex frameId = pinocchioMapping_.getFootFrameId(footIndex);

  return getFrameVelocity(model, data, frameId, pinocchio::ReferenceFrame::LOCAL_WORLD_ALIGNED).linear();
}

template <typename SCALAR_T>
auto QuadrupedKinematics<SCALAR_T>::collisionSpheresInBaseFrame(const switched_model::joint_coordinate_s_t<SCALAR_T>& jointPositions) const
    -> std::vector<CollisionSphere> {
  auto& data = pinocchioInterfacePtr_->getData();
  const auto& model = pinocchioInterfacePtr_->getModel();
  const auto pinocchioJointPositions = pinocchioMapping_.getPinocchioJointVector(jointPositions);
  pinocchio::forwardKinematics(model, data, pinocchioJointPositions);

  const auto& linkFrames = pinocchioMapping_.getCollisionLinkFrameIds();
  const auto& decl = pinocchioMapping_.getCollisionDeclaration();

  std::vector<CollisionSphere> collisionSpheres;
  collisionSpheres.reserve(linkFrames.size());
<<<<<<< HEAD
  for (int i =0; i<linkFrames.size(); ++i) {
=======
  for (int i = 0; i < linkFrames.size(); ++i) {
>>>>>>> e2c43e4d
    const auto& transformation = pinocchio::updateFramePlacement(model, data, linkFrames[i]);
    const switched_model::vector3_s_t<SCALAR_T> offset = decl[i].offset.cast<SCALAR_T>();
    collisionSpheres.push_back({transformation.act(offset), SCALAR_T(decl[i].radius)});
  }

  return collisionSpheres;
}

template <typename SCALAR_T>
switched_model::vector3_s_t<SCALAR_T> QuadrupedKinematics<SCALAR_T>::relativeTranslationInBaseFrame(
    const switched_model::joint_coordinate_s_t<SCALAR_T>& jointPositions, pinocchio::FrameIndex frame) const {
  auto& data = pinocchioInterfacePtr_->getData();
  const auto& model = pinocchioInterfacePtr_->getModel();
  pinocchio::forwardKinematics(model, data, jointPositions);

  return pinocchio::updateFramePlacement(model, data, frame).translation();
}

template <typename SCALAR_T>
switched_model::matrix3_s_t<SCALAR_T> QuadrupedKinematics<SCALAR_T>::relativeOrientationInBaseFrame(
    const switched_model::joint_coordinate_s_t<SCALAR_T>& jointPositions, pinocchio::FrameIndex frame) const {
  auto& data = pinocchioInterfacePtr_->getData();
  const auto& model = pinocchioInterfacePtr_->getModel();
  pinocchio::forwardKinematics(model, data, jointPositions);

  return pinocchio::updateFramePlacement(model, data, frame).rotation();
}

}  // namespace tpl
}  // namespace anymal

// Explicit instantiation
template class anymal::tpl::QuadrupedKinematics<ocs2::scalar_t>;
template class anymal::tpl::QuadrupedKinematics<ocs2::ad_scalar_t>;<|MERGE_RESOLUTION|>--- conflicted
+++ resolved
@@ -102,11 +102,7 @@
 
   std::vector<CollisionSphere> collisionSpheres;
   collisionSpheres.reserve(linkFrames.size());
-<<<<<<< HEAD
-  for (int i =0; i<linkFrames.size(); ++i) {
-=======
   for (int i = 0; i < linkFrames.size(); ++i) {
->>>>>>> e2c43e4d
     const auto& transformation = pinocchio::updateFramePlacement(model, data, linkFrames[i]);
     const switched_model::vector3_s_t<SCALAR_T> offset = decl[i].offset.cast<SCALAR_T>();
     collisionSpheres.push_back({transformation.act(offset), SCALAR_T(decl[i].radius)});
