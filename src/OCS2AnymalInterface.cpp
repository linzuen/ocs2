--- conflicted
+++ resolved
@@ -34,47 +34,6 @@
 /******************************************************************************************************/
 /******************************************************************************************************/
 /******************************************************************************************************/
-<<<<<<< HEAD
-void OCS2AnymalInterface::setupOptimizer(
-		const logic_rules_ptr_t& logicRulesPtr,
-		const mode_sequence_template_t* modeSequenceTemplatePtr,
-		slq_base_ptr_t& slqPtr,
-		mpc_ptr_t& mpcPtr) {
-
-	dynamicsPtr_            = std::unique_ptr<system_dynamics_t>( new system_dynamics_t(modelSettings_) );
-	dynamicsDerivativesPtr_ = std::unique_ptr<system_dynamics_derivative_t>( new system_dynamics_derivative_t(modelSettings_) );
-	constraintsPtr_  = std::unique_ptr<constraint_t>( new constraint_t(modelSettings_) );
-	costFunctionPtr_ = std::unique_ptr<cost_funtion_t>( new cost_funtion_t(Q_, R_, QFinal_, xFinal_, modelSettings_.copWeight_) );
-
-	generalized_coordinate_t defaultCoordinate = initRbdState_.template head<18>();
-	operatingPointsPtr_ = std::unique_ptr<operating_point_t>( new operating_point_t(modelSettings_, defaultCoordinate) );
-
-	// SLQ
-	if (slqSettings_.ddpSettings_.useMultiThreading_==true) {
-		slqPtr = slq_base_ptr_t(new slq_mp_t(dynamicsPtr_.get(), dynamicsDerivativesPtr_.get(), constraintsPtr_.get(),
-				costFunctionPtr_.get(), operatingPointsPtr_.get(), slqSettings_, logicRulesPtr.get()) );
-	} else {
-		slqPtr = slq_base_ptr_t(new slq_t(dynamicsPtr_.get(), dynamicsDerivativesPtr_.get(), constraintsPtr_.get(),
-				costFunctionPtr_.get(), operatingPointsPtr_.get(), slqSettings_, logicRulesPtr.get()) );
-	}
-
-	// MPC
-	if (modelSettings_.gaitOptimization_ == false) {
-		mpcPtr = mpc_ptr_t( new mpc_slq_t(dynamicsPtr_.get(), dynamicsDerivativesPtr_.get(), constraintsPtr_.get(),
-				costFunctionPtr_.get(), operatingPointsPtr_.get(),
-				partitioningTimes_,
-				slqSettings_, mpcSettings_, logicRulesPtr.get(), modeSequenceTemplatePtr));
-
-	} else {
-		typedef ocs2::MPC_OCS2<BASE::state_dim_, BASE::input_dim_, BASE::logic_rules_t>	mpc_ocs2_t;
-
-		mpcPtr = mpc_ptr_t( new mpc_ocs2_t(dynamicsPtr_.get(), dynamicsDerivativesPtr_.get(), constraintsPtr_.get(),
-				costFunctionPtr_.get(), operatingPointsPtr_.get(),
-				partitioningTimes_,
-				slqSettings_, mpcSettings_, logicRulesPtr.get(), modeSequenceTemplatePtr));
-	}
-
-=======
 void OCS2AnymalInterface::setupOptimizer(const logic_rules_ptr_t& logicRulesPtr, const mode_sequence_template_t* modeSequenceTemplatePtr,
                                          slq_base_ptr_t& slqPtr, mpc_ptr_t& mpcPtr) {
   dynamicsPtr_ = std::unique_ptr<system_dynamics_t>(new system_dynamics_t(modelSettings_));
@@ -110,7 +69,6 @@
     //				partitioningTimes_,
     //				slqSettings_, mpcSettings_, logicRulesPtr, modeSequenceTemplatePtr));
   }
->>>>>>> 455ad5c0
 }
 
 }  // end of namespace anymal