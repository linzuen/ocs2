//
// Created by rgrandia on 09.11.20.
//

#include "ocs2_sqp/MultipleShootingSolver.h"

#include <ocs2_core/OCS2NumericTraits.h>
#include <ocs2_core/constraint/RelaxedBarrierPenalty.h>
#include <ocs2_core/control/FeedforwardController.h>
#include <ocs2_core/control/LinearController.h>
#include <ocs2_core/misc/LinearInterpolation.h>
#include <ocs2_oc/approximate_model/ChangeOfInputVariables.h>
#include <ocs2_sqp/ConstraintProjection.h>

#include <iostream>

namespace ocs2 {

MultipleShootingSolver::MultipleShootingSolver(MultipleShootingSolverSettings settings, const SystemDynamicsBase* systemDynamicsPtr,
                                               const CostFunctionBase* costFunctionPtr, const ConstraintBase* constraintPtr,
                                               const CostFunctionBase* terminalCostFunctionPtr,
                                               const SystemOperatingTrajectoriesBase* operatingTrajectoriesPtr)
    : SolverBase(), terminalCostFunctionPtr_(nullptr), settings_(std::move(settings)), totalNumIterations_(0), performanceIndeces_() {
  // Multithreading
  Eigen::initParallel();
  threadPoolPtr_.reset(new ThreadPool(settings_.nThreads, settings_.threadPriority));
  Eigen::setNbThreads(1);  // No multithreading within Eigen.

  discretizer_ = selectDynamicsDiscretization(settings.integratorType);
  sensitivityDiscretizer_ = selectDynamicsSensitivityDiscretization(settings.integratorType);

  for (int w = 0; w < settings.nThreads; w++) {
    systemDynamicsPtr_.emplace_back(systemDynamicsPtr->clone());
    costFunctionPtr_.emplace_back(costFunctionPtr->clone());
    if (constraintPtr != nullptr) {
      constraintPtr_.emplace_back(constraintPtr->clone());
    } else {
      constraintPtr_.emplace_back(nullptr);
    }
  }

  if (constraintPtr != nullptr && settings_.inequalityConstraintMu > 0) {
    penaltyPtr_.reset(new RelaxedBarrierPenalty(settings_.inequalityConstraintMu, settings_.inequalityConstraintDelta));
  }

  if (terminalCostFunctionPtr != nullptr) {
    terminalCostFunctionPtr_.reset(terminalCostFunctionPtr->clone());
  }

  if (operatingTrajectoriesPtr != nullptr) {
    operatingTrajectoriesPtr_.reset(operatingTrajectoriesPtr->clone());
  }
}

MultipleShootingSolver::~MultipleShootingSolver() {
  if (settings_.printSolverStatistics) {
    std::cerr << getBenchmarkingInformation() << std::endl;
  }
}

void MultipleShootingSolver::reset() {
  // Clear solution
  primalSolution_ = PrimalSolution();
  performanceIndeces_.clear();

  // reset timers
  totalNumIterations_ = 0;
  linearQuadraticApproximationTimer_.reset();
  solveQpTimer_.reset();
  computeControllerTimer_.reset();
}

std::string MultipleShootingSolver::getBenchmarkingInformation() const {
  const auto linearQuadraticApproximationTotal = linearQuadraticApproximationTimer_.getTotalInMilliseconds();
  const auto solveQpTotal = solveQpTimer_.getTotalInMilliseconds();
  const auto computeControllerTotal = computeControllerTimer_.getTotalInMilliseconds();

  const auto benchmarkTotal = linearQuadraticApproximationTotal + solveQpTotal + computeControllerTotal;

  std::stringstream infoStream;
  if (benchmarkTotal > 0.0) {
    const scalar_t inPercent = 100.0;
    infoStream << "\n########################################################################\n";
    infoStream << "The benchmarking is computed over " << totalNumIterations_ << " iterations. \n";
    infoStream << "SQP Benchmarking\t   :\tAverage time [ms]   (% of total runtime)\n";
    infoStream << "\tLQ Approximation   :\t" << linearQuadraticApproximationTimer_.getAverageInMilliseconds() << " [ms] \t\t("
               << linearQuadraticApproximationTotal / benchmarkTotal * inPercent << "%)\n";
    infoStream << "\tSolve QP           :\t" << solveQpTimer_.getAverageInMilliseconds() << " [ms] \t\t("
               << solveQpTotal / benchmarkTotal * inPercent << "%)\n";
    infoStream << "\tCompute Controller :\t" << computeControllerTimer_.getAverageInMilliseconds() << " [ms] \t\t("
               << computeControllerTotal / benchmarkTotal * inPercent << "%)\n";
  }
  return infoStream.str();
}

const std::vector<PerformanceIndex>& MultipleShootingSolver::getIterationsLog() const {
  if (performanceIndeces_.empty()) {
    throw std::runtime_error("[MultipleShootingSolver]: No performance log yet, no problem solved yet?");
  } else {
    return performanceIndeces_;
  }
}

void MultipleShootingSolver::runImpl(scalar_t initTime, const vector_t& initState, scalar_t finalTime,
                                     const scalar_array_t& partitioningTimes) {
  if (settings_.printSolverStatus || settings_.printLinesearch) {
    std::cerr << "\n++++++++++++++++++++++++++++++++++++++++++++++++++++++";
    std::cerr << "\n+++++++++++++ SQP solver is initialized ++++++++++++++";
    std::cerr << "\n++++++++++++++++++++++++++++++++++++++++++++++++++++++\n";
  }

  // Determine time discretization, taking into account event times.
  scalar_array_t timeDiscretization = timeDiscretizationWithEvents(initTime, finalTime, settings_.dt, this->getModeSchedule().eventTimes,
                                                                   OCS2NumericTraits<scalar_t>::limitEpsilon());
  const int N = static_cast<int>(timeDiscretization.size()) - 1;

  // Initialize the state and input
  vector_array_t x = initializeStateTrajectory(initState, timeDiscretization, N);
  vector_array_t u = initializeInputTrajectory(timeDiscretization, x, N);

  // Initialize cost
  for (auto& cost : costFunctionPtr_) {
    cost->setCostDesiredTrajectoriesPtr(&this->getCostDesiredTrajectories());
  }
  if (terminalCostFunctionPtr_) {
    terminalCostFunctionPtr_->setCostDesiredTrajectoriesPtr(&this->getCostDesiredTrajectories());
  }

  // Bookkeeping
  performanceIndeces_.clear();

  for (int iter = 0; iter < settings_.sqpIteration; iter++) {
    if (settings_.printSolverStatus || settings_.printLinesearch) {
      std::cerr << "\nSQP iteration: " << iter << "\n";
    }
    // Make QP approximation
    linearQuadraticApproximationTimer_.startTimer();
    performanceIndeces_.push_back(setupQuadraticSubproblem(timeDiscretization, x, u));
    linearQuadraticApproximationTimer_.endTimer();

    // Solve QP
    solveQpTimer_.startTimer();
    const vector_t delta_x0 = initState - x[0];
    vector_array_t delta_x;
    vector_array_t delta_u;
    std::tie(delta_x, delta_u) = getOCPSolution(delta_x0);
    solveQpTimer_.endTimer();

    // Apply step
    computeControllerTimer_.startTimer();
    bool converged = takeStep(performanceIndeces_.back(), timeDiscretization, delta_x, delta_u, x, u);
    computeControllerTimer_.endTimer();

    totalNumIterations_++;
    if (converged) {
      break;
    }
  }

  // Store result in PrimalSolution. time, state , input
  primalSolution_.timeTrajectory_ = std::move(timeDiscretization);
  primalSolution_.stateTrajectory_ = std::move(x);
  primalSolution_.inputTrajectory_ = std::move(u);
  primalSolution_.inputTrajectory_.push_back(primalSolution_.inputTrajectory_.back());  // repeat last input to make equal length vectors
  primalSolution_.modeSchedule_ = this->getModeSchedule();

  if (constraintPtr_.front() && settings_.qr_decomp) {
    // TODO: Add feedback in u_tilde space. Currently only have feedback arising from stateInputEquality
    vector_array_t uff;
    matrix_array_t controllerGain;
    uff.reserve(N + 1);
    controllerGain.reserve(N + 1);
    for (int i = 0; i < N; i++) {
      // Linear controller has convention u = uff + K * x;
      // We computed u = u'(t) + K (x - x'(t));
      // >> uff = u'(t) - K x'(t)
      uff.push_back(primalSolution_.inputTrajectory_[i]);
      uff.back().noalias() -= constraints_[i].dfdx * primalSolution_.stateTrajectory_[i];
      controllerGain.push_back(std::move(constraints_[i].dfdx));  // Steal! the feedback matrix, don't use after this.
    }
    // Copy last one the get correct length
    uff.push_back(uff.back());
    controllerGain.push_back(controllerGain.back());
    primalSolution_.controllerPtr_.reset(new LinearController(primalSolution_.timeTrajectory_, std::move(uff), std::move(controllerGain)));
  } else {
    primalSolution_.controllerPtr_.reset(new FeedforwardController(primalSolution_.timeTrajectory_, primalSolution_.inputTrajectory_));
  }

  if (settings_.printSolverStatus || settings_.printLinesearch) {
    std::cerr << "\n++++++++++++++++++++++++++++++++++++++++++++++++++++++";
    std::cerr << "\n+++++++++++++ SQP solver has terminated ++++++++++++++";
    std::cerr << "\n++++++++++++++++++++++++++++++++++++++++++++++++++++++\n";
  }
}

vector_array_t MultipleShootingSolver::initializeInputTrajectory(const scalar_array_t& timeDiscretization,
                                                                 const vector_array_t& stateTrajectory, int N) const {
  const scalar_t interpolateTill = (totalNumIterations_ > 0) ? primalSolution_.timeTrajectory_.back() : timeDiscretization.front();

  vector_array_t u;
  u.reserve(N);
  for (int i = 0; i < N; i++) {
    const scalar_t ti = timeDiscretization[i];
    if (ti < interpolateTill) {
      // Interpolate previous input trajectory
      u.emplace_back(
          LinearInterpolation::interpolate(timeDiscretization[i], primalSolution_.timeTrajectory_, primalSolution_.inputTrajectory_));
    } else {
      // No previous control at this time-point -> fall back to heuristics
      if (operatingTrajectoriesPtr_) {
        // Ask for operating trajectory between t[k] and t[k+1]. Take the returned input at t[k] as our heuristic.
        const scalar_t tNext = timeDiscretization[i + 1];
        scalar_array_t timeArray;
        vector_array_t stateArray;
        vector_array_t inputArray;
        operatingTrajectoriesPtr_->getSystemOperatingTrajectories(stateTrajectory[i], ti, tNext, timeArray, stateArray, inputArray, false);
        u.push_back(std::move(inputArray.front()));
      } else {  // No information at all. Set inputs to zero.
        u.emplace_back(vector_t::Zero(settings_.n_input));
      }
    }
  }

  return u;
}

vector_array_t MultipleShootingSolver::initializeStateTrajectory(const vector_t& initState, const scalar_array_t& timeDiscretization,
                                                                 int N) const {
  if (totalNumIterations_ == 0) {  // first iteration
    return vector_array_t(N + 1, initState);
  } else {  // interpolation of previous solution
    vector_array_t x;
    x.reserve(N + 1);
    x.push_back(initState);  // Force linearization of the first node around the current state
    for (int i = 1; i < (N + 1); i++) {
      x.emplace_back(
          LinearInterpolation::interpolate(timeDiscretization[i], primalSolution_.timeTrajectory_, primalSolution_.stateTrajectory_));
    }
    return x;
  }
}

std::pair<vector_array_t, vector_array_t> MultipleShootingSolver::getOCPSolution(const vector_t& delta_x0) {
  // Solve the QP
  vector_array_t deltaXSol;
  vector_array_t deltaUSol;
  hpipm_status status;
  if (constraintPtr_.front() && !settings_.qr_decomp) {
    status = hpipmInterface_.solve(delta_x0, dynamics_, cost_, &constraints_, deltaXSol, deltaUSol, settings_.printSolverStatus);
  } else {  // without constraints, or when using QR decomposition, we have an unconstrained QP.
    status = hpipmInterface_.solve(delta_x0, dynamics_, cost_, nullptr, deltaXSol, deltaUSol, settings_.printSolverStatus);
  }

  if (status != hpipm_status::SUCCESS) {
    throw std::runtime_error("[MultipleShootingSolver] Failed to solve QP");
  }

  // remap the tilde delta u to real delta u
  if (constraintPtr_.front() && settings_.qr_decomp) {
    for (int i = 0; i < deltaUSol.size(); i++) {
      deltaUSol[i] = constraints_[i].dfdu * deltaUSol[i];  // creates a temporary because of alias
      deltaUSol[i].noalias() += constraints_[i].dfdx * deltaXSol[i];
      deltaUSol[i] += constraints_[i].f;
    }
  }

  return {deltaXSol, deltaUSol};
}

PerformanceIndex MultipleShootingSolver::setupQuadraticSubproblem(const scalar_array_t& time, const vector_array_t& x,
                                                                  const vector_array_t& u) {
  // Problem horizon
  const int N = static_cast<int>(time.size()) - 1;

  // Set up for constant state input size. Will be adapted based on constraint handling.
  HpipmInterface::OcpSize ocpSize(N, settings_.n_state, settings_.n_input);

  std::vector<PerformanceIndex> performance(settings_.nThreads, PerformanceIndex());
  dynamics_.resize(N);
  cost_.resize(N + 1);
  constraints_.resize(N + 1);

  std::atomic_int workerId{0};
  std::atomic_int timeIndex{0};
  auto parallelTask = [&](int) {
    // Get worker specific resources
    int thisWorker = workerId++;  // assign worker ID (atomic)
    SystemDynamicsBase& systemDynamics = *systemDynamicsPtr_[thisWorker];
    CostFunctionBase& costFunction = *costFunctionPtr_[thisWorker];
    ConstraintBase* constraintPtr = constraintPtr_[thisWorker].get();
    PerformanceIndex workerPerformance;
    const bool qpDecomp = settings_.qr_decomp;

    int i = timeIndex++;
    while (i < N) {
      VectorFunctionLinearApproximation dynamics;
      ScalarFunctionQuadraticApproximation cost;
      VectorFunctionLinearApproximation constraints;

      const scalar_t ti = time[i];
      const scalar_t dt = time[i + 1] - time[i];

      setupIntermediateNode(systemDynamics, sensitivityDiscretizer_, costFunction, constraintPtr, penaltyPtr_.get(), qpDecomp, ti, dt, x[i],
                            x[i + 1], u[i], workerPerformance, dynamics, cost, constraints);

      dynamics_[i] = std::move(dynamics);
      cost_[i] = std::move(cost);
      constraints_[i] = std::move(constraints);
      i = timeIndex++;
    }

    if (i == N) {  // Only one worker will execute this
      CostFunctionBase* terminalCostFunctionPtr = terminalCostFunctionPtr_.get();
      setTerminalNode(terminalCostFunctionPtr, time[N], x[N], performance.front(), cost_[N], constraints_[N]);
    }

    performance[thisWorker] = workerPerformance;
  };
  //  threadPoolPtr_->runParallel(parallelTask, settings_.nThreads);
  // Run parallel task
  std::vector<std::future<void>> futures;
  futures.reserve(settings_.nThreads - 1);
  for (int i = 0; i < settings_.nThreads - 1; i++) {
    futures.emplace_back(threadPoolPtr_->run(parallelTask));
  }
  parallelTask(0);
  for (auto&& fut : futures) {
    fut.get();
  }

<<<<<<< HEAD
  // det
  for (int i = 0; i < N; i++) {
    if (constraintPtr_.front() != nullptr) {
      if (settings_.qr_decomp) {
        ocpSize.nu[i] = constraints_[i].dfdu.cols();  // obtain size of u_tilde from constraint projection.
      } else {
        ocpSize.ng[i] = constraints_[i].f.rows();  // Declare as general inequalities
=======
      // C_{k} * dx_{k} + D_{k} * du_{k} + e_{k} = 0
      constraints_[i] = constraintPtr->stateInputEqualityConstraintLinearApproximation(ti, x[i], u[i]);
      performance.stateInputEqConstraintISE += dt * constraints_[i].f.squaredNorm();
      if (settings_.qr_decomp) {  // Handle equality constraints using projection.
        // Reduces number of inputs
        ocpSize.numInputs[i] = settings_.n_input - constraints_[i].f.rows();
        // Projection stored instead of constraint, // TODO: benchmark between lu and qr method. LU seems slightly faster.
        constraints_[i] = luConstraintProjection(constraints_[i]);

        // Adapt dynamics and cost
        changeOfInputVariables(dynamics_[i], constraints_[i].dfdu, constraints_[i].dfdx, constraints_[i].f);
        changeOfInputVariables(cost_[i], constraints_[i].dfdu, constraints_[i].dfdx, constraints_[i].f);
      } else {
        // Declare as general inequalities
        ocpSize.numIneqConstraints[i] = constraints_[i].f.rows();
>>>>>>> 7a398560
      }
    }
  }

  // Prepare solver size
  hpipmInterface_.resize(std::move(ocpSize));

  // Accumulate performance
  PerformanceIndex totalPerformance;
  for (int w = 0; w < settings_.nThreads; w++) {
    totalPerformance.totalCost += performance[w].totalCost;
    totalPerformance.stateEqConstraintISE += performance[w].stateEqConstraintISE;
    totalPerformance.stateEqFinalConstraintSSE += performance[w].stateEqFinalConstraintSSE;
    totalPerformance.stateInputEqConstraintISE += performance[w].stateInputEqConstraintISE;
    totalPerformance.inequalityConstraintISE += performance[w].inequalityConstraintISE;
    totalPerformance.inequalityConstraintPenalty += performance[w].inequalityConstraintPenalty;
    totalPerformance.merit = performance[w].totalCost + performance[w].inequalityConstraintPenalty;
  }
  return totalPerformance;
}

void MultipleShootingSolver::setupIntermediateNode(SystemDynamicsBase& systemDynamics,
                                                   DynamicsSensitivityDiscretizer& sensitivityDiscretizer, CostFunctionBase& costFunction,
                                                   ConstraintBase* constraintPtr, PenaltyBase* penaltyPtr,
                                                   bool projectStateInputEqualityConstraints, scalar_t t, scalar_t dt, const vector_t& x,
                                                   const vector_t& x_next, const vector_t& u, PerformanceIndex& performance,
                                                   VectorFunctionLinearApproximation& dynamics, ScalarFunctionQuadraticApproximation& cost,
                                                   VectorFunctionLinearApproximation& constraints) {
  // Dynamics
  // Discretization returns // x_{k+1} = A_{k} * dx_{k} + B_{k} * du_{k} + b_{k}
  dynamics = sensitivityDiscretizer(systemDynamics, t, x, u, dt);
  dynamics.f -= x_next;  // make it dx_{k+1} = ...
  performance.stateEqConstraintISE += dt * dynamics.f.squaredNorm();

  // Costs: Approximate the integral with forward euler (correct for dt after adding penalty)
  cost = costFunction.costQuadraticApproximation(t, x, u);
  performance.totalCost += dt * cost.f;

  if (constraintPtr != nullptr) {
    // Inequalities as penalty
    if (penaltyPtr != nullptr) {
      const auto ineqConstraints = constraintPtr->inequalityConstraintQuadraticApproximation(t, x, u);
      if (ineqConstraints.f.rows() > 0) {
        auto penaltyCost = penaltyPtr->penaltyCostQuadraticApproximation(ineqConstraints);
        cost += penaltyCost;  // add to cost before potential projection.
        performance.inequalityConstraintISE += dt * ineqConstraints.f.cwiseMin(0.0).squaredNorm();
        performance.inequalityConstraintPenalty += dt * penaltyCost.f;
      }
    }

    // C_{k} * dx_{k} + D_{k} * du_{k} + e_{k} = 0
    constraints = constraintPtr->stateInputEqualityConstraintLinearApproximation(t, x, u);
    performance.stateInputEqConstraintISE += dt * constraints.f.squaredNorm();
    if (projectStateInputEqualityConstraints) {  // Handle equality constraints using projection.
      // Projection stored instead of constraint, // TODO: benchmark between lu and qr method. LU seems slightly faster.
      constraints = luConstraintProjection(constraints);

      // Adapt dynamics and cost
      changeOfInputVariables(dynamics, constraints.dfdu, constraints.dfdx, constraints.f);
      changeOfInputVariables(cost, constraints.dfdu, constraints.dfdx, constraints.f);
    }
  }

  // Costs: Approximate the integral with forward euler  (correct for dt HERE, after adding penalty)
  cost.dfdxx *= dt;
  cost.dfdux *= dt;
  cost.dfduu *= dt;
  cost.dfdx *= dt;
  cost.dfdu *= dt;
  cost.f *= dt;
}

void MultipleShootingSolver::setTerminalNode(CostFunctionBase* terminalCostFunctionPtr, scalar_t t, const vector_t& x,
                                             PerformanceIndex& performance, ScalarFunctionQuadraticApproximation& cost,
                                             VectorFunctionLinearApproximation& constraints) {
  // Terminal conditions
  if (terminalCostFunctionPtr != nullptr) {
    cost = terminalCostFunctionPtr->finalCostQuadraticApproximation(t, x);
    performance.totalCost += cost.f;
  } else {
    cost = ScalarFunctionQuadraticApproximation::Zero(x.size(), 0);
  }

  constraints = VectorFunctionLinearApproximation::Zero(0, x.size(), 0);
}

PerformanceIndex MultipleShootingSolver::computePerformance(const scalar_array_t& time, const vector_array_t& x, const vector_array_t& u) {
  // Problem horizon
  const int N = static_cast<int>(time.size()) - 1;

  // Single threaded for now, pick one set of resources.
  SystemDynamicsBase& systemDynamics = *systemDynamicsPtr_.front();
  CostFunctionBase& costFunction = *costFunctionPtr_.front();
  ConstraintBase* constraintPtr = constraintPtr_.front().get();
  CostFunctionBase* terminalCostFunctionPtr = terminalCostFunctionPtr_.get();

  PerformanceIndex performance;
  for (int i = 0; i < N; i++) {
    const scalar_t ti = time[i];
    const scalar_t dt = time[i + 1] - time[i];

    // Dynamics
    const vector_t dynamicsGap = discretizer_(systemDynamics, ti, x[i], u[i], dt) - x[i + 1];
    performance.stateEqConstraintISE += dt * dynamicsGap.squaredNorm();

    // Costs
    performance.totalCost += dt * costFunction.cost(ti, x[i], u[i]);

    if (constraintPtr != nullptr) {
      const vector_t constraints = constraintPtr->stateInputEqualityConstraint(ti, x[i], u[i]);
      performance.stateInputEqConstraintISE += dt * constraints.squaredNorm();

      // Inequalities as penalty
      if (penaltyPtr_) {
        const vector_t ineqConstraints = constraintPtr->inequalityConstraint(ti, x[i], u[i]);
        if (ineqConstraints.rows() > 0) {
          scalar_t penaltyCost = penaltyPtr_->penaltyCost(ineqConstraints);
          performance.inequalityConstraintISE += dt * ineqConstraints.cwiseMin(0.0).squaredNorm();
          performance.inequalityConstraintPenalty += dt * penaltyCost;
        }
      }
    }
  }

  if (terminalCostFunctionPtr != nullptr) {
    performance.totalCost += terminalCostFunctionPtr->finalCost(time[N], x[N]);
  }

  performance.merit = performance.totalCost + performance.inequalityConstraintPenalty;
  return performance;
}

bool MultipleShootingSolver::takeStep(const PerformanceIndex& baseline, const scalar_array_t& timeDiscretization, const vector_array_t& dx,
                                      const vector_array_t& du, vector_array_t& x, vector_array_t& u) {
  /*
   * Filter linesearch based on:
   * "On the implementation of an interior-point filter line-search algorithm for large-scale nonlinear programming"
   * https://link.springer.com/article/10.1007/s10107-004-0559-y
   */
  if (settings_.printLinesearch) {
    std::cerr << std::setprecision(9) << std::fixed;
    std::cerr << "\n=== Linesearch ===\n";
    std::cerr << "Baseline:\n";
    std::cerr << "\tMerit: " << baseline.merit << "\t DynamicsISE: " << baseline.stateEqConstraintISE
              << "\t StateInputISE: " << baseline.stateInputEqConstraintISE << "\t IneqISE: " << baseline.inequalityConstraintISE
              << "\t Penalty: " << baseline.inequalityConstraintPenalty << "\n";
  }

  // Some settings // TODO: Make parameters
  const scalar_t alpha_decay = 0.5;
  const scalar_t alpha_min = 1e-4;
  const scalar_t gamma_c = 1e-6;
  const scalar_t g_max = 1e6;
  const scalar_t g_min = 1e-6;
  const scalar_t costTol = 1e-4;

  const int N = static_cast<int>(timeDiscretization.size()) - 1;
  scalar_t baselineConstraintViolation =
      std::sqrt(baseline.stateEqConstraintISE + baseline.stateInputEqConstraintISE + baseline.inequalityConstraintISE);

  // Update norm
  scalar_t deltaUnorm = 0.0;
  for (int i = 0; i < N; i++) {
    deltaUnorm += du[i].squaredNorm();
  }
  deltaUnorm = std::sqrt(deltaUnorm);
  scalar_t deltaXnorm = 0.0;
  for (int i = 0; i < (N + 1); i++) {
    deltaXnorm += dx[i].squaredNorm();
  }
  deltaXnorm = std::sqrt(deltaXnorm);

  scalar_t alpha = 1.0;
  vector_array_t xNew(x.size());
  vector_array_t uNew(u.size());
  while (alpha > alpha_min) {
    // Compute step
    for (int i = 0; i < N; i++) {
      uNew[i] = u[i] + alpha * du[i];
    }
    for (int i = 0; i < (N + 1); i++) {
      xNew[i] = x[i] + alpha * dx[i];
    }

    // Compute cost and constraints
    PerformanceIndex performanceNew = computePerformance(timeDiscretization, xNew, uNew);
    scalar_t newConstraintViolation =
        std::sqrt(performanceNew.stateEqConstraintISE + performanceNew.stateInputEqConstraintISE + performanceNew.inequalityConstraintISE);

    bool stepAccepted = [&]() {
      if (newConstraintViolation > g_max) {
        return false;
      } else if (newConstraintViolation < g_min) {
        // With low violation only care about cost, reference paper implements here armijo condition
        return (performanceNew.merit < baseline.merit);
      } else {
        // Medium violation: either merit or constraints decrease (with small gamma_c mixing of old constraints)
        return performanceNew.merit < (baseline.merit - gamma_c * baselineConstraintViolation) ||
               newConstraintViolation < ((1.0 - gamma_c) * baselineConstraintViolation);
      }
    }();

    if (settings_.printLinesearch) {
      std::cerr << "Stepsize = " << alpha << (stepAccepted ? std::string{" (Accepted)"} : std::string{" (Rejected)"}) << "\n";
      std::cerr << "|dx| = " << alpha * deltaXnorm << "\t|du| = " << alpha * deltaUnorm << "\n";
      std::cerr << "\tMerit: " << performanceNew.merit << "\t DynamicsISE: " << performanceNew.stateEqConstraintISE
                << "\t StateInputISE: " << performanceNew.stateInputEqConstraintISE
                << "\t IneqISE: " << performanceNew.inequalityConstraintISE << "\t Penalty: " << performanceNew.inequalityConstraintPenalty
                << "\n";
    }

    // Exit conditions
    bool stepSizeBelowTol = alpha * deltaUnorm < settings_.deltaTol && alpha * deltaXnorm < settings_.deltaTol;
    // Return if step accepted
    if (stepAccepted) {
      x = std::move(xNew);
      u = std::move(uNew);
      bool improvementBelowTol = std::abs(baseline.merit - performanceNew.merit) < costTol && newConstraintViolation < g_min;
      return stepSizeBelowTol || improvementBelowTol;
    }
    // Return if steps get too small without being accepted
    if (stepSizeBelowTol) {
      if (settings_.printLinesearch) {
        std::cerr << "Stepsize is smaller than provided deltaTol -> converged \n";
      }
      return true;
    }
    // Try smaller step
    alpha *= alpha_decay;
  }

  return true;  // Alpha_min reached and no improvement found -> Converged
}

scalar_array_t MultipleShootingSolver::timeDiscretizationWithEvents(scalar_t initTime, scalar_t finalTime, scalar_t dt,
                                                                    const scalar_array_t& eventTimes, scalar_t eventDelta) {
  /*
  A simple example here illustrates the mission of this function

  Assume:
    eventTimes = {3.25, 3.4, 3.88, 4.02, 4.5}
    initTime = 3.0
    finalTime = 4.0
    user_defined delta_t = 0.1
    eps = eventDelta : time added after an event to take the discretization after the mode transition.

  Then the following variables will be:
    timeDiscretization = {3.0, 3.1, 3.2, 3.25 + eps, 3.35, 3.4 + eps, 3.5, 3.6, 3.7, 3.8, 3.88 + eps, 3.98, 4.0}
  */
  assert(dt > 0);
  assert(finalTime > initTime);
  scalar_array_t timeDiscretization;

  // Initialize
  timeDiscretization.push_back(initTime);
  scalar_t nextEventIdx = lookup::findIndexInTimeArray(eventTimes, initTime);

  // Fill iteratively
  scalar_t nextTime = timeDiscretization.back();
  while (timeDiscretization.back() < finalTime) {
    nextTime = nextTime + dt;
    bool nextTimeIsEvent = false;

    // Check if an event has passed
    if (nextEventIdx < eventTimes.size() && nextTime >= eventTimes[nextEventIdx]) {
      nextTime = eventTimes[nextEventIdx];
      nextTimeIsEvent = true;
      nextEventIdx++;
    }

    // Check if final time has passed
    if (nextTime >= finalTime) {
      nextTime = finalTime;
      nextTimeIsEvent = false;
    }

    scalar_t newTimePoint = nextTimeIsEvent ? nextTime + eventDelta : nextTime;
    if (newTimePoint > timeDiscretization.back() + 0.5 * dt) {  // Minimum spacing hardcoded here to 0.5*dt, TODO: make parameter.
      timeDiscretization.push_back(newTimePoint);
    } else {  // Points are close together -> overwrite the old point
      timeDiscretization.back() = newTimePoint;
    }
  }

  return timeDiscretization;
}

}  // namespace ocs2<|MERGE_RESOLUTION|>--- conflicted
+++ resolved
@@ -328,31 +328,13 @@
     fut.get();
   }
 
-<<<<<<< HEAD
-  // det
+  // determine sizes
   for (int i = 0; i < N; i++) {
     if (constraintPtr_.front() != nullptr) {
       if (settings_.qr_decomp) {
-        ocpSize.nu[i] = constraints_[i].dfdu.cols();  // obtain size of u_tilde from constraint projection.
+        ocpSize.numInputs[i] = constraints_[i].dfdu.cols();  // obtain size of u_tilde from constraint projection.
       } else {
-        ocpSize.ng[i] = constraints_[i].f.rows();  // Declare as general inequalities
-=======
-      // C_{k} * dx_{k} + D_{k} * du_{k} + e_{k} = 0
-      constraints_[i] = constraintPtr->stateInputEqualityConstraintLinearApproximation(ti, x[i], u[i]);
-      performance.stateInputEqConstraintISE += dt * constraints_[i].f.squaredNorm();
-      if (settings_.qr_decomp) {  // Handle equality constraints using projection.
-        // Reduces number of inputs
-        ocpSize.numInputs[i] = settings_.n_input - constraints_[i].f.rows();
-        // Projection stored instead of constraint, // TODO: benchmark between lu and qr method. LU seems slightly faster.
-        constraints_[i] = luConstraintProjection(constraints_[i]);
-
-        // Adapt dynamics and cost
-        changeOfInputVariables(dynamics_[i], constraints_[i].dfdu, constraints_[i].dfdx, constraints_[i].f);
-        changeOfInputVariables(cost_[i], constraints_[i].dfdu, constraints_[i].dfdx, constraints_[i].f);
-      } else {
-        // Declare as general inequalities
-        ocpSize.numIneqConstraints[i] = constraints_[i].f.rows();
->>>>>>> 7a398560
+        ocpSize.numIneqConstraints[i] = constraints_[i].f.rows();  // Declare as general inequalities
       }
     }
   }
