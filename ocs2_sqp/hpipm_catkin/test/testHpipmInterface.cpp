--- conflicted
+++ resolved
@@ -220,50 +220,6 @@
   cost.emplace_back(ocs2::qp_solver::getRandomCost(nx, 0));
 
   // store the true cost-to-go and feedback/feedforward terms
-<<<<<<< HEAD
-  std::vector<ocs2::matrix_t> PSolGiven;
-  std::vector<ocs2::matrix_t> KSolGiven;
-  std::vector<ocs2::vector_t> pSolGiven;
-  std::vector<ocs2::vector_t> kSolGiven;
-  // std::vector<double> cSolGiven;
-  PSolGiven.resize(N + 1);
-  KSolGiven.resize(N);
-  pSolGiven.resize(N + 1);
-  kSolGiven.resize(N);
-  // cSolGiven.resize(N + 1);
-
-  PSolGiven[N] = cost[N].dfdxx;
-  pSolGiven[N] = cost[N].dfdx;
-  // cSolGiven[N] = 0;
-
-  // Farbod said there exists a function providing ground-truth to a full LQR problem, but I did not find it.
-  for (int k = N - 1; k >= 0; k--) {
-    ocs2::matrix_t Ak = system[k].dfdx;
-    ocs2::matrix_t Bk = system[k].dfdu;
-    ocs2::matrix_t bk = system[k].f;
-    ocs2::matrix_t Qk = cost[k].dfdxx;
-    ocs2::matrix_t Rk = cost[k].dfduu;
-    ocs2::matrix_t Sk = cost[k].dfdux;
-    ocs2::vector_t qk = cost[k].dfdx;
-    ocs2::vector_t rk = cost[k].dfdu;
-
-    PSolGiven[k] = Qk + Ak.transpose() * PSolGiven[k + 1] * Ak -
-                   (Sk.transpose() + Ak.transpose() * PSolGiven[k + 1] * Bk) * (Rk + Bk.transpose() * PSolGiven[k + 1] * Bk).inverse() *
-                       (Sk + Bk.transpose() * PSolGiven[k + 1] * Ak);
-    pSolGiven[k] = qk + Ak.transpose() * pSolGiven[k + 1] + Ak.transpose() * PSolGiven[k + 1] * bk -
-                   (Sk.transpose() + Ak.transpose() * PSolGiven[k + 1] * Bk) * (Rk + Bk.transpose() * PSolGiven[k + 1] * Bk).inverse() *
-                       (rk + Bk.transpose() * pSolGiven[k + 1] + Bk.transpose() * PSolGiven[k + 1] * bk);
-    // cSolGiven[k] = cSolGiven[k + 1] + bk.transpose() * pSolGiven[k + 1] + 0.5
-    // * bk.transpose() * PSolGiven[k + 1] * bk -
-    //                0.5 * (rk + Bk.transpose() * pSolGiven[k + 1] +
-    //                Bk.transpose() * PSolGiven[k + 1] * bk).transpose() *
-    //                    (Rk + Bk.transpose() * PSolGiven[k + 1] *
-    //                    Bk).inverse() * (rk + Bk.transpose() * pSolGiven[k +
-    //                    1] + Bk.transpose() * PSolGiven[k + 1] * bk);
-    KSolGiven[k] = -(Rk + Bk.transpose() * PSolGiven[k + 1] * Bk).inverse() * (Sk + Bk.transpose() * PSolGiven[k + 1] * Ak);
-    kSolGiven[k] = -(Rk + Bk.transpose() * PSolGiven[k + 1] * Bk).inverse() *
-                   (rk + Bk.transpose() * pSolGiven[k + 1] + Bk.transpose() * PSolGiven[k + 1] * bk);
-=======
   std::vector<ocs2::matrix_t> SmSolGiven(N + 1);
   std::vector<ocs2::vector_t> svSolGiven(N + 1);
   std::vector<ocs2::scalar_t> s0SolGiven(N + 1, 0.0);  // Currently always returns zero, but we check that it exactly does.
@@ -294,7 +250,6 @@
     svSolGiven[k] = q + A.transpose() * sv + A.transpose() * Sm * b - P_BTSmA.transpose() * invR_BTSmB * r_BTsv_BTSmb;
     KSolGiven[k] = -invR_BTSmB * P_BTSmA;
     kSolGiven[k] = -invR_BTSmB * r_BTsv_BTSmb;
->>>>>>> 3a3a22aa
   }
 
   // Interface
@@ -304,31 +259,6 @@
   // Solve!
   std::vector<ocs2::vector_t> xSol;
   std::vector<ocs2::vector_t> uSol;
-<<<<<<< HEAD
-  hpipmInterface.solve(x0, system, cost, nullptr, xSol, uSol, true);
-
-  // get Riccati info from hpipm interface
-  std::vector<ocs2::matrix_t> KSol = hpipmInterface.getRiccatiFeedback(system[0], cost[0]);
-  std::vector<ocs2::vector_t> kSol = hpipmInterface.getRiccatiFeedforward(system[0], cost[0]);
-  std::vector<ocs2::ScalarFunctionQuadraticApproximation> CostToGo = hpipmInterface.getRiccatiCostToGo(system[0], cost[0]);
-  std::vector<ocs2::matrix_t> PSol;
-  std::vector<ocs2::vector_t> pSol;
-  PSol.resize(N + 1);
-  pSol.resize(N + 1);
-  for (int i = 0; i < (N + 1); i++) {
-    PSol[i] = CostToGo[i].dfdxx;
-    pSol[i] = CostToGo[i].dfdx;
-  }
-
-  // compare the two vector/matrix trajectory
-  ASSERT_TRUE(ocs2::qp_solver::isEqual(PSolGiven, PSol, 1e-9));
-  ASSERT_TRUE(ocs2::qp_solver::isEqual(KSolGiven, KSol, 1e-9));
-  ASSERT_TRUE(ocs2::qp_solver::isEqual(pSolGiven, pSol, 1e-9));
-  ASSERT_TRUE(ocs2::qp_solver::isEqual(kSolGiven, kSol, 1e-9));
-
-  for (int k = 0; k < N; k++) {
-    // u* = Kx* + k
-=======
   const auto status = hpipmInterface.solve(x0, system, cost, nullptr, xSol, uSol, true);
   ASSERT_EQ(status, hpipm_status::SUCCESS);
 
@@ -354,7 +284,6 @@
 
   // Check self-consistency of returned elements in u = K * x + k
   for (int k = 0; k < N; k++) {
->>>>>>> 3a3a22aa
     ASSERT_TRUE(uSol[k].isApprox(KSol[k] * xSol[k] + kSol[k]));
   }
 }