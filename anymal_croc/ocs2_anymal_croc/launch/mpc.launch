--- conflicted
+++ resolved
@@ -24,11 +24,6 @@
     <node pkg="ocs2_anymal_commands" type="gait_command_node" name="gait_command_node"
           output="screen" launch-prefix="gnome-terminal --"/>
 
-<<<<<<< HEAD
-    <node pkg="ocs2_anymal_commands" type="target_pose_node" name="target_pose_node"
-          output="screen" launch-prefix="gnome-terminal --"/>
-=======
     <node pkg="ocs2_anymal_commands" type="target_command_node" name="target_command_node"
         output="screen" args="$(arg target_command)" launch-prefix="gnome-terminal --"/>
->>>>>>> d3608f4c
 </launch>