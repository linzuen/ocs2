/******************************************************************************
Copyright (c) 2017, Farbod Farshidian. All rights reserved.

Redistribution and use in source and binary forms, with or without
modification, are permitted provided that the following conditions are met:

* Redistributions of source code must retain the above copyright notice, this
  list of conditions and the following disclaimer.

* Redistributions in binary form must reproduce the above copyright notice,
  this list of conditions and the following disclaimer in the documentation
  and/or other materials provided with the distribution.

* Neither the name of the copyright holder nor the names of its
  contributors may be used to endorse or promote products derived from
  this software without specific prior written permission.

THIS SOFTWARE IS PROVIDED BY THE COPYRIGHT HOLDERS AND CONTRIBUTORS "AS IS"
AND ANY EXPRESS OR IMPLIED WARRANTIES, INCLUDING, BUT NOT LIMITED TO, THE
IMPLIED WARRANTIES OF MERCHANTABILITY AND FITNESS FOR A PARTICULAR PURPOSE ARE
DISCLAIMED. IN NO EVENT SHALL THE COPYRIGHT HOLDER OR CONTRIBUTORS BE LIABLE
FOR ANY DIRECT, INDIRECT, INCIDENTAL, SPECIAL, EXEMPLARY, OR CONSEQUENTIAL
DAMAGES (INCLUDING, BUT NOT LIMITED TO, PROCUREMENT OF SUBSTITUTE GOODS OR
SERVICES; LOSS OF USE, DATA, OR PROFITS; OR BUSINESS INTERRUPTION) HOWEVER
CAUSED AND ON ANY THEORY OF LIABILITY, WHETHER IN CONTRACT, STRICT LIABILITY,
OR TORT (INCLUDING NEGLIGENCE OR OTHERWISE) ARISING IN ANY WAY OUT OF THE USE
OF THIS SOFTWARE, EVEN IF ADVISED OF THE POSSIBILITY OF SUCH DAMAGE.
******************************************************************************/

#ifndef DDP_BASE_OCS2_H_
#define DDP_BASE_OCS2_H_

#include <array>
#include <mutex>
#include <algorithm>
#include <numeric>
#include <cstddef>
#include <Eigen/StdVector>
#include <vector>
#include <type_traits>
#include <chrono>
#include <Eigen/Dense>
#include <unsupported/Eigen/MatrixFunctions>

#include <ocs2_core/Dimensions.h>

#include <ocs2_core/control/LinearController.h>
#include <ocs2_core/dynamics/ControlledSystemBase.h>
#include <ocs2_core/dynamics/DerivativesBase.h>
#include <ocs2_core/constraint/ConstraintBase.h>
#include <ocs2_core/constraint/RelaxedBarrierPenalty.h>
#include <ocs2_core/cost/CostFunctionBase.h>
#include <ocs2_core/cost/CostDesiredTrajectories.h>
#include <ocs2_core/initialization/SystemOperatingTrajectoriesBase.h>
#include <ocs2_core/misc/LinearInterpolation.h>
#include <ocs2_core/misc/FindActiveIntervalIndex.h>
#include <ocs2_core/misc/TrajectorySpreadingController.h>
#include <ocs2_core/misc/LinearAlgebra.h>

#include <ocs2_core/logic/rules/LogicRulesBase.h>
#include <ocs2_core/logic/rules/NullLogicRules.h>
#include <ocs2_core/logic/machine/LogicRulesMachine.h>
#include <ocs2_core/logic/machine/HybridLogicRulesMachine.h>

#include <ocs2_oc/oc_solver/Solver_BASE.h>
#include <ocs2_oc/rollout/RolloutBase.h>
#include <ocs2_oc/rollout/TimeTriggeredRollout.h>
#include <ocs2_oc/rollout/Rollout_Settings.h>
#include <ocs2_oc/rollout/OperatingTrajectoriesRollout.h>
#include <ocs2_oc/approximate_model/LinearQuadraticApproximator.h>

#include <ocs2_ddp_base/DDP_Settings.h>


#define BENCHMARK

namespace ocs2 {

/**
 * This class is an interface class for the DDP based methods.
 *
 * @tparam STATE_DIM: Dimension of the state space.
 * @tparam INPUT_DIM: Dimension of the control input space.
 * @tparam LOGIC_RULES_T: Logic Rules type (default NullLogicRules).
 */
template <size_t STATE_DIM, size_t INPUT_DIM, class LOGIC_RULES_T=NullLogicRules>
class DDP_BASE : public Solver_BASE<STATE_DIM, INPUT_DIM, LOGIC_RULES_T>
{
public:
	EIGEN_MAKE_ALIGNED_OPERATOR_NEW
	static_assert(std::is_base_of<LogicRulesBase, LOGIC_RULES_T>::value,
			"LOGIC_RULES_T must inherit from LogicRulesBase");

	typedef Solver_BASE<STATE_DIM, INPUT_DIM, LOGIC_RULES_T> BASE;

<<<<<<< HEAD
	typedef typename BASE::DIMENSIONS                          DIMENSIONS;
	typedef typename BASE::controller_t                        controller_t;
	typedef typename BASE::size_array_t                        size_array_t;
	typedef typename BASE::size_array2_t                       size_array2_t;
	typedef typename BASE::scalar_t                            scalar_t;
	typedef typename BASE::scalar_array_t                      scalar_array_t;
	typedef typename BASE::scalar_array2_t                     scalar_array2_t;
	typedef typename BASE::scalar_array3_t                     scalar_array3_t;
	typedef typename BASE::eigen_scalar_t                      eigen_scalar_t;
	typedef typename BASE::eigen_scalar_array_t                eigen_scalar_array_t;
	typedef typename BASE::eigen_scalar_array2_t               eigen_scalar_array2_t;
	typedef typename BASE::state_vector_t                      state_vector_t;
	typedef typename BASE::state_vector_array_t                state_vector_array_t;
	typedef typename BASE::state_vector_array2_t               state_vector_array2_t;
	typedef typename BASE::state_vector_array3_t               state_vector_array3_t;
	typedef typename BASE::input_vector_t                      input_vector_t;
	typedef typename BASE::input_vector_array_t                input_vector_array_t;
	typedef typename BASE::input_vector_array2_t               input_vector_array2_t;
	typedef typename BASE::input_vector_array3_t               input_vector_array3_t;
	typedef typename BASE::input_state_matrix_t                input_state_matrix_t;
	typedef typename BASE::input_state_matrix_array_t          input_state_matrix_array_t;
	typedef typename BASE::input_state_matrix_array2_t         input_state_matrix_array2_t;
	typedef typename BASE::input_state_matrix_array3_t         input_state_matrix_array3_t;
	typedef typename BASE::state_matrix_t                      state_matrix_t;
	typedef typename BASE::state_matrix_array_t                state_matrix_array_t;
	typedef typename BASE::state_matrix_array2_t               state_matrix_array2_t;
	typedef typename BASE::state_matrix_array3_t               state_matrix_array3_t;
	typedef typename BASE::input_matrix_t                      input_matrix_t;
	typedef typename BASE::input_matrix_array_t                input_matrix_array_t;
	typedef typename BASE::input_matrix_array2_t               input_matrix_array2_t;
	typedef typename BASE::input_matrix_array3_t               input_matrix_array3_t;
	typedef typename BASE::state_input_matrix_t                state_input_matrix_t;
	typedef typename BASE::state_input_matrix_array_t          state_input_matrix_array_t;
	typedef typename BASE::state_input_matrix_array2_t         state_input_matrix_array2_t;
	typedef typename BASE::state_input_matrix_array3_t         state_input_matrix_array3_t;
	typedef typename BASE::constraint1_vector_t                constraint1_vector_t;
	typedef typename BASE::constraint1_vector_array_t          constraint1_vector_array_t;
	typedef typename BASE::constraint1_vector_array2_t         constraint1_vector_array2_t;
	typedef typename BASE::constraint1_state_matrix_t          constraint1_state_matrix_t;
	typedef typename BASE::constraint1_state_matrix_array_t    constraint1_state_matrix_array_t;
	typedef typename BASE::constraint1_state_matrix_array2_t   constraint1_state_matrix_array2_t;
	typedef typename BASE::constraint1_input_matrix_t          constraint1_input_matrix_t;
	typedef typename BASE::constraint1_input_matrix_array_t    constraint1_input_matrix_array_t;
	typedef typename BASE::constraint1_input_matrix_array2_t   constraint1_input_matrix_array2_t;
	typedef typename BASE::input_constraint1_matrix_t          input_constraint1_matrix_t;
	typedef typename BASE::input_constraint1_matrix_array_t    input_constraint1_matrix_array_t;
	typedef typename BASE::input_constraint1_matrix_array2_t   input_constraint1_matrix_array2_t;
	typedef typename BASE::constraint2_vector_t                constraint2_vector_t;
	typedef typename BASE::constraint2_vector_array_t          constraint2_vector_array_t;
	typedef typename BASE::constraint2_vector_array2_t         constraint2_vector_array2_t;
	typedef typename BASE::constraint2_state_matrix_t          constraint2_state_matrix_t;
	typedef typename BASE::constraint2_state_matrix_array_t    constraint2_state_matrix_array_t;
	typedef typename BASE::constraint2_state_matrix_array2_t   constraint2_state_matrix_array2_t;
	typedef typename BASE::dynamic_vector_t                    dynamic_vector_t;
	typedef typename BASE::dynamic_matrix_t                    dynamic_matrix_t;
	typedef typename BASE::dynamic_vector_array_t              dynamic_vector_array_t;
  	typedef typename BASE::dynamic_matrix_array2_t             dynamic_matrix_array2_t;

	typedef typename BASE::controller_ptr_array_t  controller_ptr_array_t;
=======
	using DIMENSIONS = typename BASE::DIMENSIONS;
	using controller_t = typename BASE::controller_t;
	using size_array_t = typename BASE::size_array_t;
	using size_array2_t = typename BASE::size_array2_t;
	using scalar_t = typename BASE::scalar_t;
	using scalar_array_t = typename BASE::scalar_array_t;
	using scalar_array2_t = typename BASE::scalar_array2_t;
	using scalar_array3_t = typename BASE::scalar_array3_t;
	using eigen_scalar_t = typename BASE::eigen_scalar_t;
	using eigen_scalar_array_t = typename BASE::eigen_scalar_array_t;
	using eigen_scalar_array2_t = typename BASE::eigen_scalar_array2_t;
	using state_vector_t = typename BASE::state_vector_t;
	using state_vector_array_t = typename BASE::state_vector_array_t;
	using state_vector_array2_t = typename BASE::state_vector_array2_t;
	using state_vector_array3_t = typename BASE::state_vector_array3_t;
	using input_vector_t = typename BASE::input_vector_t;
	using input_vector_array_t = typename BASE::input_vector_array_t;
	using input_vector_array2_t = typename BASE::input_vector_array2_t;
	using input_vector_array3_t = typename BASE::input_vector_array3_t;
	using input_state_matrix_t = typename BASE::input_state_matrix_t;
	using input_state_matrix_array_t = typename BASE::input_state_matrix_array_t;
	using input_state_matrix_array2_t = typename BASE::input_state_matrix_array2_t;
	using input_state_matrix_array3_t = typename BASE::input_state_matrix_array3_t;
	using state_matrix_t = typename BASE::state_matrix_t;
	using state_matrix_array_t = typename BASE::state_matrix_array_t;
	using state_matrix_array2_t = typename BASE::state_matrix_array2_t;
	using state_matrix_array3_t = typename BASE::state_matrix_array3_t;
	using input_matrix_t = typename BASE::input_matrix_t;
	using input_matrix_array_t = typename BASE::input_matrix_array_t;
	using input_matrix_array2_t = typename BASE::input_matrix_array2_t;
	using input_matrix_array3_t = typename BASE::input_matrix_array3_t;
	using state_input_matrix_t = typename BASE::state_input_matrix_t;
	using state_input_matrix_array_t = typename BASE::state_input_matrix_array_t;
	using state_input_matrix_array2_t = typename BASE::state_input_matrix_array2_t;
	using state_input_matrix_array3_t = typename BASE::state_input_matrix_array3_t;
	using constraint1_vector_t = typename BASE::constraint1_vector_t;
	using constraint1_vector_array_t = typename BASE::constraint1_vector_array_t;
	using constraint1_vector_array2_t = typename BASE::constraint1_vector_array2_t;
	using constraint1_state_matrix_t = typename BASE::constraint1_state_matrix_t;
	using constraint1_state_matrix_array_t = typename BASE::constraint1_state_matrix_array_t;
	using constraint1_state_matrix_array2_t = typename BASE::constraint1_state_matrix_array2_t;
	using constraint1_input_matrix_t = typename BASE::constraint1_input_matrix_t;
	using constraint1_input_matrix_array_t = typename BASE::constraint1_input_matrix_array_t;
	using constraint1_input_matrix_array2_t = typename BASE::constraint1_input_matrix_array2_t;
	using input_constraint1_matrix_t = typename BASE::input_constraint1_matrix_t;
	using input_constraint1_matrix_array_t = typename BASE::input_constraint1_matrix_array_t;
	using input_constraint1_matrix_array2_t = typename BASE::input_constraint1_matrix_array2_t;
	using constraint2_vector_t = typename BASE::constraint2_vector_t;
	using constraint2_vector_array_t = typename BASE::constraint2_vector_array_t;
	using constraint2_vector_array2_t = typename BASE::constraint2_vector_array2_t;
	using constraint2_state_matrix_t = typename BASE::constraint2_state_matrix_t;
	using constraint2_state_matrix_array_t = typename BASE::constraint2_state_matrix_array_t;
	using constraint2_state_matrix_array2_t = typename BASE::constraint2_state_matrix_array2_t;
	using dynamic_vector_t = typename BASE::dynamic_vector_t;
	using dynamic_vector_array_t = typename BASE::dynamic_vector_array_t;

	using controller_ptr_array_t = typename BASE::controller_ptr_array_t;
>>>>>>> 74c6dc32
	typedef LinearController<STATE_DIM,INPUT_DIM>  linear_controller_t;
	using linear_controller_array_t = typename linear_controller_t::array_t;

	using event_handler_t = SystemEventHandler<STATE_DIM>;
	typedef ControlledSystemBase<STATE_DIM, INPUT_DIM, LOGIC_RULES_T> controlled_system_base_t;
	typedef DerivativesBase<STATE_DIM, INPUT_DIM, LOGIC_RULES_T>      derivatives_base_t;
	typedef ConstraintBase<STATE_DIM, INPUT_DIM, LOGIC_RULES_T>       constraint_base_t;
	typedef CostFunctionBase<STATE_DIM, INPUT_DIM, LOGIC_RULES_T>     cost_function_base_t;
	typedef SystemOperatingTrajectoriesBase<STATE_DIM, INPUT_DIM, LOGIC_RULES_T> operating_trajectories_base_t;
	typedef PenaltyBase<STATE_DIM, INPUT_DIM> penalty_base_t;

	typedef RolloutBase<STATE_DIM, INPUT_DIM, LOGIC_RULES_T> rollout_base_t;
	typedef TimeTriggeredRollout<STATE_DIM, INPUT_DIM, LOGIC_RULES_T> time_triggered_rollout_t;
	typedef LinearQuadraticApproximator<STATE_DIM, INPUT_DIM, LOGIC_RULES_T> linear_quadratic_approximator_t;
	typedef OperatingTrajectoriesRollout<STATE_DIM, INPUT_DIM, LOGIC_RULES_T> operating_trajectorie_rollout_t;

	using cost_desired_trajectories_t = typename BASE::cost_desired_trajectories_t;

	using logic_rules_machine_t = LogicRulesMachine<LOGIC_RULES_T>;
	using logic_rules_machine_ptr_t = typename logic_rules_machine_t::Ptr;

	/**
	 * Default constructor.
	 */
	DDP_BASE() = default;

	/**
	 * Constructor
	 *
	 * @param [in] systemDynamicsPtr: The system dynamics which possibly includes some subsystems.
	 * @param [in] systemDerivativesPtr: The system dynamics derivatives for subsystems of the system.
	 * @param [in] systemConstraintsPtr: The system constraint function and its derivatives for subsystems.
	 * @param [in] costFunctionPtr: The cost function (intermediate and terminal costs) and its derivatives for subsystems.
	 * @param [in] operatingTrajectoriesPtr: The operating trajectories of system which will be used for initialization.
	 * @param [in] ddpSettings: Structure containing the settings for the DDP algorithm.
	 * @param [in] rolloutSettings: Structure containing the settings for the rollout.
	 * @param [in] logicRulesPtr: The logic rules used for implementing mixed-logic dynamical systems.
	 * @param [in] heuristicsFunctionPtr: Heuristic function used in the infinite time optimal control formulation. If it is not
	 * defined, we will use the terminal cost function defined in costFunctionPtr.
	 */
	DDP_BASE (const controlled_system_base_t* systemDynamicsPtr,
			  const derivatives_base_t* systemDerivativesPtr,
			  const constraint_base_t* systemConstraintsPtr,
			  const cost_function_base_t* costFunctionPtr,
			  const operating_trajectories_base_t* operatingTrajectoriesPtr,
			  const DDP_Settings& ddpSettings,
			  const Rollout_Settings& rolloutSettings,
			  const LOGIC_RULES_T* logicRulesPtr,
			  const cost_function_base_t* heuristicsFunctionPtr,
			  const char* algorithmName);

	/**
	 * Destructor.
	 */
	virtual ~DDP_BASE();

	/**
	 * Resets the class to its state after construction.
	 */
	void reset() override;

	/**
	 * Forward integrate the system dynamics with given controller. It uses the given control policies and initial state,
	 * to integrate the system dynamics in time period [initTime, finalTime].
	 *
	 * @param [in] initTime: The initial time.
	 * @param [in] initState: The initial state.
	 * @param [in] finalTime: The final time.
	 * @param [in] partitioningTimes: Time partitioning
	 * @param [in] controllersStock: Array of control policies.
	 * @param [out] timeTrajectoriesStock: Array of trajectories containing the output time trajectory stamp.
	 * @param [out] eventsPastTheEndIndecesStock: Array of indices containing past-the-end index of events trigger.
	 * @param [out] stateTrajectoriesStock: Array of trajectories containing the output state trajectory.
	 * @param [out] inputTrajectoriesStock: Array of trajectories containing the output control input trajectory.
	 * @param [in] threadId: Working thread (default is 0).
	 *
	 * @return average time step.
	 */
	scalar_t rolloutTrajectory(
			const scalar_t& initTime,
			const state_vector_t& initState,
			const scalar_t& finalTime,
			const scalar_array_t& partitioningTimes,
			linear_controller_array_t& controllersStock,
			scalar_array2_t& timeTrajectoriesStock,
			size_array2_t& eventsPastTheEndIndecesStock,
			state_vector_array2_t& stateTrajectoriesStock,
			input_vector_array2_t& inputTrajectoriesStock,
			size_t threadId = 0);

	/**
	 * The class for performing rollout. It uses the given control policies and initial state,
	 * to integrate the system dynamics in time period [initTime, finalTime] and only return the final state.
	 *
	 * @param [in] initTime: The initial time.
	 * @param [in] initState: The initial state.
	 * @param [in] finalTime: The final time.
	 * @param [in] partitioningTimes: Time partitioning
	 * @param [in] controllersStock: Array of control policies.
	 * @param [out] finalState: Final state.
	 * @param [out] finalInput: Final control input.
	 * @param [out] finalActiveSubsystemIndex: The final active subsystem.
	 * @param [in] threadId: Working thread (default is 0).
	 */
	void rolloutFinalState(
			const scalar_t& initTime,
			const state_vector_t& initState,
			const scalar_t& finalTime,
			const scalar_array_t& partitioningTimes,
			const linear_controller_array_t& controllersStock,
			state_vector_t& finalState,
			input_vector_t& finalInput,
			size_t& finalActiveSubsystemIndex,
			size_t threadId = 0);

	/**
	 * Calculates a rollout constraints. It uses the given rollout trajectories and calculate the constraints.
	 *
	 * @param [in] timeTrajectoriesStock: Array of trajectories containing the output time trajectory stamp.
	 * @param [in] eventsPastTheEndIndecesStock: Array of indices containing past-the-end index of events trigger.
	 * @param [in] stateTrajectoriesStock: Array of trajectories containing the output state trajectory.
	 * @param [in] inputTrajectoriesStock: Array of trajectories containing the output control input trajectory.
	 * @param [out] nc1TrajectoriesStock: Array of trajectories containing the number of the active state-input constraints.
	 * @param [out] EvTrajectoryStock: Array of trajectories containing the value of the state-input constraints (if the
	 * rollout is constrained the value is always zero otherwise it is nonzero).
	 * @param [out] nc2TrajectoriesStock: Array of trajectories containing the number of the active state-only constraints.
	 * @param [out] HvTrajectoryStock: Array of trajectories containing the value of the state-only constraints.
	 * @param [out] nc2FinalStock: Array containing the number of the active final state-only constraints.
	 * @param [out] HvFinalStock: Array containing the value of the final state-only constraints.
	 * @param [in] threadId: Working thread (default is 0).
	 */
	void calculateRolloutConstraints(
			const scalar_array2_t& timeTrajectoriesStock,
			const size_array2_t& eventsPastTheEndIndecesStock,
			const state_vector_array2_t& stateTrajectoriesStock,
			const input_vector_array2_t& inputTrajectoriesStock,
			size_array2_t& nc1TrajectoriesStock,
			constraint1_vector_array2_t& EvTrajectoryStock,
			size_array2_t& nc2TrajectoriesStock,
			constraint2_vector_array2_t& HvTrajectoryStock,
			size_array2_t& ncIneqTrajectoriesStock,
			scalar_array3_t& hTrajectoryStock,
			size_array2_t& nc2FinalStock,
			constraint2_vector_array2_t& HvFinalStock,
			size_t threadId = 0);

	/**
	 * Calculates cost of a rollout.
	 *
	 * @param [in] threadId: Working thread.
	 * @param [in] timeTrajectoriesStock: Array of trajectories containing the time trajectory stamp of a rollout.
	 * @param [in] eventsPastTheEndIndecesStock: Array of indices containing past-the-end index of events trigger.
	 * @param [in] stateTrajectoriesStock: Array of trajectories containing the state trajectory of a rollout.
	 * @param [in] inputTrajectoriesStock: Array of trajectories containing the control input trajectory of a rollout.
	 * @param [out] totalCost: The total cost of the rollout.
	 * @param [in] threadId: Working thread (default is 0).
	 */
	void calculateRolloutCost(
			const scalar_array2_t& timeTrajectoriesStock,
			const size_array2_t& eventsPastTheEndIndecesStock,
			const state_vector_array2_t& stateTrajectoriesStock,
			const input_vector_array2_t& inputTrajectoriesStock,
			scalar_t& totalCost,
			size_t threadId = 0);

	/**
	 * Calculates the cost function plus penalty for state-only constraints of a rollout.
	 *
	 * @param [in] threadId: Working thread.
	 * @param [in] timeTrajectoriesStock: Array of trajectories containing the time trajectory stamp of a rollout.
	 * @param [in] eventsPastTheEndIndecesStock: Array of indices containing past-the-end index of events trigger.
	 * @param [in] stateTrajectoriesStock: Array of trajectories containing the state trajectory of a rollout.
	 * @param [in] inputTrajectoriesStock: Array of trajectories containing the control input trajectory of a rollout.
	 * @param [in] constraint2ISE: Type-2 constraint's ISE (Integral Squared Error).
	 * @param [in] nc2FinalStock: Array containing the number of the active final state-only constraints.
	 * @param [in] HvFinalStock: Array containing the value of the final state-only constraints.
	 * @param [out] totalCost: The total cost plus state-only constraints penalty.
	 * @param [in] threadId: Working thread (default is 0).
	 */
	void calculateRolloutCost(
			const scalar_array2_t& timeTrajectoriesStock,
			const size_array2_t& eventsPastTheEndIndecesStock,
			const state_vector_array2_t& stateTrajectoriesStock,
			const input_vector_array2_t& inputTrajectoriesStock,
			const scalar_t& constraint2ISE,
            const scalar_t& inequalityConstraintPenalty,
			const size_array2_t& nc2FinalStock,
			const constraint2_vector_array2_t& HvFinalStock,
			scalar_t& totalCost,
			size_t threadId = 0);

	/**
	 * Approximates the nonlinear problem as a linear-quadratic problem around the nominal
	 * state and control trajectories. This method updates the following variables:
	 * 	- linearized system model and constraints
	 * 	- \f$ dxdt = A_m(t)x + B_m(t)u \f$.
	 * 	- s.t. \f$ C_m(t)x + D_m(t)u + E_v(t) = 0 \f$ \\
	 * 	-      \f$ F_m(t)x + H_v(t) = 0 \f$ .
	 * 	- AmTrajectoryStock_: \f$ A_m\f$  matrix.
	 * 	- BmTrajectoryStock_: \f$ B_m\f$  matrix.
	 * 	- CmTrajectoryStock_: \f$ C_m\f$ matrix.
	 * 	- DmTrajectoryStock_: \f$ D_m\f$ matrix.
	 * 	- EvTrajectoryStock_: \f$ E_v\f$ vector.
	 * 	- FmTrajectoryStock_: \f$ F_m\f$ vector.
	 * 	- HvTrajectoryStock_: \f$ H_v\f$ vector.
	 *
	 * 	- quadratized intermediate cost function
	 * 	- intermediate cost: \f$ q(t) + 0.5 xQ_m(t)x + x'Q_v(t) + u'P_m(t)x + 0.5u'R_m(t)u + u'R_v(t) \f$
	 * 	- qTrajectoryStock_:  \f$ q\f$
	 * 	- QvTrajectoryStock_: \f$ Q_v\f$ vector.
	 * 	- QmTrajectoryStock_:\f$  Q_m\f$ matrix.
	 * 	- PmTrajectoryStock_: \f$ P_m\f$ matrix.
	 * 	- RvTrajectoryStock_: \f$ R_v\f$ vector.
	 * 	- RmTrajectoryStock_: \f$ R_m\f$ matrix.
	 *
	 * 	- as well as the constrained coefficients of
	 * 		- linearized system model
	 * 		- quadratized intermediate cost function
	 * 		- quadratized final cost
	 *
	 */
	virtual void approximateOptimalControlProblem();

	/**
	 * Calculates the controller. This method uses the following variables:
	 * - constrained, linearized model
	 * - constrained, quadratized cost
	 *
	 * The method modifies:
	 * - nominalControllersStock_: the controller that stabilizes the system around the new nominal trajectory and
	 * 								improves the constraints as well as the increment to the feed-forward control input.
	 */
	virtual void calculateController() = 0;

	/**
	 * Line search on the feedforward parts of the controller. It uses the following approach for line search:
	 * The constraint TYPE-1 correction term is directly added through a user defined stepSize (defined in settings_.constraintStepSize_).
	 * But the cost minimization term is optimized through a line-search strategy defined in ILQR settings.
	 *
	 * @param [in] computeISEs: Whether lineSearch needs to calculate ISEs indices for type_1 and type-2 constraints.
	 */
	virtual void lineSearch(bool computeISEs) = 0;

	/**
	 * Solves Riccati equations for all the partitions.
	 *
	 * @param [in] SmFinal: The final Sm for Riccati equation.
	 * @param [in] SvFinal: The final Sv for Riccati equation.
	 * @param [in] sFinal: The final s for Riccati equation.
	 *
	 * @return average time step
	 */
	virtual scalar_t solveSequentialRiccatiEquations(
			const state_matrix_t& SmFinal,
			const state_vector_t& SvFinal,
			const eigen_scalar_t& sFinal) = 0;

	/**
	 * Adjust the nominal controller based on the last changes in the logic rules.
	 *
	 * @param [in] newEventTimes: The new event times.
	 * @param [in] controllerEventTimes: The control policy stock's event times.
	 */
	void adjustController(
			const scalar_array_t& newEventTimes,
			const scalar_array_t& controllerEventTimes);

	/**
	 * Calculates the value function at the given time and state.
	 *
	 * @param [in] time: The inquiry time
	 * @param [in] state: The inquiry state.
	 * @param [out] valueFuntion: value function at the inquiry time and state.
	 */
	virtual void getValueFuntion(
			const scalar_t& time,
			const state_vector_t& state,
			scalar_t& valueFuntion);

	/**
	 * Upon activation in the multi-thread DDP class (DDP_MT), the parallelization of the backward pass takes
	 * place from the the first iteration which normally become effective after the first iteration.
	 *
	 * @param [in] flag: If set true, the parallel Riccati solver will be used from the first iteration.
	 */
	void useParallelRiccatiSolverFromInitItr(bool flag);

	/**
	 * DDP-MPC activates this if the final time of the MPC will increase by the length of a time partition instead
	 * of commonly used scheme where the final time is gradually increased.
	 *
	 * @param [in] flag: If set true, the final time of the MPC will increase by the length of a time partition.
	 */
	void blockwiseMovingHorizon(bool flag) override;

	/**
	 * Gets the cost function and ISEs of the type-1 and type-2 constraints at the initial time.
	 *
	 * @param [out] costFunction: cost function value
	 * @param [out] constraint1ISE: type-1 constraint ISE.
	 * @param [out] constraint1ISE: type-2 constraint ISE.
	 */
	void getPerformanceIndeces(
			scalar_t& costFunction,
			scalar_t& constraint1ISE,
			scalar_t& constraint2ISE) const override;

	/**
	 * Gets number of iterations.
	 *
	 * @return Number of iterations.
	 */
	size_t getNumIterations() const override;

	/**
	 * Gets iterations Log of DDP.
	 *
	 * @param [out] iterationCost: Each iteration's cost.
	 * @param [out] iterationISE1: Each iteration's type-1 constraints ISE.
	 * @param [out] iterationISE2: Each iteration's type-2 constraints ISE.
	 */
	void getIterationsLog(
			eigen_scalar_array_t& iterationCost,
			eigen_scalar_array_t& iterationISE1,
			eigen_scalar_array_t& iterationISE2) const override;

	/**
	 * Gets Iterations Log of DDP
	 *
	 * @param [out] iterationCostPtr: A pointer to each iteration's cost.
	 * @param [out] iterationISE1Ptr: A pointer to each iteration's type-1 constraints ISE.
	 * @param [out] iterationISE2Ptr: A pointer to each iteration's type-2 constraints ISE.
	 */
	void getIterationsLogPtr(
			const eigen_scalar_array_t*& iterationCostPtr,
			const eigen_scalar_array_t*& iterationISE1Ptr,
			const eigen_scalar_array_t*& iterationISE2Ptr) const override;

	/**
	* Write access to ddp settings
	*/
	DDP_Settings& ddpSettings();

	/**
	 * Returns an array of pointer to the optimal control policies.
	 *
	 * @return An array of pointers to the optimized control policies.
	 */
	const controller_ptr_array_t& getController() const override;

	/**
	 * Gets an array of pointer to the optimal control policies.
	 *
	 * @param [out] controllersPtrStock: An array of pointers to the optimized control policies.
	 */
	void getControllerPtr(const controller_ptr_array_t*& controllersPtrStock) const override;

	/**
	 * Returns the nominal time trajectories.
	 *
	 * @return nominalTimeTrajectoriesStock: Array of trajectories containing the output time trajectory stamp.
	 */
	const scalar_array2_t& getNominalTimeTrajectories() const override;

	/**
	 * Returns the nominal state trajectories.
	 *
	 * @return nominalStateTrajectoriesStock: Array of trajectories containing the output state trajectory.
	 */
	const state_vector_array2_t& getNominalStateTrajectories() const override;

	/**
	 * Returns the nominal input trajectories.
	 *
	 * @return nominalInputTrajectoriesStock: Array of trajectories containing the output control input trajectory.
	 */
	const input_vector_array2_t& getNominalInputTrajectories() const override;

	/**
	 * Gets a pointer to the nominal time, state, and input trajectories.
	 *
	 * @param [out] nominalTimeTrajectoriesStockPtr: A pointer to an array of trajectories containing the output time trajectory stamp.
	 * @param [out] nominalStateTrajectoriesStockPtr: A pointer to an array of trajectories containing the output state trajectory.
	 * @param [out] nominalInputTrajectoriesStockPtr: A pointer to an array of trajectories containing the output control input trajectory.
	 */
	void getNominalTrajectoriesPtr(
			const scalar_array2_t*& nominalTimeTrajectoriesStockPtr,
			const state_vector_array2_t*& nominalStateTrajectoriesStockPtr,
			const input_vector_array2_t*& nominalInputTrajectoriesStockPtr) const override;

	/**
	 * Swaps the the outputs with the nominal trajectories.
	 * Care should be take since this method modifies the internal variable.
	 *
	 * @param [out] nominalTimeTrajectoriesStock: Array of trajectories containing the output time trajectory stamp.
	 * @param [out] nominalStateTrajectoriesStock: Array of trajectories containing the output state trajectory.
	 * @param [out] nominalInputTrajectoriesStock: Array of trajectories containing the output control input trajectory.
	 */
	void swapNominalTrajectories (
			scalar_array2_t& nominalTimeTrajectoriesStock,
			state_vector_array2_t& nominalStateTrajectoriesStock,
			input_vector_array2_t& nominalInputTrajectoriesStock) override;

	/**
	 * Returns the final time of optimization
	 *
	 * @return finalTime
	 */
	const scalar_t& getFinalTime() const override;

	/**
	 * Returns final time of optimization
	 *
	 * @return finalTime
	 */
	const scalar_array_t& getPartitioningTimes() const override;

	/**
	 * Returns a pointer to the LogicRulesMachine
	 *
	 * @return a pointer to LogicRulesMachine
	 */
	logic_rules_machine_t* getLogicRulesMachinePtr() override;

	/**
	 * Returns a pointer to the LogicRulesMachine.
	 *
	 * @return a pointer to LogicRulesMachine
	 */
	const logic_rules_machine_t* getLogicRulesMachinePtr() const override;

	/**
	 * Sets logic rules.
	 *
	 * @param logicRules: This class will be passed to all of the dynamics and derivatives classes through initializeModel() routine.
	 */
	void setLogicRules(const LOGIC_RULES_T& logicRules) override;

	/**
	 * Returns a constant pointer to the logic rules.
	 *
	 * @return a constant pointer to the logic rules.
	 */
	const LOGIC_RULES_T* getLogicRulesPtr() const override;

	/**
	 * Returns a pointer to the logic rules.
	 *
	 * @return a pointer to the logic rules.
	 */
	LOGIC_RULES_T* getLogicRulesPtr() override;

	/**
	 * Gets the cost function desired trajectories.
	 *
	 * @param [out] costDesiredTrajectories: A pointer to the cost function desired trajectories
	 */
	void getCostDesiredTrajectoriesPtr(
			const cost_desired_trajectories_t*& costDesiredTrajectoriesPtr) const override;

	/**
	 * Sets the cost function desired trajectories.
	 *
	 * @param [in] costDesiredTrajectories: The cost function desired trajectories
	 */
	void setCostDesiredTrajectories(
			const cost_desired_trajectories_t& costDesiredTrajectories) override;

	/**
	 * Sets the cost function desired trajectories.
	 *
	 * @param [in] desiredTimeTrajectory: The desired time trajectory for cost.
	 * @param [in] desiredStateTrajectory: The desired state trajectory for cost.
	 * @param [in] desiredInputTrajectory: The desired input trajectory for cost.
	 */
	void setCostDesiredTrajectories(
			const scalar_array_t& desiredTimeTrajectory,
			const dynamic_vector_array_t& desiredStateTrajectory,
			const dynamic_vector_array_t& desiredInputTrajectory) override;

	/**
	 * Swaps the cost function desired trajectories.
	 *
	 * @param [in] costDesiredTrajectories: The cost function desired trajectories
	 */
	void swapCostDesiredTrajectories(
			cost_desired_trajectories_t& costDesiredTrajectories) override;

	/**
	 * Swaps the cost function desired trajectories.
	 *
	 * @param [in] desiredTimeTrajectory: The desired time trajectory for cost.
	 * @param [in] desiredStateTrajectory: The desired state trajectory for cost.
	 * @param [in] desiredInputTrajectory: The desired input trajectory for cost.
	 */
	void swapCostDesiredTrajectories(
			scalar_array_t& desiredTimeTrajectory,
			dynamic_vector_array_t& desiredStateTrajectory,
			dynamic_vector_array_t& desiredInputTrajectory) override;

	/**
	 * Whether the cost function desired trajectories is updated.
	 *
	 * @return true if it is updated.
	 */
	bool costDesiredTrajectoriesUpdated() const override;

	/**
	 * Rewinds optimizer internal variables.
	 *
	 * @param [in] firstIndex: The index which we want to rewind to.
	 */
	void rewindOptimizer(const size_t& firstIndex) override;

	/**
	 * Get rewind counter.
	 *
	 * @return Number of partition rewinds since construction of the class.
	 */
	const unsigned long long int& getRewindCounter() const override;

	/**
	 * Runs the initialization method for DDP.
	 *
	 */
	virtual void runInit();

	/**
	 * Runs a single iteration of DDP.
	 *
	 */
	virtual void runIteration();

	/**
	 * Runs the exit method DDP.
	 */
	virtual void runExit();

	/**
	 * The main routine of DDP which runs DDP for a given initial state, initial time, and final time. In order
	 * to retrieve the initial nominal trajectories in the forward pass, DDP will use the given operatingTrajectories
	 * in the constructor.
	 *
	 * @param [in] initTime: The initial time.
	 * @param [in] initState: The initial state.
	 * @param [in] finalTime: The final time.
	 * @param [in] partitioningTimes: The partitioning times between subsystems.
	 */
	void run(
			const scalar_t& initTime,
			const state_vector_t& initState,
			const scalar_t& finalTime,
			const scalar_array_t& partitioningTimes) override;

	/**
	 * The main routine of DDP which runs DDP for a given initial state, initial time, and final time. In order
	 * to retrieve the initial nominal trajectories in the forward pass, DDP will use the provided control policy.
	 * If you want to use the control policy which was designed by the previous call of the "run" routine, you
	 * should pass DDP_BASE::INTERNAL_CONTROLLER().
	 *
	 * @param [in] initTime: The initial time.
	 * @param [in] initState: The initial state.
	 * @param [in] finalTime: The final time.
	 * @param [in] partitioningTimes: The time partitioning.
	 * @param [in] controllersPtrStock: Array of pointers to the initial control policies. If you want to use the control policy
	 * which was designed by the previous call of the "run" routine, you should pass an empty array.
	 * In the this case, two scenarios are possible: either the internal controller is already set (such as the MPC case
	 * where the warm starting option is set true) or the internal controller is empty in which instead of performing
	 * a rollout the operating trajectories will be used.
	 */
	void run(
			const scalar_t& initTime,
			const state_vector_t& initState,
			const scalar_t& finalTime,
			const scalar_array_t& partitioningTimes,
			const controller_ptr_array_t& controllersPtrStock) override;

protected:

	/**
	 * Sets up optimizer for different number of partitions.
	 *
	 * @param [in] numPartitions: number of partitions.
	 */
	virtual void setupOptimizer(const size_t& numPartitions);

	/**
	 * Computes the linearized dynamics for a particular time partition
	 *
	 * @param [in] partitionIndex: Time partition index
	 */
	virtual void approximatePartitionLQ(const size_t& partitionIndex) = 0;

	/**
	 * Computes the controller for a particular time partition
	 *
	 * @param partitionIndex: Time partition index
	 */
	virtual void calculatePartitionController(const size_t& partitionIndex) = 0;

	/**
	 * Calculates an LQ approximate of the optimal control problem at a given partition and a node.
	 *
	 * @param [in] workerIndex: Working agent index.
	 * @param [in] partitionIndex: Time partition index.
	 * @param [in] timeIndex: Time index in the partition.
	 */
	virtual void approximateLQWorker(
			size_t workerIndex,
			const size_t& partitionIndex,
			const size_t& timeIndex) = 0;

	/**
	 * Calculates the constraint trajectories over the given trajectories.
	 *
	 * @param [in] workerIndex: Working agent index.
	 * @param [in] partitionIndex: Time partition index.
	 * @param [in] timeTrajectory: The time trajectory stamp.
	 * @param [in] eventsPastTheEndIndeces: Indices containing past-the-end index of events trigger.
	 * @param [in] stateTrajectory: The state trajectory.
	 * @param [in] inputTrajectory: The control input trajectory.
	 * @param [out] nc1Trajectory: Trajectory containing number of active type-1 constraints.
	 * @param [out] EvTrajectory: Type-1 constraints trajectory.
	 * @param [out] nc2Trajectory: Trajectory containing number of active type-2 constraints.
	 * @param [out] HvTrajectory: Type-2 constraints trajectory.
	 * @param [out] nc2Finals: Number of active final type-2 constraints.
	 * @param [out] HvFinals: Final type-2 constraints.
	 */
	virtual void calculateConstraintsWorker(
			size_t workerIndex,
			const size_t& partitionIndex,
			const scalar_array_t& timeTrajectory,
			const size_array_t& eventsPastTheEndIndeces,
			const state_vector_array_t& stateTrajectory,
			const input_vector_array_t& inputTrajectory,
			size_array_t& nc1Trajectory,
			constraint1_vector_array_t& EvTrajectory,
			size_array_t& nc2Trajectory,
			constraint2_vector_array_t& HvTrajectory,
            size_array_t& ncIneqTrajectory,
            scalar_array2_t& hTrajectory,
			size_array_t& nc2Finals,
			constraint2_vector_array_t& HvFinals);

	/**
	 * Calculates the total cost for the given trajectories.
	 *
	 * @param [in] workerIndex: Working agent index.
	 * @param [in] partitionIndex: Time partition index.
	 * @param [in] timeTrajectory: The time trajectory stamp.
	 * @param [in] eventsPastTheEndIndeces: Indices containing past-the-end index of events trigger.
	 * @param [in] stateTrajectory: The state trajectory.
	 * @param [in] inputTrajectory: The control input trajectory.
	 * @param [out] totalCost: The total cost.
	 */
	virtual void calculateCostWorker(
			size_t workerIndex,
			const size_t& partitionIndex,
			const scalar_array_t& timeTrajectory,
			const size_array_t& eventsPastTheEndIndeces,
			const state_vector_array_t& stateTrajectory,
			const input_vector_array_t& inputTrajectory,
			scalar_t& totalCost);

	/**
	 * Calculates an LQ approximate of the unconstrained optimal control problem at a given partition and a node.
	 *
	 * @param [in] workerIndex: Working agent index.
	 * @param [in] i: Time partition index.
	 * @param [in] k: Time index in the partition.
	 */
	virtual void approximateUnconstrainedLQWorker(
			size_t workerIndex,
			const size_t& i,
			const size_t& k);

	/**
	 * Calculates an LQ approximate of the event times process.
	 *
	 * @param [in] workerIndex: Working agent index.
	 * @param [in] i: Time partition index.
	 * @param [in] k: Time index in the partition.
	 * @param [in] stateConstraintPenalty: State-only constraint penalty.
	 */
	virtual void approximateEventsLQWorker(
			size_t workerIndex,
			const size_t& i,
			const size_t& k,
			const scalar_t& stateConstraintPenalty);

	/**
	 * Calculates controller at a given partition and a node.
	 *
	 * @param [in] workerIndex: Working agent index.
	 * @param [in] partitionIndex: Time partition index
	 * @param [in] timeIndex: Time index in the partition
	 */
	virtual void calculateControllerWorker(
			size_t workerIndex,
			const size_t& partitionIndex,
			const size_t& timeIndex) = 0;

	/**
	 * Performs one rollout while the input correction for the type-1 constraint is considered.
	 *
	 * @param [in] computeISEs: Whether needs to calculate ISEs indices for type_1 and type-2 constraints.
	 */
	virtual void lineSearchBase(bool computeISEs);

	/**
	 * Line search with a specific learning rate.
	 *
	 * @param workerIndex
	 * @param learningRate
	 * @param lsTotalCost
	 * @param lsConstraint1ISE
	 * @param lsConstraint1MaxNorm
	 * @param lsConstraint2ISE
	 * @param lsConstraint2MaxNorm
	 * @param lsInequalityConstraintPenalty
	 * @param lsInequalityConstraintISE
	 * @param lsControllersStock
	 * @param lsTimeTrajectoriesStock
	 * @param lsEventsPastTheEndIndecesStock
	 * @param lsStateTrajectoriesStock
	 * @param lsInputTrajectoriesStock
	 */
	virtual void lineSearchWorker(
			size_t workerIndex,
			scalar_t learningRate,
			scalar_t& lsTotalCost,
			scalar_t& lsConstraint1ISE,
			scalar_t& lsConstraint1MaxNorm,
			scalar_t& lsConstraint2ISE,
			scalar_t& lsConstraint2MaxNorm,
            scalar_t& lsInequalityConstraintPenalty,
			scalar_t& lsInequalityConstraintISE,
			linear_controller_array_t& lsControllersStock,
			scalar_array2_t& lsTimeTrajectoriesStock,
			size_array2_t& lsEventsPastTheEndIndecesStock,
			state_vector_array2_t& lsStateTrajectoriesStock,
			input_vector_array2_t& lsInputTrajectoriesStock);

	/**
	 * compute the merit function for given rollout
	 *
	 * @param [in] timeTrajectoriesStock: simulation time trajectory
	 * @param [in] nc1TrajectoriesStock: rollout's number of active constraints in each time step
	 * @param [in] EvTrajectoryStock: rollout's constraints value
	 * @param [in] lagrangeTrajectoriesStock: constraint Lagrange multiplier for the given rollout
	 * @param [in] totalCost: the total cost of the trajectory
	 * @param [out] meritFunctionValue: the total merit function value of the trajectory
	 * @param [out] constraintISE: Integral of Square Error (ISE)
	 */
	void calculateMeritFunction(
			const scalar_array2_t& timeTrajectoriesStock,
			const size_array2_t& nc1TrajectoriesStock,
			const constraint1_vector_array2_t& EvTrajectoryStock,
			const std::vector<std::vector<Eigen::VectorXd>>&  lagrangeTrajectoriesStock,
			const scalar_t& totalCost,
			scalar_t& meritFunctionValue,
			scalar_t& constraintISE);

	/**
	 * Calculates state-input constraints ISE (Integral of Square Error). It also return the maximum norm of the constraints.
	 *
	 * @param [in] timeTrajectoriesStock: Array of trajectories containing the time trajectory stamp.
	 * @param [in] nc1TrajectoriesStock: Array of trajectories containing the number of the active state-input constraints.
	 * @param [in] EvTrajectoriesStock: Array of trajectories containing the value of the state-input constraints.
	 * @param [out] constraintISE: The state-input constraints ISE.
	 * @return maximum norm of the constraints.
	 */
	scalar_t calculateConstraintISE(
			const scalar_array2_t& timeTrajectoriesStock,
			const std::vector<std::vector<size_t>>& nc1TrajectoriesStock,
			const constraint1_vector_array2_t& EvTrajectoriesStock,
			scalar_t& constraintISE);

	/**
     * Calculate integrated penalty from inequality constraints.
     *
     * @param [in] timeTrajectoriesStock: Array of trajectories containing the time trajectory stamp.
     * @param [in] ncIneqTrajectoriesStock: Array of trajectories containing the number of inequalityConstraints
     * @param [in] hTrajectoriesStock: Array of trajectories containing the value of the inequality constraints.
     * @param [in] penaltyPtrStock: Array of penalty function pointers.
     * @return constraintPenalty: The inequality constraints penalty.
     */
	scalar_t calculateInequalityConstraintPenalty(
                const scalar_array2_t& timeTrajectoriesStock,
                const size_array2_t& ncIneqTrajectoriesStock,
                const scalar_array3_t& hTrajectoriesStock,
                scalar_t& inequalityISE,
				size_t workerIndex = 0);
	/**
	 * Truncates the internal array of the control policies based on the initTime.
	 *
	 * @param [in] partitioningTimes: Switching times.
	 * @param [in] initTime: Initial time.
	 * @param [out] controllersStock: Truncated array of the control policies.
	 * @param [out] initActiveSubsystemIndex: Initial active subsystems.
	 * @param [out] deletedcontrollersStock: The deleted part of the control policies.
	 */
	void truncateConterller(
			const scalar_array_t& partitioningTimes,
			const double& initTime,
			linear_controller_array_t& controllersStock,
			size_t& initActiveSubsystemIndex,
			linear_controller_array_t& deletedcontrollersStock);

	/**
	 * Calculates max feedforward update norm and max type-1 error update norm.
	 *
	 * @param maxDeltaUffNorm: max feedforward update norm.
	 * @param maxDeltaUeeNorm: max type-1 error update norm.
	 */
	void calculateControllerUpdateMaxNorm(
			scalar_t& maxDeltaUffNorm,
			scalar_t& maxDeltaUeeNorm);

    /**
     * Updates pointers in nominalControllerPtrStock from memory location of nominalControllersStock_ members.
     */
    void updateNominalControllerPtrStock();

	/**
	 * Display rollout info and scores.
	 */
	void printRolloutInfo();

	// Variables
	DDP_Settings ddpSettings_;
	Rollout_Settings rolloutSettings_;

	std::string algorithmName_;

	logic_rules_machine_ptr_t logicRulesMachinePtr_;

	cost_desired_trajectories_t costDesiredTrajectories_;
	cost_desired_trajectories_t costDesiredTrajectoriesBuffer_;
	bool costDesiredTrajectoriesUpdated_;

	unsigned long long int rewindCounter_;

	bool useParallelRiccatiSolverFromInitItr_ = false;
	// If true the final time of the MPC will increase by a time partition instead of common gradual increase.
	bool blockwiseMovingHorizon_ = false;

	scalar_t initTime_;
	scalar_t finalTime_;
	state_vector_t initState_;

	size_t initActivePartition_;
	size_t finalActivePartition_;
	size_t numPartitions_ = 0;
	scalar_array_t partitioningTimes_;

	const scalar_array2_t*             desiredTimeTrajectoryStockPtr_;
	const state_vector_array2_t*       desiredStateTrajectoryStockPtr_;
	const input_vector_array2_t*       desiredInputTrajectoryStockPtr_;

	scalar_t learningRateStar_ = 1.0;  // The optimal learning rate.
	scalar_t maxLearningRate_  = 1.0;  // The maximum permitted learning rate (settings_.maxLearningRateSLQ_).
	scalar_t constraintStepSize_ = 1.0;

	// It is true if an initial controller is not provided for a partition which causes that the first
	// iteration of SLQ to design an initial controller (LQR). In this case:
	// 1) The feedforward component and the type-1 constraint input are set to zero
	// 2) Final cost will be ignored
	std::vector<bool> initialControllerDesignStock_;

	// trajectory spreading
	TrajectorySpreadingController<STATE_DIM, INPUT_DIM> trajectorySpreadingController_;

	size_t iteration_;
	eigen_scalar_array_t iterationCost_;
	eigen_scalar_array_t iterationISE1_;
	eigen_scalar_array_t iterationISE2_;

	scalar_t nominalTotalCost_;
	scalar_t nominalConstraint1ISE_;
	scalar_t nominalConstraint1MaxNorm_;
	scalar_t nominalConstraint2ISE_;
	scalar_t nominalConstraint2MaxNorm_;
	scalar_t nominalInequalityConstraintPenalty_;
	scalar_t nominalInequalityConstraintISE_;

	// Forward pass and backward pass average time step
	scalar_t avgTimeStepFP_;
	scalar_t avgTimeStepBP_;

	std::vector<typename rollout_base_t::Ptr>                     dynamicsForwardRolloutPtrStock_;
	std::vector<typename rollout_base_t::Ptr>                     operatingTrajectoriesRolloutPtrStock_;
	std::vector<std::unique_ptr<linear_quadratic_approximator_t>> linearQuadraticApproximatorPtrStock_;
	std::vector<typename cost_function_base_t::Ptr>               heuristicsFunctionsPtrStock_;
	std::vector<typename operating_trajectories_base_t::Ptr>      operatingTrajectoriesPtrStock_;
	std::vector<std::shared_ptr<penalty_base_t>>                  penaltyPtrStock_;

	linear_controller_array_t   nominalControllersStock_;
	controller_ptr_array_t      nominalControllerPtrStock_;

	std::vector<scalar_array_t> nominalTimeTrajectoriesStock_;
	std::vector<size_array_t>   nominalEventsPastTheEndIndecesStock_;
	state_vector_array2_t       nominalStateTrajectoriesStock_;
	input_vector_array2_t       nominalInputTrajectoriesStock_;

	// Used for catching the nominal trajectories for which the LQ problem is constructed and solved before terminating run()
	scalar_array2_t       nominalPrevTimeTrajectoriesStock_;
	size_array2_t         nominalPrevEventsPastTheEndIndecesStock_;
	state_vector_array2_t nominalPrevStateTrajectoriesStock_;
	input_vector_array2_t nominalPrevInputTrajectoriesStock_;

	bool lsComputeISEs_;  // whether lineSearch routine needs to calculate ISEs
	linear_controller_array_t initLScontrollersStock_;	  // needed for lineSearch

	linear_controller_array_t deletedcontrollersStock_;	// needed for concatenating the new controller to the old one

	std::vector<EigenLinearInterpolation<state_vector_t>> nominalStateFunc_;
	std::vector<EigenLinearInterpolation<input_vector_t>> nominalInputFunc_;

	state_matrix_array2_t       AmTrajectoryStock_;
	state_input_matrix_array2_t BmTrajectoryStock_;

	size_array2_t                     nc1TrajectoriesStock_;  	// nc1: Number of the Type-1  active constraints
	constraint1_vector_array2_t       EvTrajectoryStock_;
	constraint1_state_matrix_array2_t CmTrajectoryStock_;
	constraint1_input_matrix_array2_t DmTrajectoryStock_;

	size_array2_t                     nc2TrajectoriesStock_;  // nc2: Number of the Type-2 active constraints
	constraint2_vector_array2_t       HvTrajectoryStock_;
	constraint2_state_matrix_array2_t FmTrajectoryStock_;
	size_array2_t                     nc2FinalStock_;
	constraint2_vector_array2_t       HvFinalStock_;
	constraint2_state_matrix_array2_t FmFinalStock_;

	size_array2_t                     ncIneqTrajectoriesStock_;  // ncIneq: Number of inequality constraints
	scalar_array3_t                   hTrajectoryStock_;
	state_vector_array3_t             dhdxTrajectoryStock_;
	state_matrix_array3_t             ddhdxdxTrajectoryStock_;
	input_vector_array3_t             dhduTrajectoryStock_;
	input_matrix_array3_t             ddhduduTrajectoryStock_;
	input_state_matrix_array3_t       ddhdudxTrajectoryStock_;

	eigen_scalar_array2_t       qTrajectoryStock_;
	state_vector_array2_t       QvTrajectoryStock_;
	state_matrix_array2_t       QmTrajectoryStock_;
	input_vector_array2_t       RvTrajectoryStock_;
	input_matrix_array2_t       RmTrajectoryStock_;
	input_state_matrix_array2_t PmTrajectoryStock_;

	eigen_scalar_array2_t       qFinalStock_;
	state_vector_array2_t       QvFinalStock_;
	state_matrix_array2_t       QmFinalStock_;

	// Riccati solution coefficients
	scalar_array2_t       SsTimeTrajectoryStock_;
	scalar_array2_t       SsNormalizedTimeTrajectoryStock_;
	size_array2_t         SsNormalizedEventsPastTheEndIndecesStock_;
	eigen_scalar_array2_t sTrajectoryStock_;
	state_vector_array2_t SvTrajectoryStock_;
	state_vector_array2_t SveTrajectoryStock_;
	state_matrix_array2_t SmTrajectoryStock_;

	eigen_scalar_array_t sFinalStock_;
	state_vector_array_t SvFinalStock_;
	state_vector_array_t SveFinalStock_;
	state_matrix_array_t SmFinalStock_;
	state_vector_array_t xFinalStock_;

	eigen_scalar_t sHeuristics_;
	state_vector_t SvHeuristics_;
	state_matrix_t SmHeuristics_;

#ifdef BENCHMARK
	// Benchmarking
	size_t BENCHMARK_nIterationsLQ_ = 0;
	size_t BENCHMARK_nIterationsBP_ = 0;
	size_t BENCHMARK_nIterationsFP_ = 0;
	scalar_t BENCHMARK_tAvgLQ_=0.0;
	scalar_t BENCHMARK_tAvgBP_=0.0;
	scalar_t BENCHMARK_tAvgFP_=0.0;
	std::chrono::time_point<std::chrono::steady_clock> BENCHMARK_start_;
	std::chrono::time_point<std::chrono::steady_clock> BENCHMARK_end_;
	std::chrono::duration<double> BENCHMARK_diff_;
#endif

};

} // namespace ocs2

#include "implementation/DDP_BASE.h"

#endif /* DDP_BASE_OCS2_H_ */<|MERGE_RESOLUTION|>--- conflicted
+++ resolved
@@ -93,67 +93,6 @@
 
 	typedef Solver_BASE<STATE_DIM, INPUT_DIM, LOGIC_RULES_T> BASE;
 
-<<<<<<< HEAD
-	typedef typename BASE::DIMENSIONS                          DIMENSIONS;
-	typedef typename BASE::controller_t                        controller_t;
-	typedef typename BASE::size_array_t                        size_array_t;
-	typedef typename BASE::size_array2_t                       size_array2_t;
-	typedef typename BASE::scalar_t                            scalar_t;
-	typedef typename BASE::scalar_array_t                      scalar_array_t;
-	typedef typename BASE::scalar_array2_t                     scalar_array2_t;
-	typedef typename BASE::scalar_array3_t                     scalar_array3_t;
-	typedef typename BASE::eigen_scalar_t                      eigen_scalar_t;
-	typedef typename BASE::eigen_scalar_array_t                eigen_scalar_array_t;
-	typedef typename BASE::eigen_scalar_array2_t               eigen_scalar_array2_t;
-	typedef typename BASE::state_vector_t                      state_vector_t;
-	typedef typename BASE::state_vector_array_t                state_vector_array_t;
-	typedef typename BASE::state_vector_array2_t               state_vector_array2_t;
-	typedef typename BASE::state_vector_array3_t               state_vector_array3_t;
-	typedef typename BASE::input_vector_t                      input_vector_t;
-	typedef typename BASE::input_vector_array_t                input_vector_array_t;
-	typedef typename BASE::input_vector_array2_t               input_vector_array2_t;
-	typedef typename BASE::input_vector_array3_t               input_vector_array3_t;
-	typedef typename BASE::input_state_matrix_t                input_state_matrix_t;
-	typedef typename BASE::input_state_matrix_array_t          input_state_matrix_array_t;
-	typedef typename BASE::input_state_matrix_array2_t         input_state_matrix_array2_t;
-	typedef typename BASE::input_state_matrix_array3_t         input_state_matrix_array3_t;
-	typedef typename BASE::state_matrix_t                      state_matrix_t;
-	typedef typename BASE::state_matrix_array_t                state_matrix_array_t;
-	typedef typename BASE::state_matrix_array2_t               state_matrix_array2_t;
-	typedef typename BASE::state_matrix_array3_t               state_matrix_array3_t;
-	typedef typename BASE::input_matrix_t                      input_matrix_t;
-	typedef typename BASE::input_matrix_array_t                input_matrix_array_t;
-	typedef typename BASE::input_matrix_array2_t               input_matrix_array2_t;
-	typedef typename BASE::input_matrix_array3_t               input_matrix_array3_t;
-	typedef typename BASE::state_input_matrix_t                state_input_matrix_t;
-	typedef typename BASE::state_input_matrix_array_t          state_input_matrix_array_t;
-	typedef typename BASE::state_input_matrix_array2_t         state_input_matrix_array2_t;
-	typedef typename BASE::state_input_matrix_array3_t         state_input_matrix_array3_t;
-	typedef typename BASE::constraint1_vector_t                constraint1_vector_t;
-	typedef typename BASE::constraint1_vector_array_t          constraint1_vector_array_t;
-	typedef typename BASE::constraint1_vector_array2_t         constraint1_vector_array2_t;
-	typedef typename BASE::constraint1_state_matrix_t          constraint1_state_matrix_t;
-	typedef typename BASE::constraint1_state_matrix_array_t    constraint1_state_matrix_array_t;
-	typedef typename BASE::constraint1_state_matrix_array2_t   constraint1_state_matrix_array2_t;
-	typedef typename BASE::constraint1_input_matrix_t          constraint1_input_matrix_t;
-	typedef typename BASE::constraint1_input_matrix_array_t    constraint1_input_matrix_array_t;
-	typedef typename BASE::constraint1_input_matrix_array2_t   constraint1_input_matrix_array2_t;
-	typedef typename BASE::input_constraint1_matrix_t          input_constraint1_matrix_t;
-	typedef typename BASE::input_constraint1_matrix_array_t    input_constraint1_matrix_array_t;
-	typedef typename BASE::input_constraint1_matrix_array2_t   input_constraint1_matrix_array2_t;
-	typedef typename BASE::constraint2_vector_t                constraint2_vector_t;
-	typedef typename BASE::constraint2_vector_array_t          constraint2_vector_array_t;
-	typedef typename BASE::constraint2_vector_array2_t         constraint2_vector_array2_t;
-	typedef typename BASE::constraint2_state_matrix_t          constraint2_state_matrix_t;
-	typedef typename BASE::constraint2_state_matrix_array_t    constraint2_state_matrix_array_t;
-	typedef typename BASE::constraint2_state_matrix_array2_t   constraint2_state_matrix_array2_t;
-	typedef typename BASE::dynamic_vector_t                    dynamic_vector_t;
-	typedef typename BASE::dynamic_matrix_t                    dynamic_matrix_t;
-	typedef typename BASE::dynamic_vector_array_t              dynamic_vector_array_t;
-  	typedef typename BASE::dynamic_matrix_array2_t             dynamic_matrix_array2_t;
-
-	typedef typename BASE::controller_ptr_array_t  controller_ptr_array_t;
-=======
 	using DIMENSIONS = typename BASE::DIMENSIONS;
 	using controller_t = typename BASE::controller_t;
 	using size_array_t = typename BASE::size_array_t;
@@ -208,10 +147,11 @@
 	using constraint2_state_matrix_array_t = typename BASE::constraint2_state_matrix_array_t;
 	using constraint2_state_matrix_array2_t = typename BASE::constraint2_state_matrix_array2_t;
 	using dynamic_vector_t = typename BASE::dynamic_vector_t;
+	using dynamic_matrix_t = typename BASE::dynamic_matrix_t;
 	using dynamic_vector_array_t = typename BASE::dynamic_vector_array_t;
+	using dynamic_matrix_array2_t = typename BASE::dynamic_matrix_array2_t;
 
 	using controller_ptr_array_t = typename BASE::controller_ptr_array_t;
->>>>>>> 74c6dc32
 	typedef LinearController<STATE_DIM,INPUT_DIM>  linear_controller_t;
 	using linear_controller_array_t = typename linear_controller_t::array_t;
 
