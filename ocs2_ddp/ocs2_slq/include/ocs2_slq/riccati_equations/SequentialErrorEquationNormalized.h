/******************************************************************************
Copyright (c) 2017, Farbod Farshidian. All rights reserved.

Redistribution and use in source and binary forms, with or without
modification, are permitted provided that the following conditions are met:

 * Redistributions of source code must retain the above copyright notice, this
  list of conditions and the following disclaimer.

 * Redistributions in binary form must reproduce the above copyright notice,
  this list of conditions and the following disclaimer in the documentation
  and/or other materials provided with the distribution.

 * Neither the name of the copyright holder nor the names of its
  contributors may be used to endorse or promote products derived from
  this software without specific prior written permission.

THIS SOFTWARE IS PROVIDED BY THE COPYRIGHT HOLDERS AND CONTRIBUTORS "AS IS"
AND ANY EXPRESS OR IMPLIED WARRANTIES, INCLUDING, BUT NOT LIMITED TO, THE
IMPLIED WARRANTIES OF MERCHANTABILITY AND FITNESS FOR A PARTICULAR PURPOSE ARE
DISCLAIMED. IN NO EVENT SHALL THE COPYRIGHT HOLDER OR CONTRIBUTORS BE LIABLE
FOR ANY DIRECT, INDIRECT, INCIDENTAL, SPECIAL, EXEMPLARY, OR CONSEQUENTIAL
DAMAGES (INCLUDING, BUT NOT LIMITED TO, PROCUREMENT OF SUBSTITUTE GOODS OR
SERVICES; LOSS OF USE, DATA, OR PROFITS; OR BUSINESS INTERRUPTION) HOWEVER
CAUSED AND ON ANY THEORY OF LIABILITY, WHETHER IN CONTRACT, STRICT LIABILITY,
OR TORT (INCLUDING NEGLIGENCE OR OTHERWISE) ARISING IN ANY WAY OUT OF THE USE
OF THIS SOFTWARE, EVEN IF ADVISED OF THE POSSIBILITY OF SUCH DAMAGE.
 ******************************************************************************/

#ifndef SEQUENTIALERROREQUATIONNORMALIZED_OCS2_H_
#define SEQUENTIALERROREQUATIONNORMALIZED_OCS2_H_

#include <Eigen/Dense>

#include <ocs2_core/Dimensions.h>
#include <ocs2_core/integration/OdeBase.h>
#include <ocs2_core/misc/LinearInterpolation.h>

namespace ocs2 {

/**
 * This class implements the time-normalized Error equation of Riccati equation.
 *
 * @tparam STATE_DIM: Dimension of the state space.
 * @tparam INPUT_DIM: Dimension of the control input space.
 */
template <size_t STATE_DIM, size_t INPUT_DIM>
<<<<<<< HEAD
class SequentialErrorEquationNormalized final : public ODE_Base<STATE_DIM> {
=======
class SequentialErrorEquationNormalized : public OdeBase<STATE_DIM>
{
>>>>>>> 85dd4cc4
public:
	EIGEN_MAKE_ALIGNED_OPERATOR_NEW

	using BASE = OdeBase<STATE_DIM>;

	typedef Dimensions<STATE_DIM, INPUT_DIM> DIMENSIONS;
	using scalar_t = typename DIMENSIONS::scalar_t;
	using scalar_array_t = typename DIMENSIONS::scalar_array_t;
	using state_vector_t = typename DIMENSIONS::state_vector_t;
	using state_vector_array_t = typename DIMENSIONS::state_vector_array_t;
	using state_matrix_t = typename DIMENSIONS::state_matrix_t;
	using state_matrix_array_t = typename DIMENSIONS::state_matrix_array_t;

	/**
	 * Default constructor.
	 */
	SequentialErrorEquationNormalized() = default;

	/**
	 * Default destructor.
	 */
	~SequentialErrorEquationNormalized() = default;

	/**
	 * Sets coefficients of the model.
	 *
	 * @param [in] switchingTimeStart: The start time of the subsystem.
	 * @param [in] switchingTimeFinal: The final time of the subsystem.
	 * @param [in] timeStampPtr: A pointer to the time stamp trajectory.
	 * @param [in] GvPtr: A pointer to the trajectory of \f$ G_v(t) \f$ .
	 * @param [in] GmPtr: A pointer to the trajectory of \f$ G_m(t) \f$ .
	 */
	void setData(
			const scalar_t& switchingTimeStart,
			const scalar_t& switchingTimeFinal,
			scalar_array_t* const timeStampPtr,
			state_vector_array_t* const GvPtr,
			state_matrix_array_t* const GmPtr) {

		BASE::resetNumFunctionCalls();

		switchingTimeStart_ = switchingTimeStart;
		switchingTimeFinal_ = switchingTimeFinal;

		GvFunc_.setData(timeStampPtr, GvPtr);
		GmFunc_.setData(timeStampPtr, GmPtr);
	}

	/**
	 * Error Riccati jump map at switching moments
	 *
	 * @param [in] time: Normalized transition time
	 * @param [in] state: transition state
	 * @param [out] mappedState: mapped state after transition
	 */
	void computeJumpMap(const scalar_t& z, const state_vector_t& state, state_vector_t& mappedState) override {

		mappedState = state;
	}

	/**
	 * Computes derivatives.
	 *
	 * @param [in] z: Normalized time.
	 * @param [in] Sve: Current Sve.
	 * @param [out] derivatives: d(Sve)/dz
	 */
	void computeFlowMap(const scalar_t& z, const state_vector_t& Sve, state_vector_t& derivatives) {
		BASE::numFunctionCalls_++;

		// denormalized time
		const scalar_t t = switchingTimeFinal_ + (switchingTimeStart_ - switchingTimeFinal_) * z;

		const auto greatestLessTimeStampIndex = GvFunc_.interpolate(t, Gv_);
		GmFunc_.interpolate(t, Gm_, greatestLessTimeStampIndex);

		// Error equation for the equivalent system
		derivatives = (switchingTimeFinal_ - switchingTimeStart_) * (Gm_.transpose() * Sve + Gv_);
	}

private:
	scalar_t switchingTimeStart_;
	scalar_t switchingTimeFinal_;

	LinearInterpolation<state_vector_t, Eigen::aligned_allocator<state_vector_t> > GvFunc_;
	LinearInterpolation<state_matrix_t, Eigen::aligned_allocator<state_matrix_t> > GmFunc_;

	// members required in computeFlowMap
	state_vector_t Gv_;
	state_matrix_t Gm_;
};

}  // namespace ocs2

#endif /* SEQUENTIALERROREQUATIONNORMALIZED_OCS2_H_ */<|MERGE_RESOLUTION|>--- conflicted
+++ resolved
@@ -45,12 +45,7 @@
  * @tparam INPUT_DIM: Dimension of the control input space.
  */
 template <size_t STATE_DIM, size_t INPUT_DIM>
-<<<<<<< HEAD
-class SequentialErrorEquationNormalized final : public ODE_Base<STATE_DIM> {
-=======
-class SequentialErrorEquationNormalized : public OdeBase<STATE_DIM>
-{
->>>>>>> 85dd4cc4
+class SequentialErrorEquationNormalized final : public OdeBase<STATE_DIM> {
 public:
 	EIGEN_MAKE_ALIGNED_OPERATOR_NEW
 
