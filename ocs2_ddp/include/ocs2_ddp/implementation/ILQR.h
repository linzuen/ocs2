--- conflicted
+++ resolved
@@ -85,13 +85,8 @@
   const scalar_t stateConstraintPenalty =
       BASE::ddpSettings_.stateConstraintPenaltyCoeff_ * pow(BASE::ddpSettings_.stateConstraintPenaltyBase_, BASE::iteration_);
 
-<<<<<<< HEAD
   // modify the unconstrained LQ coefficients to constrained ones
   approximateConstrainedLQWorker(workerIndex, partitionIndex, timeIndex, stateConstraintPenalty);
-=======
-  // // modify the unconstrained LQ coefficients to constrained ones
-  // approximateConstrainedLQWorker(workerIndex, partitionIndex, timeIndex, stateConstraintPenalty);
->>>>>>> 4bca3ccf
 
   // calculate an LQ approximate of the event times process.
   BASE::approximateEventsLQWorker(workerIndex, partitionIndex, timeIndex, stateConstraintPenalty);
@@ -101,18 +96,7 @@
 /******************************************************************************************************/
 /******************************************************************************************************/
 template <size_t STATE_DIM, size_t INPUT_DIM>
-<<<<<<< HEAD
 void ILQR<STATE_DIM, INPUT_DIM>::approximateConstrainedLQWorker(size_t workerIndex, size_t i, size_t k, scalar_t stateConstraintPenalty) {
-=======
-void ILQR<STATE_DIM, INPUT_DIM>::approximateUnconstrainedLQWorker(size_t workerIndex, size_t i, size_t k) {
-  BASE::approximateUnconstrainedLQWorker(workerIndex, i, k);
-
-  // making sure that constrained Qm is PSD
-  if (BASE::ddpSettings_.useMakePSD_) {
-    LinearAlgebra::makePSD(BASE::modelDataTrajectoriesStock_[i][k].costStateSecondDerivative_);
-  }
-
->>>>>>> 4bca3ccf
   // TODO: add support for the constrained ILQR
   if (BASE::modelDataTrajectoriesStock_[i][k].numStateEqConstr_ != 0) {
     throw std::runtime_error("We currently only support unconstrained ILQR.");
@@ -394,45 +378,6 @@
     // solve Riccati equations if interval length is not zero
     if (beginTimeItr < endTimeItr - 1) {
       for (int k = endTimeItr - 2; k >= beginTimeItr; k--) {
-<<<<<<< HEAD
-        const auto& Am = AmDtimeTrajectoryStock_[partitionIndex][k];
-        const auto& Bm = BmDtimeTrajectoryStock_[partitionIndex][k];
-        const auto& q = qDtimeTrajectoryStock_[partitionIndex][k];
-        const auto& Qv = QvDtimeTrajectoryStock_[partitionIndex][k];
-        const auto& Qm = QmDtimeTrajectoryStock_[partitionIndex][k];
-        const auto& Rv = RvDtimeTrajectoryStock_[partitionIndex][k];
-        const auto& Rm = RmDtimeTrajectoryStock_[partitionIndex][k];
-        const auto& Pm = PmDtimeTrajectoryStock_[partitionIndex][k];
-
-        const auto& deltaQm = BASE::riccatiModificationStock_[partitionIndex].deltaQmTrajectory_[k];
-        const auto& deltaRm = BASE::riccatiModificationStock_[partitionIndex].deltaRmTrajectory_[k];
-        const auto& deltaPm = BASE::riccatiModificationStock_[partitionIndex].deltaPmTrajectory_[k];
-
-        input_state_matrix_t BmT_Sm = Bm.transpose() * BASE::SmTrajectoryStock_[partitionIndex][k + 1];
-        input_vector_t Gv = Rv + Bm.transpose() * BASE::SvTrajectoryStock_[partitionIndex][k + 1];
-        input_state_matrix_t Gm = Pm + BmT_Sm * Am;
-        input_matrix_t Hm = Rm + BmT_Sm * Bm;
-
-        state_matrix_t QmCorrected = Qm + deltaQm;
-        input_matrix_t HmCorrected = Hm + deltaRm;
-        input_state_matrix_t GmCorrected = Gm + deltaPm;
-
-        auto& Lv = LvTrajectoryStock_[partitionIndex][k];
-        auto& Lm = LmTrajectoryStock_[partitionIndex][k];
-        input_matrix_t HmInverse = HmCorrected.ldlt().solve(input_matrix_t::Identity());
-        Lv.noalias() = -HmInverse * Gv;
-        Lm.noalias() = -HmInverse * GmCorrected;
-        input_vector_t Gv_plus_half_HmLv = Gv + 0.5 * Hm * Lv;
-        input_state_matrix_t Gm_plus_half_HmLm = Gm + 0.5 * Hm * Lm;
-
-        BASE::sTrajectoryStock_[partitionIndex][k].noalias() =
-            q + BASE::sTrajectoryStock_[partitionIndex][k + 1] + Lv.transpose() * Gv_plus_half_HmLv;
-        BASE::SvTrajectoryStock_[partitionIndex][k].noalias() = Qv + Am.transpose() * BASE::SvTrajectoryStock_[partitionIndex][k + 1] +
-                                                                Lm.transpose() * Gv_plus_half_HmLv + Gm_plus_half_HmLm.transpose() * Lv;
-        BASE::SmTrajectoryStock_[partitionIndex][k].noalias() = QmCorrected +
-                                                                Am.transpose() * BASE::SmTrajectoryStock_[partitionIndex][k + 1] * Am +
-                                                                Lm.transpose() * Gm_plus_half_HmLm + Gm_plus_half_HmLm.transpose() * Lm;
-=======
         const auto& Am = discreteModelDataTrajectoriesStock_[partitionIndex][k].dynamicsStateDerivative_;
         const auto& Bm = discreteModelDataTrajectoriesStock_[partitionIndex][k].dynamicsInputDerivative_;
         const auto& q = discreteModelDataTrajectoriesStock_[partitionIndex][k].cost_;
@@ -442,27 +387,34 @@
         const auto& Rm = discreteModelDataTrajectoriesStock_[partitionIndex][k].costInputSecondDerivative_;
         const auto& Pm = discreteModelDataTrajectoriesStock_[partitionIndex][k].costInputStateDerivative_;
 
-        auto& Hm = HmTrajectoryStock_[partitionIndex][k];
-        auto& HmInverse = HmInverseTrajectoryStock_[partitionIndex][k];
-        auto& Gv = GvTrajectoryStock_[partitionIndex][k];
-        auto& Gm = GmTrajectoryStock_[partitionIndex][k];
-
-        Hm = Rm + Bm.transpose() * BASE::SmTrajectoryStock_[partitionIndex][k + 1] * Bm;
-        if (BASE::ddpSettings_.useMakePSD_) {
-          LinearAlgebra::makePSD(Hm);
-        } else {
-          Hm += BASE::ddpSettings_.addedRiccatiDiagonal_ * input_matrix_t::Identity();
-        }
-        HmInverse = Hm.ldlt().solve(input_matrix_t::Identity());
-        Gm = Pm + Bm.transpose() * BASE::SmTrajectoryStock_[partitionIndex][k + 1] * Am;
-        Gv = Rv + Bm.transpose() * BASE::SvTrajectoryStock_[partitionIndex][k + 1];
-
-        BASE::sTrajectoryStock_[partitionIndex][k] = q + BASE::sTrajectoryStock_[partitionIndex][k + 1] - 0.5 * Gv.dot(HmInverse * Gv);
-        BASE::SvTrajectoryStock_[partitionIndex][k] =
-            Qv + Am.transpose() * BASE::SvTrajectoryStock_[partitionIndex][k + 1] - Gm.transpose() * HmInverse * Gv;
-        BASE::SmTrajectoryStock_[partitionIndex][k] =
-            Qm + Am.transpose() * BASE::SmTrajectoryStock_[partitionIndex][k + 1] * Am - Gm.transpose() * HmInverse * Gm;
->>>>>>> 4bca3ccf
+        const auto& deltaQm = BASE::riccatiModificationStock_[partitionIndex].deltaQmTrajectory_[k];
+        const auto& deltaRm = BASE::riccatiModificationStock_[partitionIndex].deltaRmTrajectory_[k];
+        const auto& deltaPm = BASE::riccatiModificationStock_[partitionIndex].deltaPmTrajectory_[k];
+
+        input_state_matrix_t BmT_Sm = Bm.transpose() * BASE::SmTrajectoryStock_[partitionIndex][k + 1];
+        input_vector_t Gv = Rv + Bm.transpose() * BASE::SvTrajectoryStock_[partitionIndex][k + 1];
+        input_state_matrix_t Gm = Pm + BmT_Sm * Am;
+        input_matrix_t Hm = Rm + BmT_Sm * Bm;
+
+        state_matrix_t QmCorrected = Qm + deltaQm;
+        input_matrix_t HmCorrected = Hm + deltaRm;
+        input_state_matrix_t GmCorrected = Gm + deltaPm;
+
+        auto& Lv = LvTrajectoryStock_[partitionIndex][k];
+        auto& Lm = LmTrajectoryStock_[partitionIndex][k];
+        input_matrix_t HmInverse = HmCorrected.ldlt().solve(input_matrix_t::Identity());
+        Lv.noalias() = -HmInverse * Gv;
+        Lm.noalias() = -HmInverse * GmCorrected;
+        input_vector_t Gv_plus_half_HmLv = Gv + 0.5 * Hm * Lv;
+        input_state_matrix_t Gm_plus_half_HmLm = Gm + 0.5 * Hm * Lm;
+
+        BASE::sTrajectoryStock_[partitionIndex][k].noalias() =
+            q + BASE::sTrajectoryStock_[partitionIndex][k + 1] + Lv.transpose() * Gv_plus_half_HmLv;
+        BASE::SvTrajectoryStock_[partitionIndex][k].noalias() = Qv + Am.transpose() * BASE::SvTrajectoryStock_[partitionIndex][k + 1] +
+                                                                Lm.transpose() * Gv_plus_half_HmLv + Gm_plus_half_HmLm.transpose() * Lv;
+        BASE::SmTrajectoryStock_[partitionIndex][k].noalias() = QmCorrected +
+                                                                Am.transpose() * BASE::SmTrajectoryStock_[partitionIndex][k + 1] * Am +
+                                                                Lm.transpose() * Gm_plus_half_HmLm + Gm_plus_half_HmLm.transpose() * Lm;
       }
     }
 
@@ -525,30 +477,12 @@
 void ILQR<STATE_DIM, INPUT_DIM>::setupOptimizer(size_t numPartitions) {
   BASE::setupOptimizer(numPartitions);
 
-<<<<<<< HEAD
   LvTrajectoryStock_.resize(numPartitions);
   LmTrajectoryStock_.resize(numPartitions);
 
-  // Discrete-time coefficients
-  AmDtimeTrajectoryStock_.resize(numPartitions);
-  BmDtimeTrajectoryStock_.resize(numPartitions);
-
-  qDtimeTrajectoryStock_.resize(numPartitions);
-  QvDtimeTrajectoryStock_.resize(numPartitions);
-  QmDtimeTrajectoryStock_.resize(numPartitions);
-  RvDtimeTrajectoryStock_.resize(numPartitions);
-  RmDtimeTrajectoryStock_.resize(numPartitions);
-  PmDtimeTrajectoryStock_.resize(numPartitions);
+  discreteModelDataTrajectoriesStock_.resize(numPartitions);
+
   RmInverseDtimeTrajectoryStock_.resize(numPartitions);
-=======
-  discreteModelDataTrajectoriesStock_.resize(numPartitions);
-
-  RmInverseDtimeTrajectoryStock_.resize(numPartitions);
-  HmTrajectoryStock_.resize(numPartitions);
-  HmInverseTrajectoryStock_.resize(numPartitions);
-  GmTrajectoryStock_.resize(numPartitions);
-  GvTrajectoryStock_.resize(numPartitions);
->>>>>>> 4bca3ccf
 }
 
 }  // namespace ocs2