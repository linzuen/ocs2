/******************************************************************************
Copyright (c) 2017, Farbod Farshidian. All rights reserved.

Redistribution and use in source and binary forms, with or without
modification, are permitted provided that the following conditions are met:

* Redistributions of source code must retain the above copyright notice, this
  list of conditions and the following disclaimer.

* Redistributions in binary form must reproduce the above copyright notice,
  this list of conditions and the following disclaimer in the documentation
  and/or other materials provided with the distribution.

* Neither the name of the copyright holder nor the names of its
  contributors may be used to endorse or promote products derived from
  this software without specific prior written permission.

THIS SOFTWARE IS PROVIDED BY THE COPYRIGHT HOLDERS AND CONTRIBUTORS "AS IS"
AND ANY EXPRESS OR IMPLIED WARRANTIES, INCLUDING, BUT NOT LIMITED TO, THE
IMPLIED WARRANTIES OF MERCHANTABILITY AND FITNESS FOR A PARTICULAR PURPOSE ARE
DISCLAIMED. IN NO EVENT SHALL THE COPYRIGHT HOLDER OR CONTRIBUTORS BE LIABLE
FOR ANY DIRECT, INDIRECT, INCIDENTAL, SPECIAL, EXEMPLARY, OR CONSEQUENTIAL
DAMAGES (INCLUDING, BUT NOT LIMITED TO, PROCUREMENT OF SUBSTITUTE GOODS OR
SERVICES; LOSS OF USE, DATA, OR PROFITS; OR BUSINESS INTERRUPTION) HOWEVER
CAUSED AND ON ANY THEORY OF LIABILITY, WHETHER IN CONTRACT, STRICT LIABILITY,
OR TORT (INCLUDING NEGLIGENCE OR OTHERWISE) ARISING IN ANY WAY OUT OF THE USE
OF THIS SOFTWARE, EVEN IF ADVISED OF THE POSSIBILITY OF SUCH DAMAGE.
******************************************************************************/

#pragma once

#include <ocs2_core/integration/Integrator.h>
#include <ocs2_core/integration/SystemEventHandler.h>

#include "GaussNewtonDDP.h"
#include "riccati_equations/ContinuousTimeRiccatiEquations.h"

namespace ocs2 {

/**
 * This class is an interface class for the single-thread and multi-thread SLQ.
 */
class SLQ final : public GaussNewtonDDP {
 public:
  using BASE = GaussNewtonDDP;

  /**
   * Constructor
   *
<<<<<<< HEAD
=======
   * @param [in] rolloutPtr: The rollout class used for simulating the system dynamics.
   * @param [in] systemDynamicsPtr: The system dynamics and its derivatives for subsystems.
   * @param [in] systemConstraintsPtr: The system constraint function and its derivatives for subsystems.
   * @param [in] costFunctionPtr: The cost function (intermediate and final costs) and its derivatives for subsystems.
   * @param [in] initializerPtr: This class initializes the state-input for the time steps that no controller is available.
>>>>>>> 0f348b42
   * @param [in] ddpSettings: Structure containing the settings for the DDP algorithm.
   * @param [in] rollout: The rollout class used for simulating the system dynamics.
   * @param [in] optimalControlProblem: The optimal control problem formulation.
   * @param [in] operatingTrajectories: The operating trajectories of system which will be used for initialization of SLQ.
   */
<<<<<<< HEAD
  SLQ(ddp::Settings ddpSettings, const RolloutBase& rollout, const OptimalControlProblem& optimalControlProblem,
      const SystemOperatingTrajectoriesBase& operatingTrajectories);
=======
  SLQ(const RolloutBase* rolloutPtr, const SystemDynamicsBase* systemDynamicsPtr, const ConstraintBase* systemConstraintsPtr,
      const CostFunctionBase* costFunctionPtr, const Initializer* initializerPtr, ddp::Settings ddpSettings,
      const CostFunctionBase* heuristicsFunctionPtr = nullptr);
>>>>>>> 0f348b42

  /**
   * Default destructor.
   */
  ~SLQ() override = default;

 protected:
  matrix_t computeHamiltonianHessian(const ModelData& modelData, const matrix_t& Sm) const override;

  void approximateIntermediateLQ(const scalar_array_t& timeTrajectory, const size_array_t& postEventIndices,
                                 const vector_array_t& stateTrajectory, const vector_array_t& inputTrajectory,
                                 std::vector<ModelData>& modelDataTrajectory) override;

  void calculateControllerWorker(size_t workerIndex, size_t partitionIndex, size_t timeIndex) override;

  scalar_t solveSequentialRiccatiEquations(const matrix_t& SmFinal, const vector_t& SvFinal, const scalar_t& sFinal) override;

  void riccatiEquationsWorker(size_t workerIndex, size_t partitionIndex, const matrix_t& SmFinal, const vector_t& SvFinal,
                              const scalar_t& sFinal) override;

  /**
   * Integrates the riccati equation and generates the value function at the times set in nominal Time Trajectory.
   *
   * @param riccatiIntegrator [in] : Riccati integrator object
   * @param riccatiEquation [in] : Riccati equation object
   * @param nominalTimeTrajectory [in] : time trajectory produced in the forward rollout.
   * @param nominalEventsPastTheEndIndices [in] : Indices into nominalTimeTrajectory to point to times right after event times
   * @param allSsFinal [in] : Final value of the value function.
   * @param SsNormalizedTime [out] : Time trajectory of the value function.
   * @param SsNormalizedPostEventIndices [out] : Indices into SsNormalizedTime to point to times right after event times
   * @param allSsTrajectory [out] : Value function in vector format.
   */
  void integrateRiccatiEquationNominalTime(IntegratorBase& riccatiIntegrator, ContinuousTimeRiccatiEquations& riccatiEquation,
                                           const scalar_array_t& nominalTimeTrajectory, const size_array_t& nominalEventsPastTheEndIndices,
                                           vector_t allSsFinal, scalar_array_t& SsNormalizedTime,
                                           size_array_t& SsNormalizedPostEventIndices, vector_array_t& allSsTrajectory);

  /**
   * Integrates the riccati equation and freely selects the time nodes for the value function.
   *
   * @param riccatiIntegrator [in] : Riccati integrator object
   * @param riccatiEquation [in] : Riccati equation object
   * @param nominalTimeTrajectory [in] : time trajectory produced in the forward rollout.
   * @param nominalEventsPastTheEndIndices [in] : Indices into nominalTimeTrajectory to point to times right after event times
   * @param allSsFinal [in] : Final value of the value function.
   * @param SsNormalizedTime [out] : Time trajectory of the value function.
   * @param SsNormalizedPostEventIndices [out] : Indices into SsNormalizedTime to point to times right after event times
   * @param allSsTrajectory [out] : Value function in vector format.
   */
  void integrateRiccatiEquationAdaptiveTime(IntegratorBase& riccatiIntegrator, ContinuousTimeRiccatiEquations& riccatiEquation,
                                            const scalar_array_t& nominalTimeTrajectory, const size_array_t& nominalEventsPastTheEndIndices,
                                            vector_t allSsFinal, scalar_array_t& SsNormalizedTime,
                                            size_array_t& SsNormalizedPostEventIndices, vector_array_t& allSsTrajectory);

  /****************
   *** Variables **
   ****************/
  std::vector<std::shared_ptr<ContinuousTimeRiccatiEquations>> riccatiEquationsPtrStock_;
  std::vector<std::unique_ptr<IntegratorBase>> riccatiIntegratorPtrStock_;
};

}  // namespace ocs2<|MERGE_RESOLUTION|>--- conflicted
+++ resolved
@@ -47,27 +47,13 @@
   /**
    * Constructor
    *
-<<<<<<< HEAD
-=======
-   * @param [in] rolloutPtr: The rollout class used for simulating the system dynamics.
-   * @param [in] systemDynamicsPtr: The system dynamics and its derivatives for subsystems.
-   * @param [in] systemConstraintsPtr: The system constraint function and its derivatives for subsystems.
-   * @param [in] costFunctionPtr: The cost function (intermediate and final costs) and its derivatives for subsystems.
-   * @param [in] initializerPtr: This class initializes the state-input for the time steps that no controller is available.
->>>>>>> 0f348b42
    * @param [in] ddpSettings: Structure containing the settings for the DDP algorithm.
    * @param [in] rollout: The rollout class used for simulating the system dynamics.
    * @param [in] optimalControlProblem: The optimal control problem formulation.
-   * @param [in] operatingTrajectories: The operating trajectories of system which will be used for initialization of SLQ.
+   * @param [in] initializerPtr: This class initializes the state-input for the time steps that no controller is available.
    */
-<<<<<<< HEAD
   SLQ(ddp::Settings ddpSettings, const RolloutBase& rollout, const OptimalControlProblem& optimalControlProblem,
-      const SystemOperatingTrajectoriesBase& operatingTrajectories);
-=======
-  SLQ(const RolloutBase* rolloutPtr, const SystemDynamicsBase* systemDynamicsPtr, const ConstraintBase* systemConstraintsPtr,
-      const CostFunctionBase* costFunctionPtr, const Initializer* initializerPtr, ddp::Settings ddpSettings,
-      const CostFunctionBase* heuristicsFunctionPtr = nullptr);
->>>>>>> 0f348b42
+      const Initializer* initializerPtr);
 
   /**
    * Default destructor.
