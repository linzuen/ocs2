--- conflicted
+++ resolved
@@ -70,7 +70,6 @@
 TEST(HybridSlqTest, state_rollout_slq) {
   using namespace ocs2;
 
-<<<<<<< HEAD
   const ddp::Settings ddpSettings = [&]() {
     ddp::Settings settings;
 
@@ -87,7 +86,7 @@
     settings.useFeedbackPolicy_ = true;
     settings.debugPrintRollout_ = false;
     settings.strategy_ = search_strategy::Type::LINE_SEARCH;
-    settings.lineSearch_.minStepLength_ = 1e-3;
+    settings.lineSearch_.minStepLength = 1e-3;
 
     return settings;
   }();
@@ -104,37 +103,6 @@
   const scalar_t startTime = 0.0;
   const scalar_t finalTime = 5.0;
   const vector_t initState = (vector_t(STATE_DIM) << 0.0, 1.0, 1.0).finished();
-=======
-  const size_t stateDim = STATE_DIM;
-  const size_t inputDim = INPUT_DIM;
-
-  ddp::Settings ddpSettings;
-  ddpSettings.algorithm_ = ddp::Algorithm::SLQ;
-  ddpSettings.displayInfo_ = true;
-  ddpSettings.displayShortSummary_ = true;
-  ddpSettings.maxNumIterations_ = 30;
-  ddpSettings.nThreads_ = 1;
-  ddpSettings.checkNumericalStability_ = false;
-  ddpSettings.absTolODE_ = 1e-10;
-  ddpSettings.relTolODE_ = 1e-7;
-  ddpSettings.maxNumStepsPerSecond_ = 10000;
-  ddpSettings.useFeedbackPolicy_ = true;
-  ddpSettings.debugPrintRollout_ = false;
-  ddpSettings.strategy_ = search_strategy::Type::LINE_SEARCH;
-  ddpSettings.lineSearch_.minStepLength = 0.001;
-
-  rollout::Settings rolloutSettings;
-  rolloutSettings.absTolODE = 1e-10;
-  rolloutSettings.relTolODE = 1e-7;
-  rolloutSettings.timeStep = 1e-3;
-  rolloutSettings.maxNumStepsPerSecond = 10000;
-
-  scalar_t startTime = 0.0;
-  scalar_t finalTime = 5.0;
-
-  vector_t initState(stateDim);
-  initState << 0, 1, 1;
->>>>>>> 7d12d5eb
 
   // rollout
   HybridSysDynamics systemDynamics;
