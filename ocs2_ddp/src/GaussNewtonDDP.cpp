/******************************************************************************
Copyright (c) 2020, Farbod Farshidian. All rights reserved.

Redistribution and use in source and binary forms, with or without
modification, are permitted provided that the following conditions are met:

* Redistributions of source code must retain the above copyright notice, this
  list of conditions and the following disclaimer.

* Redistributions in binary form must reproduce the above copyright notice,
  this list of conditions and the following disclaimer in the documentation
  and/or other materials provided with the distribution.

* Neither the name of the copyright holder nor the names of its
  contributors may be used to endorse or promote products derived from
  this software without specific prior written permission.

THIS SOFTWARE IS PROVIDED BY THE COPYRIGHT HOLDERS AND CONTRIBUTORS "AS IS"
AND ANY EXPRESS OR IMPLIED WARRANTIES, INCLUDING, BUT NOT LIMITED TO, THE
IMPLIED WARRANTIES OF MERCHANTABILITY AND FITNESS FOR A PARTICULAR PURPOSE ARE
DISCLAIMED. IN NO EVENT SHALL THE COPYRIGHT HOLDER OR CONTRIBUTORS BE LIABLE
FOR ANY DIRECT, INDIRECT, INCIDENTAL, SPECIAL, EXEMPLARY, OR CONSEQUENTIAL
DAMAGES (INCLUDING, BUT NOT LIMITED TO, PROCUREMENT OF SUBSTITUTE GOODS OR
SERVICES; LOSS OF USE, DATA, OR PROFITS; OR BUSINESS INTERRUPTION) HOWEVER
CAUSED AND ON ANY THEORY OF LIABILITY, WHETHER IN CONTRACT, STRICT LIABILITY,
OR TORT (INCLUDING NEGLIGENCE OR OTHERWISE) ARISING IN ANY WAY OUT OF THE USE
OF THIS SOFTWARE, EVEN IF ADVISED OF THE POSSIBILITY OF SUCH DAMAGE.
******************************************************************************/

#include "ocs2_ddp/GaussNewtonDDP.h"

#include <algorithm>
#include <numeric>

#include <ocs2_core/control/FeedforwardController.h>
#include <ocs2_core/integration/TrapezoidalIntegration.h>
#include <ocs2_core/misc/LinearAlgebra.h>

#include <ocs2_oc/oc_problem/OptimalControlProblemHelperFunction.h>
#include <ocs2_oc/rollout/InitializerRollout.h>
#include <ocs2_oc/trajectory_adjustment/TrajectorySpreadingHelperFunctions.h>

#include <ocs2_ddp/DDP_HelperFunctions.h>
#include <ocs2_ddp/HessianCorrection.h>
#include <ocs2_ddp/riccati_equations/RiccatiModificationInterpolation.h>
#include <ocs2_ddp/search_strategy/LevenbergMarquardtStrategy.h>
#include <ocs2_ddp/search_strategy/LineSearchStrategy.h>

namespace ocs2 {

/******************************************************************************************************/
/******************************************************************************************************/
/******************************************************************************************************/
GaussNewtonDDP::GaussNewtonDDP(ddp::Settings ddpSettings, const RolloutBase& rollout, const OptimalControlProblem& optimalControlProblem,
                               const Initializer& initializer)
    : ddpSettings_(std::move(ddpSettings)), threadPool_(std::max(ddpSettings_.nThreads_, size_t(1)) - 1, ddpSettings_.threadPriority_) {
  Eigen::setNbThreads(1);  // no multithreading within Eigen.
  Eigen::initParallel();

  // check OCP
  if (!optimalControlProblem.stateEqualityConstraintPtr->empty()) {
    throw std::runtime_error(
        "[GaussNewtonDDP] DDP does not support intermediate state-only equality constraints (a.k.a. stateEqualityConstraintPtr), instead "
        "use the Lagrangian method!");
  }
  if (!optimalControlProblem.preJumpEqualityConstraintPtr->empty()) {
    throw std::runtime_error(
        "[GaussNewtonDDP] DDP does not support prejump equality constraints (a.k.a. preJumpEqualityConstraintPtr), instead use the "
        "Lagrangian method!");
  }
  if (!optimalControlProblem.finalEqualityConstraintPtr->empty()) {
    throw std::runtime_error(
        "[GaussNewtonDDP] DDP does not support final equality constraints (a.k.a. finalEqualityConstraintPtr), instead use the Lagrangian "
        "method!");
  }

  // initializer Rollout
  initializerRolloutPtr_.reset(new InitializerRollout(initializer, rollout.settings()));

  // initialize rollout and OCP instances for multi-thread compuation
  optimalControlProblemStock_.reserve(ddpSettings_.nThreads_);
  dynamicsForwardRolloutPtrStock_.reserve(ddpSettings_.nThreads_);
  for (size_t i = 0; i < ddpSettings_.nThreads_; i++) {
    optimalControlProblemStock_.push_back(optimalControlProblem);
    dynamicsForwardRolloutPtrStock_.emplace_back(rollout.clone());
  }  // end of i loop

  // search strategy method
  const auto basicStrategySettings = [&]() {
    search_strategy::Settings s;
    s.displayInfo = ddpSettings_.displayInfo_;
    s.debugPrintRollout = ddpSettings_.debugPrintRollout_;
    s.minRelCost = ddpSettings_.minRelCost_;
    s.constraintTolerance = ddpSettings_.constraintTolerance_;
    return s;
  }();
  auto meritFunc = [this](const PerformanceIndex& p) { return calculateRolloutMerit(p); };
  switch (ddpSettings_.strategy_) {
    case search_strategy::Type::LINE_SEARCH: {
      std::vector<std::reference_wrapper<RolloutBase>> rolloutRefStock;
      std::vector<std::reference_wrapper<OptimalControlProblem>> problemRefStock;
      for (size_t i = 0; i < ddpSettings_.nThreads_; i++) {
        rolloutRefStock.emplace_back(*dynamicsForwardRolloutPtrStock_[i]);
        problemRefStock.emplace_back(optimalControlProblemStock_[i]);
      }  // end of i loop
      searchStrategyPtr_.reset(new LineSearchStrategy(basicStrategySettings, ddpSettings_.lineSearch_, threadPool_,
                                                      std::move(rolloutRefStock), std::move(problemRefStock), meritFunc));
      break;
    }
    case search_strategy::Type::LEVENBERG_MARQUARDT: {
      constexpr size_t threadID = 0;
      searchStrategyPtr_.reset(new LevenbergMarquardtStrategy(basicStrategySettings, ddpSettings_.levenbergMarquardt_,
                                                              *dynamicsForwardRolloutPtrStock_[threadID],
                                                              optimalControlProblemStock_[threadID], meritFunc));
      break;
    }
  }  // end of switch-case

  // initialize controller
  optimizedPrimalSolution_.controllerPtr_.reset(new LinearController);
  nominalPrimalData_.primalSolution.controllerPtr_.reset(new LinearController);
  cachedPrimalData_.primalSolution.controllerPtr_.reset(new LinearController);
}

/******************************************************************************************************/
/******************************************************************************************************/
/******************************************************************************************************/
GaussNewtonDDP::~GaussNewtonDDP() {
  if (ddpSettings_.displayInfo_ || ddpSettings_.displayShortSummary_) {
    std::cerr << getBenchmarkingInfo() << std::endl;
  }
}

/******************************************************************************************************/
/******************************************************************************************************/
/******************************************************************************************************/
std::string GaussNewtonDDP::getBenchmarkingInfo() const {
  const auto initializationTotal = initializationTimer_.getTotalInMilliseconds();
  const auto linearQuadraticApproximationTotal = linearQuadraticApproximationTimer_.getTotalInMilliseconds();
  const auto backwardPassTotal = backwardPassTimer_.getTotalInMilliseconds();
  const auto computeControllerTotal = computeControllerTimer_.getTotalInMilliseconds();
  const auto searchStrategyTotal = searchStrategyTimer_.getTotalInMilliseconds();
  const auto dualSolutionTotal = totalDualSolutionTimer_.getTotalInMilliseconds();

  const auto benchmarkTotal = initializationTotal + linearQuadraticApproximationTotal + backwardPassTotal + computeControllerTotal +
                              searchStrategyTotal + dualSolutionTotal;

  std::stringstream infoStream;
  if (benchmarkTotal > 0.0) {
    infoStream << "\n########################################################################\n";
    infoStream << "The benchmarking is computed over " << totalNumIterations_ << " iterations. \n";
    infoStream << "DDP Benchmarking\t   :\tAverage time [ms]   (% of total runtime)\n";
    infoStream << "\tInitialization     :\t" << initializationTimer_.getAverageInMilliseconds() << " [ms] \t\t("
               << initializationTotal / benchmarkTotal * 100 << "%)\n";
    infoStream << "\tLQ Approximation   :\t" << linearQuadraticApproximationTimer_.getAverageInMilliseconds() << " [ms] \t\t("
               << linearQuadraticApproximationTotal / benchmarkTotal * 100 << "%)\n";
    infoStream << "\tBackward Pass      :\t" << backwardPassTimer_.getAverageInMilliseconds() << " [ms] \t\t("
               << backwardPassTotal / benchmarkTotal * 100 << "%)\n";
    infoStream << "\tCompute Controller :\t" << computeControllerTimer_.getAverageInMilliseconds() << " [ms] \t\t("
               << computeControllerTotal / benchmarkTotal * 100 << "%)\n";
    infoStream << "\tSearch Strategy    :\t" << searchStrategyTimer_.getAverageInMilliseconds() << " [ms] \t\t("
               << searchStrategyTotal / benchmarkTotal * 100 << "%)\n";
    infoStream << "\tDual Solution      :\t" << totalDualSolutionTimer_.getAverageInMilliseconds() << " [ms] \t\t("
               << dualSolutionTotal / benchmarkTotal * 100 << "%)\n\n";
  }
  return infoStream.str();
}

/******************************************************************************************************/
/******************************************************************************************************/
/******************************************************************************************************/
void GaussNewtonDDP::reset() {
  // search strategy
  searchStrategyPtr_->reset();

  // very important, these are variables that are carried in between iterations
  nominalDualData_.clear();
  nominalPrimalData_.clear();
  cachedDualData_.clear();
  cachedPrimalData_.clear();

  // optimized data
  optimizedDualSolution_.clear();
  optimizedPrimalSolution_.clear();
  optimizedProblemMetrics_.clear();

  // performance measures
  avgTimeStepFP_ = 0.0;
  avgTimeStepBP_ = 0.0;
  totalNumIterations_ = 0;
  performanceIndexHistory_.clear();

  // benchmarking timers
  initializationTimer_.reset();
  linearQuadraticApproximationTimer_.reset();
  backwardPassTimer_.reset();
  computeControllerTimer_.reset();
  searchStrategyTimer_.reset();
  totalDualSolutionTimer_.reset();
}

/******************************************************************************************************/
/******************************************************************************************************/
/******************************************************************************************************/
void GaussNewtonDDP::getPrimalSolution(scalar_t finalTime, PrimalSolution* primalSolutionPtr) const {
  // total number of nodes
  const int N = optimizedPrimalSolution_.timeTrajectory_.size();

  auto getRequestedDataLength = [](const scalar_array_t& timeTrajectory, scalar_t time) {
    int index = std::distance(timeTrajectory.cbegin(), std::upper_bound(timeTrajectory.cbegin(), timeTrajectory.cend(), time));
    // fix solution time window to include 1 point beyond requested time
    index += (index != timeTrajectory.size()) ? 1 : 0;
    return index;
  };

  auto getRequestedEventDataLength = [](const size_array_t& postEventIndices, int finalIndex) {
    return std::distance(postEventIndices.cbegin(), std::upper_bound(postEventIndices.cbegin(), postEventIndices.cend(), finalIndex));
  };

  // length of trajectories
  const int length = getRequestedDataLength(optimizedPrimalSolution_.timeTrajectory_, finalTime);
  const int eventLenght = getRequestedEventDataLength(optimizedPrimalSolution_.postEventIndices_, length - 1);

  // fill trajectories
  primalSolutionPtr->timeTrajectory_.clear();
  primalSolutionPtr->timeTrajectory_.reserve(length);
  primalSolutionPtr->stateTrajectory_.clear();
  primalSolutionPtr->stateTrajectory_.reserve(length);
  primalSolutionPtr->inputTrajectory_.clear();
  primalSolutionPtr->inputTrajectory_.reserve(length);
  primalSolutionPtr->postEventIndices_.clear();
  primalSolutionPtr->postEventIndices_.reserve(eventLenght);

  primalSolutionPtr->timeTrajectory_.insert(primalSolutionPtr->timeTrajectory_.end(), optimizedPrimalSolution_.timeTrajectory_.begin(),
                                            optimizedPrimalSolution_.timeTrajectory_.begin() + length);
  primalSolutionPtr->stateTrajectory_.insert(primalSolutionPtr->stateTrajectory_.end(), optimizedPrimalSolution_.stateTrajectory_.begin(),
                                             optimizedPrimalSolution_.stateTrajectory_.begin() + length);
  primalSolutionPtr->inputTrajectory_.insert(primalSolutionPtr->inputTrajectory_.end(), optimizedPrimalSolution_.inputTrajectory_.begin(),
                                             optimizedPrimalSolution_.inputTrajectory_.begin() + length);
  primalSolutionPtr->postEventIndices_.insert(primalSolutionPtr->postEventIndices_.end(),
                                              optimizedPrimalSolution_.postEventIndices_.begin(),
                                              optimizedPrimalSolution_.postEventIndices_.begin() + eventLenght);

  // fill controller
  if (ddpSettings_.useFeedbackPolicy_) {
    primalSolutionPtr->controllerPtr_.reset(new LinearController);
    // length of the copy
    const int length = getRequestedDataLength(getLinearController(optimizedPrimalSolution_).timeStamp_, finalTime);
    primalSolutionPtr->controllerPtr_->concatenate(optimizedPrimalSolution_.controllerPtr_.get(), 0, length);

  } else {
    primalSolutionPtr->controllerPtr_.reset(
        new FeedforwardController(primalSolutionPtr->timeTrajectory_, primalSolutionPtr->inputTrajectory_));
  }

  // fill mode schedule
  primalSolutionPtr->modeSchedule_ = optimizedPrimalSolution_.modeSchedule_;
}

/******************************************************************************************************/
/******************************************************************************************************/
/******************************************************************************************************/
ScalarFunctionQuadraticApproximation GaussNewtonDDP::getValueFunctionImpl(
    const scalar_t time, const vector_t& state, const PrimalSolution& primalSolution,
    const std::vector<ScalarFunctionQuadraticApproximation>& valueFunctionTrajectory) const {
  // result
  ScalarFunctionQuadraticApproximation valueFunction;
  const auto indexAlpha = LinearInterpolation::timeSegment(time, primalSolution.timeTrajectory_);
  valueFunction.f = LinearInterpolation::interpolate(
      indexAlpha, valueFunctionTrajectory,
      +[](const std::vector<ocs2::ScalarFunctionQuadraticApproximation>& vec, size_t ind) -> const scalar_t& { return vec[ind].f; });
  valueFunction.dfdx = LinearInterpolation::interpolate(
      indexAlpha, valueFunctionTrajectory,
      +[](const std::vector<ocs2::ScalarFunctionQuadraticApproximation>& vec, size_t ind) -> const vector_t& { return vec[ind].dfdx; });
  valueFunction.dfdxx = LinearInterpolation::interpolate(
      indexAlpha, valueFunctionTrajectory,
      +[](const std::vector<ocs2::ScalarFunctionQuadraticApproximation>& vec, size_t ind) -> const matrix_t& { return vec[ind].dfdxx; });

  // Re-center around query state
  const vector_t xNominal = LinearInterpolation::interpolate(indexAlpha, primalSolution.stateTrajectory_);
  const vector_t deltaX = state - xNominal;
  const vector_t SmDeltaX = valueFunction.dfdxx * deltaX;
  valueFunction.f += deltaX.dot(0.5 * SmDeltaX + valueFunction.dfdx);
  valueFunction.dfdx += SmDeltaX;  // Adapt dfdx after f!

  return valueFunction;
}

/******************************************************************************************************/
/******************************************************************************************************/
/******************************************************************************************************/
ScalarFunctionQuadraticApproximation GaussNewtonDDP::getHamiltonian(scalar_t time, const vector_t& state, const vector_t& input) {
  // perform the LQ approximation of the OC problem
  // note that the cost already includes:
  // - state-input intermediate cost
  // - state-input soft constraint cost
  // - state-only intermediate cost
  // - state-only soft constraint cost
  const ModelData modelData = [&]() {
    const auto multiplierCollection = getIntermediateDualSolution(time);
    return ocs2::approximateIntermediateLQ(optimalControlProblemStock_[0], time, state, input, multiplierCollection);
  }();

  // check sizes
  if (ddpSettings_.checkNumericalStability_) {
    const auto err = checkSize(modelData, state.rows(), input.rows());
    if (!err.empty()) {
      throw std::runtime_error("[GaussNewtonDDP::getHamiltonian] Mismatch in dimensions at time: " + std::to_string(time) + "\n" + err);
    }
  }

  // initialize the Hamiltonian with the augmented cost
  ScalarFunctionQuadraticApproximation hamiltonian(modelData.cost);

  // add the state-input equality constraint cost nu(x) * g(x,u) to the Hamiltonian
  // note that nu has no approximation and is used as a constant
  const vector_t nu = getStateInputEqualityConstraintLagrangian(time, state);
  hamiltonian.f += nu.dot(modelData.stateInputEqConstraint.f);
  hamiltonian.dfdx.noalias() += modelData.stateInputEqConstraint.dfdx.transpose() * nu;
  hamiltonian.dfdu.noalias() += modelData.stateInputEqConstraint.dfdu.transpose() * nu;
  // dfdxx is zero for the state-input equality constraint cost
  // dfdux is zero for the state-input equality constraint cost
  // dfduu is zero for the state-input equality constraint cost

  // add the "future cost" dVdx(x) * f(x,u) to the Hamiltonian
  const ScalarFunctionQuadraticApproximation V = getValueFunction(time, state);
  const matrix_t dVdxx_dfdx = V.dfdxx.transpose() * modelData.dynamics.dfdx;
  hamiltonian.f += V.dfdx.dot(modelData.dynamics.f);
  hamiltonian.dfdx.noalias() += V.dfdxx.transpose() * modelData.dynamics.f + modelData.dynamics.dfdx.transpose() * V.dfdx;
  hamiltonian.dfdu.noalias() += modelData.dynamics.dfdu.transpose() * V.dfdx;
  hamiltonian.dfdxx.noalias() += dVdxx_dfdx + dVdxx_dfdx.transpose();
  hamiltonian.dfdux.noalias() += modelData.dynamics.dfdu.transpose() * V.dfdxx;
  // dfduu is zero for the "future cost"

  return hamiltonian;
}

/******************************************************************************************************/
/******************************************************************************************************/
/******************************************************************************************************/
vector_t GaussNewtonDDP::getStateInputEqualityConstraintLagrangianImpl(scalar_t time, const vector_t& state,
                                                                       const PrimalDataContainer& primalData,
                                                                       const DualDataContainer& dualData) const {
  const auto indexAlpha = LinearInterpolation::timeSegment(time, primalData.primalSolution.timeTrajectory_);
  const vector_t xNominal = LinearInterpolation::interpolate(indexAlpha, primalData.primalSolution.stateTrajectory_);

  const matrix_t Bm = LinearInterpolation::interpolate(indexAlpha, primalData.modelDataTrajectory, model_data::dynamics_dfdu);
  const matrix_t Pm = LinearInterpolation::interpolate(indexAlpha, primalData.modelDataTrajectory, model_data::cost_dfdux);
  const vector_t Rv = LinearInterpolation::interpolate(indexAlpha, primalData.modelDataTrajectory, model_data::cost_dfdu);

  const vector_t EvProjected =
      LinearInterpolation::interpolate(indexAlpha, dualData.projectedModelDataTrajectory, model_data::stateInputEqConstraint_f);
  const matrix_t CmProjected =
      LinearInterpolation::interpolate(indexAlpha, dualData.projectedModelDataTrajectory, model_data::stateInputEqConstraint_dfdx);
  const matrix_t Hm =
      LinearInterpolation::interpolate(indexAlpha, dualData.riccatiModificationTrajectory, riccati_modification::hamiltonianHessian);
  const matrix_t DmDagger =
      LinearInterpolation::interpolate(indexAlpha, dualData.riccatiModificationTrajectory, riccati_modification::constraintRangeProjector);

  const vector_t deltaX = state - xNominal;
  const vector_t costate = getValueFunction(time, state).dfdx;

  vector_t err = EvProjected;
  err.noalias() += CmProjected * deltaX;

  vector_t temp = -Rv;
  temp.noalias() -= Pm * deltaX;
  temp.noalias() -= Bm.transpose() * costate;
  temp.noalias() += Hm * err;

  return DmDagger.transpose() * temp;
}

/******************************************************************************************************/
/******************************************************************************************************/
/******************************************************************************************************/
bool GaussNewtonDDP::rolloutInitialController(PrimalSolution& inputPrimalSolution, PrimalSolution& outputPrimalSolution) {
  if (inputPrimalSolution.controllerPtr_->empty()) {
    return false;
  }

  // cast to linear the controller
  auto& inputLinearController = getLinearController(inputPrimalSolution);

  // adjust in-place the controller
  std::ignore = trajectorySpread(inputPrimalSolution.modeSchedule_, getReferenceManager().getModeSchedule(), inputLinearController);
  // after adjustment it might become empty
  if (inputLinearController.empty()) {
    return false;
  }

  const auto finalTime = std::max(initTime_, std::min(inputLinearController.timeStamp_.back(), finalTime_));

  if (initTime_ < finalTime) {
    if (ddpSettings_.debugPrintRollout_) {
      std::cerr << "[GaussNewtonDDP::rolloutInitialController] for t = [" << initTime_ << ", " << finalTime_ << "]\n";
      std::cerr << "\twill use controller for t = [" << initTime_ << ", " << finalTime << "]\n";
    }
    outputPrimalSolution.controllerPtr_.swap(inputPrimalSolution.controllerPtr_);
    std::ignore = rolloutTrajectory(*dynamicsForwardRolloutPtrStock_[0], initTime_, initState_, finalTime, outputPrimalSolution);
    return true;

  } else {
    return false;
  }
}

/******************************************************************************************************/
/******************************************************************************************************/
/******************************************************************************************************/
bool GaussNewtonDDP::extractInitialTrajectories(PrimalSolution& inputPrimalSolution, PrimalSolution& outputPrimalSolution) {
  if (inputPrimalSolution.timeTrajectory_.empty()) {
    return false;
  }

  // adjust in-place the primalSolution
  std::ignore = trajectorySpread(inputPrimalSolution.modeSchedule_, getReferenceManager().getModeSchedule(), inputPrimalSolution);
  // after adjustment it might become empty
  if (inputPrimalSolution.timeTrajectory_.empty()) {
    return false;
  }

  const auto finalTime = std::max(initTime_, std::min(inputPrimalSolution.timeTrajectory_.back(), finalTime_));

  if (initTime_ < finalTime) {
    if (ddpSettings_.debugPrintRollout_) {
      std::cerr << "[GaussNewtonDDP::extractInitialTrajectories] for t = [" << initTime_ << ", " << finalTime_ << "]\n";
      std::cerr << "\twill use PrimalSolution trajectory for t = [" << initTime_ << ", " << finalTime << "]\n";
    }
    extractPrimalSolution({initTime_, finalTime}, inputPrimalSolution, outputPrimalSolution);
    return true;

  } else {
    return false;
  }
}

/******************************************************************************************************/
/******************************************************************************************************/
/******************************************************************************************************/
void GaussNewtonDDP::rolloutInitializer(PrimalSolution& primalSolution) {
  // create alias
  auto& modeSchedule = primalSolution.modeSchedule_;
  auto& timeTrajectory = primalSolution.timeTrajectory_;
  auto& stateTrajectory = primalSolution.stateTrajectory_;
  auto& inputTrajectory = primalSolution.inputTrajectory_;
  auto& postEventIndices = primalSolution.postEventIndices_;

<<<<<<< HEAD
  // divide the rollout segment in controller rollout and operating points
  const auto controllerAvailableTill =
      controllerPtr->empty() ? initTime_ : static_cast<LinearController*>(controllerPtr)->timeStamp_.back();
  const auto controllerRolloutFromTo = std::make_pair(initTime_, std::max(initTime_, std::min(controllerAvailableTill, finalTime_)));
  auto operatingPointsFromTo = std::make_pair(controllerRolloutFromTo.second, finalTime_);
=======
  // finish rollout with Initializer
  if (timeTrajectory.empty() || timeTrajectory.back() < finalTime_) {
    scalar_t initTime = timeTrajectory.empty() ? initTime_ : timeTrajectory.back();
    const vector_t initState = stateTrajectory.empty() ? initState_ : stateTrajectory.back();
>>>>>>> 68066729

    // Remove last point of the rollout if it is directly past an event. Here where we want to use the Initializer
    // instead. However, we do start the integration at the state after the event. i.e. the jump map remains applied.
    if (!postEventIndices.empty() && postEventIndices.back() == (timeTrajectory.size() - 1)) {
      // Start new integration at the time point after the event
      timeTrajectory.pop_back();
      stateTrajectory.pop_back();
      inputTrajectory.pop_back();
      // eventsPastTheEndIndeces is not removed because we need to mark the start of the operatingPointTrajectory as being after an event.

      // adjusting the start time to correct for subsystem recognition
      constexpr auto eps = numeric_traits::weakEpsilon<scalar_t>();
<<<<<<< HEAD
      operatingPointsFromTo.first = std::min(operatingPointsFromTo.first + eps, operatingPointsFromTo.second);
=======
      initTime = std::min(initTime + eps, finalTime_);
>>>>>>> 68066729
    }

    scalar_array_t timeTrajectoryTail;
    size_array_t postEventIndicesTail;
    vector_array_t stateTrajectoryTail;
    vector_array_t inputTrajectoryTail;
    std::ignore = initializerRolloutPtr_->run(initTime, initState, finalTime_, nullptr, modeSchedule, timeTrajectoryTail,
                                              postEventIndicesTail, stateTrajectoryTail, inputTrajectoryTail);

    // Add controller rollout length to event past the indeces
    for (auto& eventIndex : postEventIndicesTail) {
      eventIndex += stateTrajectory.size();  // the size of the old trajectory is missing when counting event's index
    }

    // Concatenate
    timeTrajectory.insert(timeTrajectory.end(), timeTrajectoryTail.begin(), timeTrajectoryTail.end());
    postEventIndices.insert(postEventIndices.end(), postEventIndicesTail.begin(), postEventIndicesTail.end());
    stateTrajectory.insert(stateTrajectory.end(), stateTrajectoryTail.begin(), stateTrajectoryTail.end());
    inputTrajectory.insert(inputTrajectory.end(), inputTrajectoryTail.begin(), inputTrajectoryTail.end());
  }
}

/******************************************************************************************************/
/******************************************************************************************************/
/******************************************************************************************************/
void GaussNewtonDDP::printRolloutInfo() const {
  std::cerr << performanceIndex_ << '\n';
  std::cerr << "forward pass average time step:  " << avgTimeStepFP_ * 1e+3 << " [ms].\n";
  std::cerr << "backward pass average time step: " << avgTimeStepBP_ * 1e+3 << " [ms].\n";
}

/******************************************************************************************************/
/******************************************************************************************************/
/******************************************************************************************************/
scalar_t GaussNewtonDDP::calculateRolloutMerit(const PerformanceIndex& performanceIndex) const {
  // cost
  scalar_t merit = performanceIndex.cost;
  // state/state-input equality constraints
  merit += constraintPenaltyCoefficients_.penaltyCoeff * std::sqrt(performanceIndex.equalityConstraintsSSE);
  // state/state-input equality Lagrangian
  merit += performanceIndex.equalityLagrangian;
  // state/state-input inequality Lagrangian
  merit += performanceIndex.inequalityLagrangian;

  return merit;
}

/******************************************************************************************************/
/******************************************************************************************************/
/******************************************************************************************************/
scalar_t GaussNewtonDDP::solveSequentialRiccatiEquationsImpl(const ScalarFunctionQuadraticApproximation& finalValueFunction) {
  // pre-allocate memory for dual solution
  const size_t outputN = nominalPrimalData_.primalSolution.timeTrajectory_.size();
  nominalDualData_.valueFunctionTrajectory.clear();
  nominalDualData_.valueFunctionTrajectory.resize(outputN);

  // the last index of the partition is excluded, namely [first, last), so the value function approximation of the end point of the end
  // partition is filled manually.
  // For other partitions except the last one, the end points are filled in the solving stage of the next partition. For example,
  // [first1,last1), [first2(last1), last2).
  nominalDualData_.valueFunctionTrajectory.back() = finalValueFunction;

  // solve it sequentially for the first iteration
  if (totalNumIterations_ == 0) {
    const std::pair<int, int> partitionInterval{0, outputN - 1};
    riccatiEquationsWorker(0, partitionInterval, finalValueFunction);
  } else {  // solve it in parallel
    // do equal-time partitions based on available thread resource
    const auto partitionIntervals = computePartitionIntervals(nominalPrimalData_.primalSolution.timeTrajectory_, ddpSettings_.nThreads_);

    // hold the final value function of each partition
    std::vector<ScalarFunctionQuadraticApproximation> finalValueFunctionOfEachPartition(partitionIntervals.size());
    finalValueFunctionOfEachPartition.back() = finalValueFunction;
    for (size_t i = 0; i < partitionIntervals.size() - 1; i++) {
      const int startIndexOfNextPartition = partitionIntervals[i + 1].first;
      const vector_t& xFinalUpdated = nominalPrimalData_.primalSolution.stateTrajectory_[startIndexOfNextPartition];
      finalValueFunctionOfEachPartition[i] =
          getValueFunctionFromCache(nominalPrimalData_.primalSolution.timeTrajectory_[startIndexOfNextPartition], xFinalUpdated);
    }  // end of loop

    nextTaskId_ = 0;
    auto task = [this, &partitionIntervals, &finalValueFunctionOfEachPartition]() {
      const size_t taskId = nextTaskId_++;  // assign task ID (atomic)
      riccatiEquationsWorker(taskId, partitionIntervals[taskId], finalValueFunctionOfEachPartition[taskId]);
    };
    runParallel(task, partitionIntervals.size());
  }

  // testing the numerical stability of the Riccati equations
  if (ddpSettings_.checkNumericalStability_) {
    const int N = nominalPrimalData_.primalSolution.timeTrajectory_.size();
    for (int k = N - 1; k >= 0; k--) {
      // check size
      auto errorDescription = checkSize(nominalPrimalData_.primalSolution.stateTrajectory_[k].size(), 0,
                                        nominalDualData_.valueFunctionTrajectory[k], "ValueFunction");
      if (!errorDescription.empty()) {
        throw std::runtime_error(errorDescription);
      }
      // check PSD
      errorDescription = checkBeingPSD(nominalDualData_.valueFunctionTrajectory[k], "ValueFunction");
      if (!errorDescription.empty()) {
        std::stringstream throwMsg;
        throwMsg << "at time " << nominalPrimalData_.primalSolution.timeTrajectory_[k] << ":\n";
        throwMsg << errorDescription << "The error takes place in the following segment of trajectory:\n";
        for (int kp = k; kp < std::min(k + 10, N); kp++) {
          throwMsg << ">>> time: " << nominalPrimalData_.primalSolution.timeTrajectory_[kp] << "\n";
          throwMsg << "|| Sm ||:\t" << nominalDualData_.valueFunctionTrajectory[kp].dfdxx.norm() << "\n";
          throwMsg << "|| Sv ||:\t" << nominalDualData_.valueFunctionTrajectory[kp].dfdx.transpose().norm() << "\n";
          throwMsg << "   s    :\t" << nominalDualData_.valueFunctionTrajectory[kp].f << "\n";
        }
        throw std::runtime_error(throwMsg.str());
      }
    }  // end of k loop
  }

  // average time step
  return (finalTime_ - initTime_) / static_cast<scalar_t>(outputN);
}

/******************************************************************************************************/
/******************************************************************************************************/
/******************************************************************************************************/
void GaussNewtonDDP::calculateController() {
  const size_t N = nominalPrimalData_.primalSolution.timeTrajectory_.size();

  unoptimizedController_.clear();
  unoptimizedController_.timeStamp_ = nominalPrimalData_.primalSolution.timeTrajectory_;
  unoptimizedController_.gainArray_.resize(N);
  unoptimizedController_.biasArray_.resize(N);
  unoptimizedController_.deltaBiasArray_.resize(N);

  nextTimeIndex_ = 0;
  auto task = [this, N] {
    int timeIndex;
    // get next time index (atomic)
    while ((timeIndex = nextTimeIndex_++) < N) {
      calculateControllerWorker(timeIndex, nominalPrimalData_, nominalDualData_, unoptimizedController_);
    }
  };
  runParallel(task, ddpSettings_.nThreads_);

  // Since the controller for the last timestamp is invalid, if the last time is not the event time, use the control policy of the second to
  // last time for the last time
  const bool finalTimeIsNotAnEvent =
      nominalPrimalData_.primalSolution.postEventIndices_.empty() ||
      (nominalPrimalData_.primalSolution.postEventIndices_.back() != nominalPrimalData_.primalSolution.timeTrajectory_.size() - 1);
  // finalTimeIsNotAnEvent && there are at least two time stamps
  if (finalTimeIsNotAnEvent && unoptimizedController_.size() >= 2) {
    const size_t secondToLastIndex = unoptimizedController_.size() - 2u;
    unoptimizedController_.gainArray_.back() = unoptimizedController_.gainArray_[secondToLastIndex];
    unoptimizedController_.biasArray_.back() = unoptimizedController_.biasArray_[secondToLastIndex];
    unoptimizedController_.deltaBiasArray_.back() = unoptimizedController_.deltaBiasArray_[secondToLastIndex];
  }

  // checking the numerical stability of the controller parameters
  if (settings().checkNumericalStability_) {
    for (int timeIndex = 0; timeIndex < unoptimizedController_.size(); timeIndex++) {
      std::stringstream errorDescription;
      if (!unoptimizedController_.gainArray_[timeIndex].allFinite()) {
        errorDescription << "Feedback gains are unstable!\n";
      }
      if (!unoptimizedController_.deltaBiasArray_[timeIndex].allFinite()) {
        errorDescription << "Feedforward control is unstable!\n";
      }
      if (errorDescription.tellp() != 0) {
        std::stringstream errorMessage;
        errorMessage << "At time " << unoptimizedController_.timeStamp_[timeIndex] << " [sec].\n" << errorDescription.str();
        throw std::runtime_error(errorMessage.str());
      }
    }
  }

  // display
  if (ddpSettings_.displayInfo_) {
    std::cerr << "max feedforward norm: " << maxControllerUpdateNorm(unoptimizedController_) << "\n";
  }
}

/******************************************************************************************************/
/******************************************************************************************************/
/******************************************************************************************************/
void GaussNewtonDDP::approximateOptimalControlProblem() {
  /*
   * compute and augment the LQ approximation of intermediate times
   */
  // perform the LQ approximation for intermediate times
  approximateIntermediateLQ(nominalDualData_.dualSolution, nominalPrimalData_);

  /*
   * compute and augment the LQ approximation of the event times.
   * also call shiftHessian on the event time's cost 2nd order derivative.
   */
  const size_t NE = nominalPrimalData_.primalSolution.postEventIndices_.size();
  nominalPrimalData_.modelDataEventTimes.clear();
  nominalPrimalData_.modelDataEventTimes.resize(NE);
  if (NE > 0) {
    nextTimeIndex_ = 0;
    nextTaskId_ = 0;
    auto task = [this, NE]() {
      const size_t taskId = nextTaskId_++;  // assign task ID (atomic)

      // timeIndex is atomic
      int timeIndex;
      while ((timeIndex = nextTimeIndex_++) < NE) {
        ModelData& modelData = nominalPrimalData_.modelDataEventTimes[timeIndex];
        const size_t preEventIndex = nominalPrimalData_.primalSolution.postEventIndices_[timeIndex] - 1;
        const auto& time = nominalPrimalData_.primalSolution.timeTrajectory_[preEventIndex];
        const auto& state = nominalPrimalData_.primalSolution.stateTrajectory_[preEventIndex];
        const auto& multiplier = nominalDualData_.dualSolution.preJumps[timeIndex];

        // approximate LQ for the pre-event node
        ocs2::approximatePreJumpLQ(optimalControlProblemStock_[taskId], time, state, multiplier, modelData);

        // checking the numerical properties
        if (ddpSettings_.checkNumericalStability_) {
          const auto errSize = checkSize(modelData, state.rows(), 0);
          if (!errSize.empty()) {
            throw std::runtime_error("[GaussNewtonDDP::approximateOptimalControlProblem] Mismatch in dimensions at intermediate time: " +
                                     std::to_string(time) + "\n" + errSize);
          }
          const std::string errProperties =
              checkDynamicsProperties(modelData) + checkCostProperties(modelData) + checkConstraintProperties(modelData);
          if (!errProperties.empty()) {
            throw std::runtime_error("[GaussNewtonDDP::approximateOptimalControlProblem] Ill-posed problem at event time: " +
                                     std::to_string(time) + "\n" + errProperties);
          }
        }

        // shift Hessian
        if (ddpSettings_.strategy_ == search_strategy::Type::LINE_SEARCH) {
          hessian_correction::shiftHessian(ddpSettings_.lineSearch_.hessianCorrectionStrategy, modelData.cost.dfdxx,
                                           ddpSettings_.lineSearch_.hessianCorrectionMultiple);
        }
      }
    };
    runParallel(task, ddpSettings_.nThreads_);
  }

  /*
   * compute the Heuristics function at the final time. Also call shiftHessian on the Heuristics 2nd order derivative.
   */
  if (!nominalPrimalData_.primalSolution.timeTrajectory_.empty()) {
    ModelData& modelData = nominalPrimalData_.modelDataFinalTime;
    const auto& time = nominalPrimalData_.primalSolution.timeTrajectory_.back();
    const auto& state = nominalPrimalData_.primalSolution.stateTrajectory_.back();
    const auto& multiplier = nominalDualData_.dualSolution.final;
    modelData = ocs2::approximateFinalLQ(optimalControlProblemStock_[0], time, state, multiplier);

    // checking the numerical properties
    if (ddpSettings_.checkNumericalStability_) {
      const std::string err = checkCostProperties(modelData) + checkConstraintProperties(modelData);
      if (!err.empty()) {
        throw std::runtime_error(
            "[GaussNewtonDDP::approximateOptimalControlProblem] Ill-posed problem at final time: " + std::to_string(time) + "\n" + err);
      }
    }

    // shift Hessian for final time
    if (ddpSettings_.strategy_ == search_strategy::Type::LINE_SEARCH) {
      hessian_correction::shiftHessian(ddpSettings_.lineSearch_.hessianCorrectionStrategy, modelData.cost.dfdxx,
                                       ddpSettings_.lineSearch_.hessianCorrectionMultiple);
    }
  }
}

/******************************************************************************************************/
/******************************************************************************************************/
/******************************************************************************************************/
void GaussNewtonDDP::computeProjectionAndRiccatiModification(const ModelData& modelData, const matrix_t& Sm, ModelData& projectedModelData,
                                                             riccati_modification::Data& riccatiModification) const {
  // compute the Hamiltonian's Hessian
  riccatiModification.time_ = modelData.time;
  riccatiModification.hamiltonianHessian_ = computeHamiltonianHessian(modelData, Sm);

  // compute projectors
  computeProjections(riccatiModification.hamiltonianHessian_, modelData.stateInputEqConstraint.dfdu,
                     riccatiModification.constraintRangeProjector_, riccatiModification.constraintNullProjector_);

  // project LQ
  projectLQ(modelData, riccatiModification.constraintRangeProjector_, riccatiModification.constraintNullProjector_, projectedModelData);

  // compute deltaQm, deltaGv, deltaGm
  searchStrategyPtr_->computeRiccatiModification(projectedModelData, riccatiModification.deltaQm_, riccatiModification.deltaGv_,
                                                 riccatiModification.deltaGm_);
}

/******************************************************************************************************/
/******************************************************************************************************/
/******************************************************************************************************/
void GaussNewtonDDP::computeProjections(const matrix_t& Hm, const matrix_t& Dm, matrix_t& constraintRangeProjector,
                                        matrix_t& constraintNullProjector) const {
  // UUT decomposition of inv(Hm)
  matrix_t HmInvUmUmT;
  LinearAlgebra::computeInverseMatrixUUT(Hm, HmInvUmUmT);

  // compute DmDagger, DmDaggerTHmDmDaggerUUT, HmInverseConstrainedLowRank
  if (Dm.rows() == 0) {
    constraintRangeProjector.setZero(Dm.cols(), 0);
    constraintNullProjector = HmInvUmUmT;

  } else {
    // constraint projectors are obtained at once
    matrix_t DmDaggerTHmDmDaggerUUT;
    ocs2::LinearAlgebra::computeConstraintProjection(Dm, HmInvUmUmT, constraintRangeProjector, DmDaggerTHmDmDaggerUUT,
                                                     constraintNullProjector);
  }

  // check
  if (ddpSettings_.checkNumericalStability_) {
    matrix_t HmProjected = constraintNullProjector.transpose() * Hm * constraintNullProjector;
    const int nullSpaceDim = Hm.rows() - Dm.rows();
    if (!HmProjected.isApprox(matrix_t::Identity(nullSpaceDim, nullSpaceDim), 1e-6)) {
      std::cerr << "HmProjected:\n" << HmProjected << "\n";
      throw std::runtime_error("HmProjected should be identity!");
    }
  }
}

/******************************************************************************************************/
/******************************************************************************************************/
/******************************************************************************************************/
void GaussNewtonDDP::initializeConstraintPenalties() {
  assert(ddpSettings_.constraintPenaltyInitialValue_ > 1.0);
  assert(ddpSettings_.constraintPenaltyIncreaseRate_ > 1.0);

  constraintPenaltyCoefficients_.penaltyCoeff = ddpSettings_.constraintPenaltyInitialValue_;
  constraintPenaltyCoefficients_.penaltyTol = 1.0 / std::pow(constraintPenaltyCoefficients_.penaltyCoeff, 0.1);

  // display
  if (ddpSettings_.displayInfo_) {
    std::string displayText = "Initial equality Constraints Penalty Parameters:\n";
    displayText += "    Penalty Tolerance: " + std::to_string(constraintPenaltyCoefficients_.penaltyTol);
    displayText += "    Penalty Coefficient: " + std::to_string(constraintPenaltyCoefficients_.penaltyCoeff) + ".\n";

    this->printString(displayText);
  }
}

/******************************************************************************************************/
/******************************************************************************************************/
/******************************************************************************************************/
void GaussNewtonDDP::updateConstraintPenalties(scalar_t equalityConstraintsSSE) {
  // state-input equality penalty
  if (equalityConstraintsSSE < constraintPenaltyCoefficients_.penaltyTol) {
    // tighten tolerance
    constraintPenaltyCoefficients_.penaltyTol /= std::pow(constraintPenaltyCoefficients_.penaltyCoeff, 0.9);
  } else {
    // tighten tolerance & increase penalty
    constraintPenaltyCoefficients_.penaltyCoeff *= ddpSettings_.constraintPenaltyIncreaseRate_;
    constraintPenaltyCoefficients_.penaltyTol /= std::pow(constraintPenaltyCoefficients_.penaltyCoeff, 0.1);
  }
  constraintPenaltyCoefficients_.penaltyTol = std::max(constraintPenaltyCoefficients_.penaltyTol, ddpSettings_.constraintTolerance_);

  // display
  if (ddpSettings_.displayInfo_) {
    std::string displayText = "Equality Constraints Penalty Parameters:\n";
    displayText += "    Penalty Tolerance: " + std::to_string(constraintPenaltyCoefficients_.penaltyTol);
    displayText += "    Penalty Coefficient: " + std::to_string(constraintPenaltyCoefficients_.penaltyCoeff) + ".\n";

    this->printString(displayText);
  }
}

/******************************************************************************************************/
/******************************************************************************************************/
/******************************************************************************************************/
bool GaussNewtonDDP::initializePrimalSolution() {
  try {
    // clear before starting to fill
    nominalPrimalData_.clear();

    // for non-StateTriggeredRollout case, set modeSchedule
    nominalPrimalData_.primalSolution.modeSchedule_ = getReferenceManager().getModeSchedule();

    // try to initialize with controller
    bool initialSolutionExists = rolloutInitialController(optimizedPrimalSolution_, nominalPrimalData_.primalSolution);

    // if rolloutInitialController failed, try to initialize with PrimalSolution's state-input trajectories
    if (!initialSolutionExists) {
      // display
      if (ddpSettings_.displayInfo_) {
        std::cerr << "Initial controller is unavailable. Solver resorts to use PrimalSolution trajectories ...\n";
      }

      initialSolutionExists = extractInitialTrajectories(optimizedPrimalSolution_, nominalPrimalData_.primalSolution);
    }

    // display
    if (!initialSolutionExists && ddpSettings_.displayInfo_) {
      std::cerr << "Initial PrimalSolution trajectories are unavailable. Solver resorts to use Initializer ...\n";
    }

    // finish rollout with Initializer
    rolloutInitializer(nominalPrimalData_.primalSolution);

    // true if the rollout is not purely from the Initializer
    return initialSolutionExists;

  } catch (const std::exception& error) {
    const std::string msg = "[GaussNewtonDDP::initializePrimalSolution] the initial rollout is unstable!\n";
    throw std::runtime_error(msg + error.what());
  }
}

/******************************************************************************************************/
/******************************************************************************************************/
/******************************************************************************************************/
void GaussNewtonDDP::initializeDualSolutionAndMetrics() {
  // adjust dual solution
  totalDualSolutionTimer_.startTimer();
  if (!optimizedDualSolution_.timeTrajectory.empty()) {
    const auto status =
        trajectorySpread(optimizedPrimalSolution_.modeSchedule_, nominalPrimalData_.primalSolution.modeSchedule_, optimizedDualSolution_);
  }

  // initialize dual solution
  ocs2::initializeDualSolution(optimalControlProblemStock_[0], nominalPrimalData_.primalSolution, optimizedDualSolution_,
                               nominalDualData_.dualSolution);
  totalDualSolutionTimer_.endTimer();

  computeRolloutMetrics(optimalControlProblemStock_[0], nominalPrimalData_.primalSolution, nominalDualData_.dualSolution,
                        nominalPrimalData_.problemMetrics);

  // update dual
  //  totalDualSolutionTimer_.startTimer();
  //  ocs2::updateDualSolution(optimalControlProblemStock_[0], nominalPrimalData_.primalSolution, nominalPrimalData_.problemMetrics,
  //  nominalDualData_.dualSolution);
  //  totalDualSolutionTimer_.endTimer();

  // calculates rollout merit
  performanceIndex_ = computeRolloutPerformanceIndex(nominalPrimalData_.primalSolution.timeTrajectory_, nominalPrimalData_.problemMetrics);
  performanceIndex_.merit = calculateRolloutMerit(performanceIndex_);
}

/******************************************************************************************************/
/******************************************************************************************************/
/******************************************************************************************************/
void GaussNewtonDDP::takePrimalDualStep(scalar_t lqModelExpectedCost) {
  // update primal: run search strategy and find the optimal stepLength
  searchStrategyTimer_.startTimer();
  scalar_t avgTimeStep;
  const auto& modeSchedule = this->getReferenceManager().getModeSchedule();
  search_strategy::SolutionRef solution(avgTimeStep, optimizedDualSolution_, optimizedPrimalSolution_, optimizedProblemMetrics_,
                                        performanceIndex_);
  const bool success = searchStrategyPtr_->run({initTime_, finalTime_}, initState_, lqModelExpectedCost, unoptimizedController_,
                                               nominalDualData_.dualSolution, modeSchedule, solution);

  if (success) {
    avgTimeStepFP_ = 0.9 * avgTimeStepFP_ + 0.1 * avgTimeStep;
  }
  searchStrategyTimer_.endTimer();

  // update dual
  totalDualSolutionTimer_.startTimer();
  if (success) {
    ocs2::updateDualSolution(optimalControlProblemStock_[0], optimizedPrimalSolution_, optimizedProblemMetrics_, optimizedDualSolution_);
    performanceIndex_ = computeRolloutPerformanceIndex(optimizedPrimalSolution_.timeTrajectory_, optimizedProblemMetrics_);
    performanceIndex_.merit = calculateRolloutMerit(performanceIndex_);
  }
  totalDualSolutionTimer_.endTimer();

  // if failed, use nominal and to keep the consistency of cached data, all cache should be left untouched
  if (!success) {
    optimizedDualSolution_ = nominalDualData_.dualSolution;
    optimizedPrimalSolution_ = nominalPrimalData_.primalSolution;
    optimizedProblemMetrics_ = nominalPrimalData_.problemMetrics;
    performanceIndex_ = performanceIndexHistory_.back();
  }
}

/******************************************************************************************************/
/******************************************************************************************************/
/******************************************************************************************************/
void GaussNewtonDDP::runImpl(scalar_t initTime, const vector_t& initState, scalar_t finalTime,
                             const ControllerBase* externalControllerPtr) {
  // Use the input controller if it is not empty otherwise use the internal controller. In the later case two scenarios are
  // possible: either the internal controller is already set (such as the MPC case where the warm starting option is set true)
  // or the internal controller is empty in which instead of performing a rollout the operating trajectories will be used.
  if (externalControllerPtr != nullptr) {
    // ensure initial controllers are of the right type, then assign
    const LinearController* linearControllerPtr = dynamic_cast<const LinearController*>(externalControllerPtr);
    if (linearControllerPtr == nullptr) {
      throw std::runtime_error("[GaussNewtonDDP::run] controller must be a LinearController type!");
    }
    optimizedPrimalSolution_.controllerPtr_.reset(linearControllerPtr->clone());
  }

  runImpl(initTime, initState, finalTime);
}

/******************************************************************************************************/
/******************************************************************************************************/
/******************************************************************************************************/
void GaussNewtonDDP::runImpl(scalar_t initTime, const vector_t& initState, scalar_t finalTime, const PrimalSolution& primalSolution) {
  // if PrimalSolution's controller exists, use it for initialization
  if (primalSolution.controllerPtr_ != nullptr && !primalSolution.controllerPtr_->empty()) {
    optimizedPrimalSolution_.modeSchedule_ = primalSolution.modeSchedule_;
    runImpl(initTime, initState, finalTime, primalSolution.controllerPtr_.get());

  } else {
    // otherwise initialize with PrimalSolution's state-input trajectories
    optimizedPrimalSolution_.controllerPtr_->clear();
    optimizedPrimalSolution_.modeSchedule_ = primalSolution.modeSchedule_;
    optimizedPrimalSolution_.timeTrajectory_ = primalSolution.timeTrajectory_;
    optimizedPrimalSolution_.postEventIndices_ = primalSolution.postEventIndices_;
    optimizedPrimalSolution_.stateTrajectory_ = primalSolution.stateTrajectory_;
    optimizedPrimalSolution_.inputTrajectory_ = primalSolution.inputTrajectory_;
    runImpl(initTime, initState, finalTime);
  }
}

/******************************************************************************************************/
/******************************************************************************************************/
/******************************************************************************************************/
void GaussNewtonDDP::runImpl(scalar_t initTime, const vector_t& initState, scalar_t finalTime) {
  if (ddpSettings_.displayInfo_) {
    std::cerr << "\n++++++++++++++++++++++++++++++++++++++++++++++++++++++";
    std::cerr << "\n+++++++++++++ " + ddp::toAlgorithmName(ddpSettings_.algorithm_) + " solver is initialized ++++++++++++++";
    std::cerr << "\n++++++++++++++++++++++++++++++++++++++++++++++++++++++\n";
    std::cerr << "\nSolver starts from initial time " << initTime << " to final time " << finalTime << ".\n";
    std::cerr << getReferenceManager().getModeSchedule();
  }

  // set cost desired trajectories
  for (auto& ocp : optimalControlProblemStock_) {
    ocp.targetTrajectoriesPtr = &this->getReferenceManager().getTargetTrajectories();
  }

  // initialize parameters
  initTime_ = initTime;
  initState_ = initState;
  finalTime_ = finalTime;
  performanceIndexHistory_.clear();
  const auto initIteration = totalNumIterations_;
  initializeConstraintPenalties();  // initialize penalty coefficients

  // display
  if (ddpSettings_.displayInfo_) {
    std::cerr << "\n###################";
    std::cerr << "\n#### Initial Rollout";
    std::cerr << "\n###################\n";
  }

  // swap primal and dual data to cache
  nominalDualData_.swap(cachedDualData_);
  nominalPrimalData_.swap(cachedPrimalData_);

  // optimized --> nominal: initializes the nominal primal and dual solutions based on the optimized ones
  initializationTimer_.startTimer();
  bool initialSolutionExists = initializePrimalSolution();  // true if the rollout is not purely from the Initializer
  initializeDualSolutionAndMetrics();
  performanceIndexHistory_.push_back(performanceIndex_);
  initializationTimer_.endTimer();

  // display
  if (ddpSettings_.displayInfo_) {
    std::cerr << performanceIndex_ << '\n';
  }

  // convergence variables of the main loop
  bool isConverged = false;
  std::string convergenceInfo;

  // DDP main loop
  while (true) {
    if (ddpSettings_.displayInfo_) {
      std::cerr << "\n###################";
      std::cerr << "\n#### Iteration " << (totalNumIterations_ - initIteration);
      std::cerr << "\n###################\n";
    }

    // nominal --> nominal: constructs the LQ problem around the nominal trajectories
    linearQuadraticApproximationTimer_.startTimer();
    approximateOptimalControlProblem();
    linearQuadraticApproximationTimer_.endTimer();

    // nominal --> nominal: solves the LQ problem
    backwardPassTimer_.startTimer();
    avgTimeStepBP_ = solveSequentialRiccatiEquations(nominalPrimalData_.modelDataFinalTime.cost);
    backwardPassTimer_.endTimer();

    // calculate controller and store the result in unoptimizedController_
    computeControllerTimer_.startTimer();
    calculateController();
    computeControllerTimer_.endTimer();

    // the expected cost/merit calculated by the Riccati solution is not reliable
    const auto lqModelExpectedCost = initialSolutionExists ? nominalDualData_.valueFunctionTrajectory.front().f : performanceIndex_.merit;

    // nominal --> optimized: based on the current LQ solution updates the optimized primal and dual solutions
    takePrimalDualStep(lqModelExpectedCost);

    // iteration info
    ++totalNumIterations_;
    performanceIndexHistory_.push_back(performanceIndex_);

    // display
    if (ddpSettings_.displayInfo_) {
      printRolloutInfo();
    }

    // check convergence
    std::tie(isConverged, convergenceInfo) = searchStrategyPtr_->checkConvergence(
        !initialSolutionExists, *std::prev(performanceIndexHistory_.end(), 2), performanceIndexHistory_.back());
    initialSolutionExists = true;

    if (isConverged || (totalNumIterations_ - initIteration) == ddpSettings_.maxNumIterations_) {
      break;

    } else {
      // update the constraint penalty coefficients
      updateConstraintPenalties(performanceIndex_.equalityConstraintsSSE);

      // optimized --> nominal: use the optimized solution as the nominal for the next iteration
      nominalDualData_.swap(cachedDualData_);
      nominalPrimalData_.swap(cachedPrimalData_);
      optimizedDualSolution_.swap(nominalDualData_.dualSolution);
      optimizedPrimalSolution_.swap(nominalPrimalData_.primalSolution);
      optimizedProblemMetrics_.swap(nominalPrimalData_.problemMetrics);
    }
  }  // end of while loop

  // display
  if (ddpSettings_.displayInfo_ || ddpSettings_.displayShortSummary_) {
    std::cerr << "\n++++++++++++++++++++++++++++++++++++++++++++++++++++++";
    std::cerr << "\n++++++++++++++ " + ddp::toAlgorithmName(ddpSettings_.algorithm_) + " solver has terminated +++++++++++++";
    std::cerr << "\n++++++++++++++++++++++++++++++++++++++++++++++++++++++\n";
    std::cerr << "Time Period:          [" << initTime_ << " ," << finalTime_ << "]\n";
    std::cerr << "Number of Iterations: " << (totalNumIterations_ - initIteration) << " out of " << ddpSettings_.maxNumIterations_ << "\n";

    printRolloutInfo();

    if (isConverged) {
      std::cerr << convergenceInfo << std::endl;
    } else if (totalNumIterations_ - initIteration == ddpSettings_.maxNumIterations_) {
      std::cerr << "The algorithm has terminated as: \n";
      std::cerr << "    * The maximum number of iterations (i.e., " << ddpSettings_.maxNumIterations_ << ") has reached." << std::endl;
    } else {
      std::cerr << "The algorithm has terminated for an unknown reason!" << std::endl;
    }
  }
}

}  // namespace ocs2<|MERGE_RESOLUTION|>--- conflicted
+++ resolved
@@ -446,18 +446,10 @@
   auto& inputTrajectory = primalSolution.inputTrajectory_;
   auto& postEventIndices = primalSolution.postEventIndices_;
 
-<<<<<<< HEAD
-  // divide the rollout segment in controller rollout and operating points
-  const auto controllerAvailableTill =
-      controllerPtr->empty() ? initTime_ : static_cast<LinearController*>(controllerPtr)->timeStamp_.back();
-  const auto controllerRolloutFromTo = std::make_pair(initTime_, std::max(initTime_, std::min(controllerAvailableTill, finalTime_)));
-  auto operatingPointsFromTo = std::make_pair(controllerRolloutFromTo.second, finalTime_);
-=======
   // finish rollout with Initializer
   if (timeTrajectory.empty() || timeTrajectory.back() < finalTime_) {
     scalar_t initTime = timeTrajectory.empty() ? initTime_ : timeTrajectory.back();
     const vector_t initState = stateTrajectory.empty() ? initState_ : stateTrajectory.back();
->>>>>>> 68066729
 
     // Remove last point of the rollout if it is directly past an event. Here where we want to use the Initializer
     // instead. However, we do start the integration at the state after the event. i.e. the jump map remains applied.
@@ -470,11 +462,7 @@
 
       // adjusting the start time to correct for subsystem recognition
       constexpr auto eps = numeric_traits::weakEpsilon<scalar_t>();
-<<<<<<< HEAD
-      operatingPointsFromTo.first = std::min(operatingPointsFromTo.first + eps, operatingPointsFromTo.second);
-=======
       initTime = std::min(initTime + eps, finalTime_);
->>>>>>> 68066729
     }
 
     scalar_array_t timeTrajectoryTail;
