/******************************************************************************
Copyright (c) 2020, Farbod Farshidian. All rights reserved.

Redistribution and use in source and binary forms, with or without
modification, are permitted provided that the following conditions are met:

* Redistributions of source code must retain the above copyright notice, this
  list of conditions and the following disclaimer.

* Redistributions in binary form must reproduce the above copyright notice,
  this list of conditions and the following disclaimer in the documentation
  and/or other materials provided with the distribution.

* Neither the name of the copyright holder nor the names of its
  contributors may be used to endorse or promote products derived from
  this software without specific prior written permission.

THIS SOFTWARE IS PROVIDED BY THE COPYRIGHT HOLDERS AND CONTRIBUTORS "AS IS"
AND ANY EXPRESS OR IMPLIED WARRANTIES, INCLUDING, BUT NOT LIMITED TO, THE
IMPLIED WARRANTIES OF MERCHANTABILITY AND FITNESS FOR A PARTICULAR PURPOSE ARE
DISCLAIMED. IN NO EVENT SHALL THE COPYRIGHT HOLDER OR CONTRIBUTORS BE LIABLE
FOR ANY DIRECT, INDIRECT, INCIDENTAL, SPECIAL, EXEMPLARY, OR CONSEQUENTIAL
DAMAGES (INCLUDING, BUT NOT LIMITED TO, PROCUREMENT OF SUBSTITUTE GOODS OR
SERVICES; LOSS OF USE, DATA, OR PROFITS; OR BUSINESS INTERRUPTION) HOWEVER
CAUSED AND ON ANY THEORY OF LIABILITY, WHETHER IN CONTRACT, STRICT LIABILITY,
OR TORT (INCLUDING NEGLIGENCE OR OTHERWISE) ARISING IN ANY WAY OUT OF THE USE
OF THIS SOFTWARE, EVEN IF ADVISED OF THE POSSIBILITY OF SUCH DAMAGE.
******************************************************************************/

#include <algorithm>
#include <numeric>

#include <ocs2_core/constraint/RelaxedBarrierPenalty.h>
#include <ocs2_core/control/FeedforwardController.h>
#include <ocs2_core/misc/LinearAlgebra.h>
#include <ocs2_core/misc/Lookup.h>

#include <ocs2_ddp/GaussNewtonDDP.h>
#include <ocs2_ddp/HessianCorrection.h>
#include <ocs2_ddp/riccati_equations/RiccatiModificationInterpolation.h>

namespace ocs2 {

/******************************************************************************************************/
/******************************************************************************************************/
/******************************************************************************************************/
GaussNewtonDDP::GaussNewtonDDP(const RolloutBase* rolloutPtr, const SystemDynamicsBase* systemDynamicsPtr,
                               const ConstraintBase* systemConstraintsPtr, const CostFunctionBase* costFunctionPtr,
                               const SystemOperatingTrajectoriesBase* operatingTrajectoriesPtr, ddp::Settings ddpSettings,
                               const CostFunctionBase* heuristicsFunctionPtr)
    : Solver_BASE(), ddpSettings_(std::move(ddpSettings)) {
  // thread-pool
  threadPoolPtr_.reset(new ThreadPool(ddpSettings_.nThreads_, ddpSettings_.threadPriority_));

  // Dynamics, Constraints, derivatives, and cost
  linearQuadraticApproximatorPtrStock_.clear();
  linearQuadraticApproximatorPtrStock_.reserve(ddpSettings_.nThreads_);
  heuristicsFunctionsPtrStock_.clear();
  heuristicsFunctionsPtrStock_.reserve(ddpSettings_.nThreads_);
  dynamicsForwardRolloutPtrStock_.clear();
  dynamicsForwardRolloutPtrStock_.reserve(ddpSettings_.nThreads_);
  operatingTrajectoriesRolloutPtrStock_.clear();
  operatingTrajectoriesRolloutPtrStock_.reserve(ddpSettings_.nThreads_);

  // initialize all subsystems, etc.
  for (size_t i = 0; i < ddpSettings_.nThreads_; i++) {
    // initialize rollout
    dynamicsForwardRolloutPtrStock_.emplace_back(rolloutPtr->clone());

    // initialize operating points
    operatingTrajectoriesRolloutPtrStock_.emplace_back(new OperatingTrajectoriesRollout(*operatingTrajectoriesPtr, rolloutPtr->settings()));

    // initialize LQ approximator
    bool makePsdWillBePerformedLater = ddpSettings_.lineSearch_.hessianCorrectionStrategy_ != hessian_correction::Strategy::DIAGONAL_SHIFT;
    linearQuadraticApproximatorPtrStock_.emplace_back(new LinearQuadraticApproximator(
        *systemDynamicsPtr, *systemConstraintsPtr, *costFunctionPtr, ddpSettings_.checkNumericalStability_, makePsdWillBePerformedLater));

    // initialize heuristics functions
    if (heuristicsFunctionPtr != nullptr) {
      heuristicsFunctionsPtrStock_.emplace_back(heuristicsFunctionPtr->clone());
    } else {  // use the cost function if no heuristics function is defined
      heuristicsFunctionsPtrStock_.emplace_back(costFunctionPtr->clone());
    }
  }  // end of i loop

  // initialize penalty functions
  penaltyPtrStock_.reset(new RelaxedBarrierPenalty(ddpSettings_.inequalityConstraintMu_, ddpSettings_.inequalityConstraintDelta_));

  // initialize Augmented Lagrangian parameters
  initializeConstraintPenalties();
}

/******************************************************************************************************/
/******************************************************************************************************/
/******************************************************************************************************/
GaussNewtonDDP::~GaussNewtonDDP() {
  if (ddpSettings_.displayInfo_ || ddpSettings_.displayShortSummary_) {
    printBenchmarkingInfo();
  }
}

/******************************************************************************************************/
/******************************************************************************************************/
/******************************************************************************************************/
void GaussNewtonDDP::printBenchmarkingInfo() const {
  const auto initializationTotal = initializationTimer_.getTotalInMilliseconds();
  const auto linearQuadraticApproximationTotal = linearQuadraticApproximationTimer_.getTotalInMilliseconds();
  const auto backwardPassTotal = backwardPassTimer_.getTotalInMilliseconds();
  const auto computeControllerTotal = computeControllerTimer_.getTotalInMilliseconds();
  const auto searchStrategyTotal = searchStrategyTimer_.getTotalInMilliseconds();

  const auto benchmarkTotal =
      initializationTotal + linearQuadraticApproximationTotal + backwardPassTotal + computeControllerTotal + searchStrategyTotal;

  if (benchmarkTotal > 0.0) {
    std::cerr << "\n########################################################################\n";
    std::cerr << "DDP Benchmarking\t   :\tAverage time [ms]   (% of total runtime)\n";
    std::cerr << "\tInitialization     :\t" << initializationTimer_.getAverageInMilliseconds() << " [ms] \t\t("
              << initializationTotal / benchmarkTotal * 100 << "%)\n";
    std::cerr << "\tLQ Approximation   :\t" << linearQuadraticApproximationTimer_.getAverageInMilliseconds() << " [ms] \t\t("
              << linearQuadraticApproximationTotal / benchmarkTotal * 100 << "%)\n";
    std::cerr << "\tBackward Pass      :\t" << backwardPassTimer_.getAverageInMilliseconds() << " [ms] \t\t("
              << backwardPassTotal / benchmarkTotal * 100 << "%)\n";
    std::cerr << "\tCompute Controller :\t" << computeControllerTimer_.getAverageInMilliseconds() << " [ms] \t\t("
              << computeControllerTotal / benchmarkTotal * 100 << "%)\n";
    std::cerr << "\tSearch Strategy    :\t" << searchStrategyTimer_.getAverageInMilliseconds() << " [ms] \t\t("
              << searchStrategyTotal / benchmarkTotal * 100 << "%)" << std::endl;
  }
}

/******************************************************************************************************/
/******************************************************************************************************/
/******************************************************************************************************/
void GaussNewtonDDP::reset() {
  iteration_ = 0;
  rewindCounter_ = 0;

  performanceIndexHistory_.clear();

  // reset Levenberg_Marquardt variables
  levenbergMarquardtModule_ = LevenbergMarquardtModule();

  // initialize Augmented Lagrangian parameters
  initializeConstraintPenalties();

  useParallelRiccatiSolverFromInitItr_ = false;

  for (size_t i = 0; i < numPartitions_; i++) {
    // very important, these are variables that are carried in between iterations
    nominalControllersStock_[i].clear();
    nominalTimeTrajectoriesStock_[i].clear();
    nominalPostEventIndicesStock_[i].clear();
    nominalStateTrajectoriesStock_[i].clear();
    nominalInputTrajectoriesStock_[i].clear();

    cachedControllersStock_[i].clear();
    cachedTimeTrajectoriesStock_[i].clear();
    cachedPostEventIndicesStock_[i].clear();
    cachedStateTrajectoriesStock_[i].clear();
    cachedInputTrajectoriesStock_[i].clear();
    cachedModelDataTrajectoriesStock_[i].clear();
    cachedModelDataEventTimesStock_[i].clear();
    cachedProjectedModelDataTrajectoriesStock_[i].clear();
    cachedRiccatiModificationTrajectoriesStock_[i].clear();
  }  // end of i loop

  // reset timers
  initializationTimer_.reset();
  linearQuadraticApproximationTimer_.reset();
  backwardPassTimer_.reset();
  computeControllerTimer_.reset();
  searchStrategyTimer_.reset();
}

/******************************************************************************************************/
/******************************************************************************************************/
/******************************************************************************************************/
size_t GaussNewtonDDP::getNumIterations() const {
  return iteration_;
}

/******************************************************************************************************/
/******************************************************************************************************/
/******************************************************************************************************/
scalar_t GaussNewtonDDP::getFinalTime() const {
  return finalTime_;
}

/******************************************************************************************************/
/******************************************************************************************************/
/******************************************************************************************************/
const scalar_array_t& GaussNewtonDDP::getPartitioningTimes() const {
  return partitioningTimes_;
}

/******************************************************************************************************/
/******************************************************************************************************/
/******************************************************************************************************/
const PerformanceIndex& GaussNewtonDDP::getPerformanceIndeces() const {
  return performanceIndex_;
}

/******************************************************************************************************/
/******************************************************************************************************/
/******************************************************************************************************/
const std::vector<PerformanceIndex>& GaussNewtonDDP::getIterationsLog() const {
  return performanceIndexHistory_;
}

/******************************************************************************************************/
/******************************************************************************************************/
/******************************************************************************************************/
void GaussNewtonDDP::getPrimalSolution(scalar_t finalTime, PrimalSolution* primalSolutionPtr) const {
  // total number of nodes
  int N = 0;
  for (const scalar_array_t& timeTrajectory_i : nominalTimeTrajectoriesStock_) {
    N += timeTrajectory_i.size();
  }

  auto upperBound = [](const scalar_array_t& array, scalar_t value) {
    auto firstLargerValueIterator = std::upper_bound(array.begin(), array.end(), value);
    return static_cast<int>(firstLargerValueIterator - array.begin());
  };

  // fill trajectories
  primalSolutionPtr->timeTrajectory_.clear();
  primalSolutionPtr->timeTrajectory_.reserve(N);
  primalSolutionPtr->stateTrajectory_.clear();
  primalSolutionPtr->stateTrajectory_.reserve(N);
  primalSolutionPtr->inputTrajectory_.clear();
  primalSolutionPtr->inputTrajectory_.reserve(N);
  for (size_t i = initActivePartition_; i <= finalActivePartition_; i++) {
    // break if the start time of the partition is greater than the final time
    if (nominalTimeTrajectoriesStock_[i].front() > finalTime) {
      break;
    }
    // length of the copy
    const int length = upperBound(nominalTimeTrajectoriesStock_[i], finalTime);

    primalSolutionPtr->timeTrajectory_.insert(primalSolutionPtr->timeTrajectory_.end(), nominalTimeTrajectoriesStock_[i].begin(),
                                              nominalTimeTrajectoriesStock_[i].begin() + length);
    primalSolutionPtr->stateTrajectory_.insert(primalSolutionPtr->stateTrajectory_.end(), nominalStateTrajectoriesStock_[i].begin(),
                                               nominalStateTrajectoriesStock_[i].begin() + length);
    primalSolutionPtr->inputTrajectory_.insert(primalSolutionPtr->inputTrajectory_.end(), nominalInputTrajectoriesStock_[i].begin(),
                                               nominalInputTrajectoriesStock_[i].begin() + length);
  }

  // fill controller
  if (ddpSettings_.useFeedbackPolicy_) {
    primalSolutionPtr->controllerPtr_.reset(new LinearController);
    // concatenate controller stock into a single controller
    for (size_t i = initActivePartition_; i <= finalActivePartition_; i++) {
      // break if the start time of the partition is greater than the final time
      if (nominalControllersStock_[i].timeStamp_.front() > finalTime) {
        break;
      }
      // length of the copy
      const int length = upperBound(nominalControllersStock_[i].timeStamp_, finalTime);
      primalSolutionPtr->controllerPtr_->concatenate(&(nominalControllersStock_[i]), 0, length);
    }
  } else {
    primalSolutionPtr->controllerPtr_.reset(
        new FeedforwardController(primalSolutionPtr->timeTrajectory_, primalSolutionPtr->inputTrajectory_));
  }

  // fill mode schedule
  primalSolutionPtr->modeSchedule_ = this->getModeSchedule();
}

/******************************************************************************************************/
/******************************************************************************************************/
/******************************************************************************************************/
scalar_t GaussNewtonDDP::getValueFunction(scalar_t time, const vector_t& state) const {
  const auto partition = lookup::findBoundedActiveIntervalInTimeArray(partitioningTimes_, time);

  matrix_t Sm;
  const auto indexAlpha = LinearInterpolation::interpolate(time, Sm, &SsTimeTrajectoryStock_[partition], &SmTrajectoryStock_[partition]);

  vector_t Sv;
  LinearInterpolation::interpolate(indexAlpha, Sv, &SvTrajectoryStock_[partition]);

  scalar_t s;
  LinearInterpolation::interpolate(indexAlpha, s, &sTrajectoryStock_[partition]);

  vector_t xNominal;
  LinearInterpolation::interpolate(time, xNominal, &nominalTimeTrajectoriesStock_[partition], &nominalStateTrajectoriesStock_[partition]);

  vector_t deltaX = state - xNominal;

  return s + deltaX.dot(Sv) + 0.5 * deltaX.dot(Sm * deltaX);
}

/******************************************************************************************************/
/******************************************************************************************************/
/******************************************************************************************************/
void GaussNewtonDDP::getValueFunctionStateDerivative(scalar_t time, const vector_t& state, vector_t& Vx) const {
  const auto partition = lookup::findBoundedActiveIntervalInTimeArray(partitioningTimes_, time);

  matrix_t Sm;
  const auto indexAlpha = LinearInterpolation::interpolate(time, Sm, &SsTimeTrajectoryStock_[partition], &SmTrajectoryStock_[partition]);

  // Sv
  LinearInterpolation::interpolate(indexAlpha, Vx, &SvTrajectoryStock_[partition]);

  vector_t xNominal;
  LinearInterpolation::interpolate(time, xNominal, &nominalTimeTrajectoriesStock_[partition], &nominalStateTrajectoriesStock_[partition]);

  vector_t deltaX = state - xNominal;
  Vx += Sm * deltaX;
}

/******************************************************************************************************/
/******************************************************************************************************/
/******************************************************************************************************/
void GaussNewtonDDP::getStateInputEqualityConstraintLagrangian(scalar_t time, const vector_t& state, vector_t& nu) const {
  const auto activeSubsystem = lookup::findBoundedActiveIntervalInTimeArray(partitioningTimes_, time);

  const auto indexAlpha = LinearInterpolation::timeSegment(time, &nominalTimeTrajectoriesStock_[activeSubsystem]);

  vector_t xNominal;
  LinearInterpolation::interpolate(indexAlpha, xNominal, &nominalStateTrajectoriesStock_[activeSubsystem]);

  matrix_t Bm;
  ModelData::interpolate(indexAlpha, Bm, &modelDataTrajectoriesStock_[activeSubsystem], ModelData::dynamics_dfdu);

  matrix_t Pm;
  ModelData::interpolate(indexAlpha, Pm, &modelDataTrajectoriesStock_[activeSubsystem], ModelData::cost_dfdux);

  vector_t Rv;
  ModelData::interpolate(indexAlpha, Rv, &modelDataTrajectoriesStock_[activeSubsystem], ModelData::cost_dfdu);

  vector_t EvProjected;
  ModelData::interpolate(indexAlpha, EvProjected, &projectedModelDataTrajectoriesStock_[activeSubsystem], ModelData::stateInputEqConstr_f);

  matrix_t CmProjected;
  ModelData::interpolate(indexAlpha, CmProjected, &projectedModelDataTrajectoriesStock_[activeSubsystem],
                         ModelData::stateInputEqConstr_dfdx);

  matrix_t Hm;
  riccati_modification::interpolate(indexAlpha, Hm, &riccatiModificationTrajectoriesStock_[activeSubsystem],
                                    riccati_modification::hamiltonianHessian);

  matrix_t DmDagger;
  riccati_modification::interpolate(indexAlpha, DmDagger, &riccatiModificationTrajectoriesStock_[activeSubsystem],
                                    riccati_modification::constraintRangeProjector);

  vector_t costate;
  getValueFunctionStateDerivative(time, state, costate);

  vector_t deltaX = state - xNominal;
  matrix_t DmDaggerTransHm = DmDagger.transpose() * Hm;

  nu = DmDaggerTransHm * (CmProjected * deltaX + EvProjected) - DmDagger.transpose() * (Rv + Pm * deltaX + Bm.transpose() * costate);

  //  alternative computation
  //  nu = DmDagger.transpose() * (Hm * DmDagger.transpose() * CmProjected * deltaX - Rv - Bm.transpose() * costate);
}

/******************************************************************************************************/
/******************************************************************************************************/
/******************************************************************************************************/
void GaussNewtonDDP::rewindOptimizer(size_t firstIndex) {
  // No rewind is needed
  if (firstIndex == 0) {
    return;
  }

  // increment rewindCounter_
  rewindCounter_ += firstIndex;

  if (firstIndex > numPartitions_) {
    throw std::runtime_error("Index for rewinding is greater than the current size.");
  }

  const size_t preservedLength = numPartitions_ - firstIndex;
  for (size_t i = 0; i < numPartitions_; i++) {
    if (i < preservedLength) {
      swap(nominalControllersStock_[i], nominalControllersStock_[firstIndex + i]);
      SmFinalStock_[i] = SmFinalStock_[firstIndex + i];
      SvFinalStock_[i] = SvFinalStock_[firstIndex + i];
      sFinalStock_[i] = sFinalStock_[firstIndex + i];
      xFinalStock_[i] = xFinalStock_[firstIndex + i];
    } else {
      nominalControllersStock_[i].clear();
      SmFinalStock_[i].setZero(0, 0);
      SvFinalStock_[i].setZero(0);
      sFinalStock_[i] = 0.0;
      xFinalStock_[i].setZero(0);
    }
  }
}

/******************************************************************************************************/
/******************************************************************************************************/
/******************************************************************************************************/
void GaussNewtonDDP::computeNormalizedTime(const scalar_array_t& timeTrajectory, const size_array_t& postEventIndices,
                                           scalar_array_t& normalizedTimeTrajectory, size_array_t& normalizedPostEventIndices) {
  const int N = timeTrajectory.size();
  const int NE = postEventIndices.size();

  // normalized time
  normalizedTimeTrajectory.resize(N);
  for (int k = 0; k < N; k++) {
    normalizedTimeTrajectory[N - 1 - k] = -timeTrajectory[k];
  }

  // normalized event past the index
  normalizedPostEventIndices.resize(NE);
  for (int k = 0; k < NE; k++) {
    normalizedPostEventIndices[NE - 1 - k] = N - postEventIndices[k];
  }
}

/******************************************************************************************************/
/******************************************************************************************************/
/******************************************************************************************************/
void GaussNewtonDDP::adjustController(const scalar_array_t& newEventTimes, const scalar_array_t& controllerEventTimes) {
  // adjust the nominal controllerStock using trajectory spreading
  if (!nominalControllersStock_.empty()) {
    trajectorySpreadingController_.adjustController(newEventTimes, controllerEventTimes, nominalControllersStock_);
  }
}

/******************************************************************************************************/
/******************************************************************************************************/
/******************************************************************************************************/
void GaussNewtonDDP::setupOptimizer(size_t numPartitions) {
  if (numPartitions == 0) {
    throw std::runtime_error("Number of partitions cannot be zero!");
  }

  /*
   * nominal trajectories
   */
  nominalControllersStock_.resize(numPartitions);

  nominalTimeTrajectoriesStock_.resize(numPartitions);
  nominalPostEventIndicesStock_.resize(numPartitions);
  nominalStateTrajectoriesStock_.resize(numPartitions);
  nominalInputTrajectoriesStock_.resize(numPartitions);

  cachedControllersStock_.resize(numPartitions);
  cachedTimeTrajectoriesStock_.resize(numPartitions);
  cachedPostEventIndicesStock_.resize(numPartitions);
  cachedStateTrajectoriesStock_.resize(numPartitions);
  cachedInputTrajectoriesStock_.resize(numPartitions);

  /*
   * Riccati solver variables and controller update
   */
  SmFinalStock_ = matrix_array_t(numPartitions);
  SvFinalStock_ = vector_array_t(numPartitions);
  sFinalStock_ = scalar_array_t(numPartitions);
  xFinalStock_ = vector_array_t(numPartitions);

  SsTimeTrajectoryStock_.resize(numPartitions);
  SsNormalizedTimeTrajectoryStock_.resize(numPartitions);
  SsNormalizedEventsPastTheEndIndecesStock_.resize(numPartitions);
  sTrajectoryStock_.resize(numPartitions);
  SvTrajectoryStock_.resize(numPartitions);
  SmTrajectoryStock_.resize(numPartitions);

  /*
   * intermediate model data
   */
  modelDataTrajectoriesStock_.resize(numPartitions);
  cachedModelDataTrajectoriesStock_.resize(numPartitions);

  /*
   * event times model data
   */
  modelDataEventTimesStock_.resize(numPartitions);
  cachedModelDataEventTimesStock_.resize(numPartitions);

  /*
   * projected intermediate model data
   */
  projectedModelDataTrajectoriesStock_.resize(numPartitions);
  cachedProjectedModelDataTrajectoriesStock_.resize(numPartitions);

  /*
   * Riccati solver related variables
   */
  riccatiModificationTrajectoriesStock_.resize(numPartitions);
  cachedRiccatiModificationTrajectoriesStock_.resize(numPartitions);
}

/******************************************************************************************************/
/******************************************************************************************************/
/******************************************************************************************************/
void GaussNewtonDDP::distributeWork() {
  const int numWorkers = ddpSettings_.nThreads_;
  startingIndicesRiccatiWorker_.resize(numWorkers);
  endingIndicesRiccatiWorker_.resize(numWorkers);

  const int subsystemsPerThread = (finalActivePartition_ - initActivePartition_ + 1) / numWorkers;
  int remainingSubsystems = (finalActivePartition_ - initActivePartition_ + 1) % numWorkers;

  int startingId, endingId = finalActivePartition_;
  for (size_t i = 0; i < numWorkers; i++) {
    endingIndicesRiccatiWorker_[i] = endingId;
    if (remainingSubsystems > 0) {
      startingId = endingId - subsystemsPerThread;
      remainingSubsystems--;
    } else {
      startingId = endingId - subsystemsPerThread + 1;
    }
    startingIndicesRiccatiWorker_[i] = startingId;
    endingId = startingId - 1;
  }
  // adding the inactive subsystems
  endingIndicesRiccatiWorker_.front() = numPartitions_ - 1;
  startingIndicesRiccatiWorker_.back() = 0;

  if (ddpSettings_.displayInfo_) {
    std::cerr << "Initial Active Subsystem: " << initActivePartition_ << "\n";
    std::cerr << "Final Active Subsystem:   " << finalActivePartition_ << "\n";
    std::cerr << "Backward path work distribution:\n";
    for (size_t i = 0; i < numWorkers; i++) {
      std::cerr << "start: " << startingIndicesRiccatiWorker_[i] << "\t";
      std::cerr << "end: " << endingIndicesRiccatiWorker_[i] << "\t";
      std::cerr << "num: " << endingIndicesRiccatiWorker_[i] - startingIndicesRiccatiWorker_[i] + 1 << "\n";
    }
    std::cerr << "\n";
  }
}

/******************************************************************************************************/
/******************************************************************************************************/
/******************************************************************************************************/
void GaussNewtonDDP::runParallel(std::function<void(void)> taskFunction, size_t N) {
  threadPoolPtr_->runParallel([&](int) { taskFunction(); }, N);
}

/******************************************************************************************************/
/******************************************************************************************************/
/******************************************************************************************************/
scalar_t GaussNewtonDDP::rolloutTrajectory(std::vector<LinearController>& controllersStock, scalar_array2_t& timeTrajectoriesStock,
                                           size_array2_t& postEventIndicesStock, vector_array2_t& stateTrajectoriesStock,
                                           vector_array2_t& inputTrajectoriesStock,
                                           std::vector<std::vector<ModelDataBase>>& modelDataTrajectoriesStock,
                                           std::vector<std::vector<ModelDataBase>>& modelDataEventTimesStock, size_t workerIndex /*= 0*/) {
  const scalar_array_t& eventTimes = this->getModeSchedule().eventTimes;

  if (controllersStock.size() != numPartitions_) {
    throw std::runtime_error("controllersStock has less controllers then the number of subsystems");
  }

  // Prepare outputs
  timeTrajectoriesStock.resize(numPartitions_);
  postEventIndicesStock.resize(numPartitions_);
  stateTrajectoriesStock.resize(numPartitions_);
  inputTrajectoriesStock.resize(numPartitions_);
  modelDataTrajectoriesStock.resize(numPartitions_);
  modelDataEventTimesStock.resize(numPartitions_);
  for (size_t i = 0; i < numPartitions_; i++) {
    timeTrajectoriesStock[i].clear();
    postEventIndicesStock[i].clear();
    stateTrajectoriesStock[i].clear();
    inputTrajectoriesStock[i].clear();
    modelDataTrajectoriesStock[i].clear();
    modelDataEventTimesStock[i].clear();
  }

  // Find until where we have a controller available for the rollout
  scalar_t controllerAvailableTill = initTime_;
  size_t partitionOfLastController = initActivePartition_;
  for (size_t i = initActivePartition_; i < finalActivePartition_ + 1; i++) {
    if (!controllersStock[i].empty()) {
      controllerAvailableTill = controllersStock[i].timeStamp_.back();
      partitionOfLastController = i;
    } else {
      break;  // break on the first empty controller (cannot have gaps in the controllers)
    }
  }

  /*
   * Define till where we use the controller
   * - If the first controller is empty, don't use a controller at all
   * - If we have a controller and no events, use the controller till the final time
   * - Otherwise, use the controller until the first event time after the controller has reached it's end.
   */
  scalar_t useControllerTill = initTime_;
  if (!controllersStock[initActivePartition_].empty()) {
    useControllerTill = finalTime_;
    for (const auto eventTime : eventTimes) {
      if (eventTime >= controllerAvailableTill) {
        useControllerTill = std::min(eventTime, finalTime_);
        break;
      }
    }
  }

  if (ddpSettings_.debugPrintRollout_) {
    std::cerr << "[GaussNewtonDDP::rolloutTrajectory] for t = [" << initTime_ << ", " << finalTime_ << "]\n"
              << "\tcontroller available till t = " << controllerAvailableTill << "\n"
              << "\twill use controller until t = " << useControllerTill << "\n";
  }

  size_t numSteps = 0;
  vector_t xCurrent = initState_;
  for (size_t i = initActivePartition_; i < finalActivePartition_ + 1; i++) {
    // Start and end of rollout segment
    const scalar_t t0 = (i == initActivePartition_) ? initTime_ : partitioningTimes_[i];
    const scalar_t tf = (i == finalActivePartition_) ? finalTime_ : partitioningTimes_[i + 1];

    // Divide the rollout segment in controller rollout and operating points
    const std::pair<scalar_t, scalar_t> controllerRolloutFromTo{t0, std::max(t0, std::min(useControllerTill, tf))};
    std::pair<scalar_t, scalar_t> operatingPointsFromTo{controllerRolloutFromTo.second, tf};

    if (ddpSettings_.debugPrintRollout_) {
      std::cerr << "[GaussNewtonDDP::rolloutTrajectory] partition " << i << " for t = [" << t0 << ", " << tf << "]\n";
      if (controllerRolloutFromTo.first < controllerRolloutFromTo.second) {
        std::cerr << "\twill use controller for t = [" << controllerRolloutFromTo.first << ", " << controllerRolloutFromTo.second << "]\n";
      }
      if (operatingPointsFromTo.first < operatingPointsFromTo.second) {
        std::cerr << "\twill use operating points for t = [" << operatingPointsFromTo.first << ", " << operatingPointsFromTo.second
                  << "]\n";
      }
    }

    // Rollout with controller
    if (controllerRolloutFromTo.first < controllerRolloutFromTo.second) {
      auto controllerPtr = &controllersStock[std::min(i, partitionOfLastController)];
      xCurrent = dynamicsForwardRolloutPtrStock_[workerIndex]->run(
          controllerRolloutFromTo.first, xCurrent, controllerRolloutFromTo.second, controllerPtr, eventTimes, timeTrajectoriesStock[i],
          postEventIndicesStock[i], stateTrajectoriesStock[i], inputTrajectoriesStock[i]);
    }

    // Finish rollout with operating points
    if (operatingPointsFromTo.first < operatingPointsFromTo.second) {
      // Remove last point of the controller rollout if it is directly past an event. Here where we want to use the operating point
      // instead. However, we do start the integration at the state after the event. i.e. the jump map remains applied.
      if (!postEventIndicesStock[i].empty() && postEventIndicesStock[i].back() == (timeTrajectoriesStock[i].size() - 1)) {
        // Start new integration at the time point after the event to remain consistent with added epsilons in the rollout. The operating
        // point rollout does not add this epsilon because it does not know about this event.
        operatingPointsFromTo.first = timeTrajectoriesStock[i].back();
        timeTrajectoriesStock[i].pop_back();
        stateTrajectoriesStock[i].pop_back();
        inputTrajectoriesStock[i].pop_back();
        // eventsPastTheEndIndeces is not removed because we need to mark the start of the operatingPointTrajectory as being after an event.
      }

      scalar_array_t timeTrajectoryTail;
      size_array_t eventsPastTheEndIndecesTail;
      vector_array_t stateTrajectoryTail;
      vector_array_t inputTrajectoryTail;
      xCurrent = operatingTrajectoriesRolloutPtrStock_[workerIndex]->run(
          operatingPointsFromTo.first, xCurrent, operatingPointsFromTo.second, nullptr, eventTimes, timeTrajectoryTail,
          eventsPastTheEndIndecesTail, stateTrajectoryTail, inputTrajectoryTail);

      // Add controller rollout length to event past the indeces
      for (auto& eventIndex : eventsPastTheEndIndecesTail) {
        eventIndex += stateTrajectoriesStock[i].size();  // This size of this trajectory part was missing when counting events in the tail
      }

      // Concatenate the operating points to the rollout
      timeTrajectoriesStock[i].insert(timeTrajectoriesStock[i].end(), timeTrajectoryTail.begin(), timeTrajectoryTail.end());
      postEventIndicesStock[i].insert(postEventIndicesStock[i].end(), eventsPastTheEndIndecesTail.begin(),
                                      eventsPastTheEndIndecesTail.end());
      stateTrajectoriesStock[i].insert(stateTrajectoriesStock[i].end(), stateTrajectoryTail.begin(), stateTrajectoryTail.end());
      inputTrajectoriesStock[i].insert(inputTrajectoriesStock[i].end(), inputTrajectoryTail.begin(), inputTrajectoryTail.end());
    }

    // update model data trajectory
    modelDataTrajectoriesStock[i].resize(timeTrajectoriesStock[i].size());
    for (size_t k = 0; k < timeTrajectoriesStock[i].size(); k++) {
      modelDataTrajectoriesStock[i][k].time_ = timeTrajectoriesStock[i][k];
      modelDataTrajectoriesStock[i][k].stateDim_ = stateTrajectoriesStock[i][k].size();
      modelDataTrajectoriesStock[i][k].inputDim_ = inputTrajectoriesStock[i][k].size();
      modelDataTrajectoriesStock[i][k].dynamicsBias_.setZero(stateTrajectoriesStock[i][k].size());
    }

    // update model data at event times
    modelDataEventTimesStock[i].resize(postEventIndicesStock[i].size());
    for (size_t ke = 0; ke < postEventIndicesStock[i].size(); ke++) {
      const auto index = postEventIndicesStock[i][ke] - 1;
      modelDataEventTimesStock[i][ke].time_ = timeTrajectoriesStock[i][index];
      modelDataEventTimesStock[i][ke].stateDim_ = stateTrajectoriesStock[i][index].size();
      modelDataEventTimesStock[i][ke].inputDim_ = inputTrajectoriesStock[i][index].size();
      modelDataEventTimesStock[i][ke].dynamicsBias_.setZero(stateTrajectoriesStock[i][index].size());
    }

    // total number of steps
    numSteps += timeTrajectoriesStock[i].size();
  }  // end of i loop

  if (!xCurrent.allFinite()) {
    throw std::runtime_error("System became unstable during the rollout.");
  }

  // debug print
  if (ddpSettings_.debugPrintRollout_) {
    for (size_t i = 0; i < numPartitions_; i++) {
      std::cerr << "\n++++++++++++++++++++++++++++++\n";
      std::cerr << "Partition: " << i;
      std::cerr << "\n++++++++++++++++++++++++++++++\n";
      RolloutBase::display(timeTrajectoriesStock[i], postEventIndicesStock[i], stateTrajectoriesStock[i], &inputTrajectoriesStock[i]);
    }
  }
  // average time step
  return (finalTime_ - initTime_) / numSteps;
}

/******************************************************************************************************/
/******************************************************************************************************/
/******************************************************************************************************/
void GaussNewtonDDP::printRolloutInfo() const {
  std::cerr << performanceIndex_ << '\n';
  std::cerr << "forward pass average time step:  " << avgTimeStepFP_ * 1e+3 << " [ms].\n";
  std::cerr << "backward pass average time step: " << avgTimeStepBP_ * 1e+3 << " [ms].\n";
}

/******************************************************************************************************/
/******************************************************************************************************/
/******************************************************************************************************/
void GaussNewtonDDP::rolloutCostAndConstraints(const scalar_array2_t& timeTrajectoriesStock, const size_array2_t& postEventIndicesStock,
                                               const vector_array2_t& stateTrajectoriesStock, const vector_array2_t& inputTrajectoriesStock,
                                               std::vector<std::vector<ModelDataBase>>& modelDataTrajectoriesStock,
                                               std::vector<std::vector<ModelDataBase>>& modelDataEventTimesStock, scalar_t& heuristicsValue,
                                               size_t workerIndex /*= 0*/) {
  auto& systemConstraints = linearQuadraticApproximatorPtrStock_[workerIndex]->systemConstraints();
  auto& costFunction = linearQuadraticApproximatorPtrStock_[workerIndex]->costFunction();
  costFunction.setCostDesiredTrajectoriesPtr(&this->getCostDesiredTrajectories());

  for (size_t i = initActivePartition_; i <= finalActivePartition_; i++) {
    auto eventsPastTheEndItr = postEventIndicesStock[i].begin();
    for (size_t k = 0; k < timeTrajectoriesStock[i].size(); k++) {
      const auto t = timeTrajectoriesStock[i][k];
      const auto& x = stateTrajectoriesStock[i][k];
      const auto& u = inputTrajectoriesStock[i][k];

      // intermediate cost
      modelDataTrajectoriesStock[i][k].cost_.f = costFunction.cost(t, x, u);

      // state equality constraint
      modelDataTrajectoriesStock[i][k].stateEqConstr_.f = systemConstraints.stateEqualityConstraint(t, x);

      // state-input equality constraint
      modelDataTrajectoriesStock[i][k].stateInputEqConstr_.f = systemConstraints.stateInputEqualityConstraint(t, x, u);

      // inequality constraints
      modelDataTrajectoriesStock[i][k].ineqConstr_.f = systemConstraints.inequalityConstraint(t, x, u);

      // event time cost and constraints
      if (eventsPastTheEndItr != postEventIndicesStock[i].end() && k + 1 == *eventsPastTheEndItr) {
        const auto ke = std::distance(postEventIndicesStock[i].begin(), eventsPastTheEndItr);
        modelDataEventTimesStock[i][ke].cost_.f = costFunction.finalCost(t, x);
        modelDataEventTimesStock[i][ke].stateEqConstr_.f = systemConstraints.finalStateEqualityConstraint(t, x);
        eventsPastTheEndItr++;
      }
    }  // end of k loop
  }    // end of i loop

  // calculate the Heuristics function at the final time
  // set desired trajectories
  auto& heuristicsFunction = heuristicsFunctionsPtrStock_[workerIndex];
  heuristicsFunction->setCostDesiredTrajectoriesPtr(&this->getCostDesiredTrajectories());
  heuristicsValue = heuristicsFunction->finalCost(timeTrajectoriesStock[finalActivePartition_].back(),
                                                  stateTrajectoriesStock[finalActivePartition_].back());
}

/******************************************************************************************************/
/******************************************************************************************************/
/******************************************************************************************************/
PerformanceIndex GaussNewtonDDP::calculateRolloutPerformanceIndex(const scalar_array2_t& timeTrajectoriesStock,
                                                                  const std::vector<std::vector<ModelDataBase>>& modelDataTrajectoriesStock,
                                                                  const std::vector<std::vector<ModelDataBase>>& modelDataEventTimesStock,
                                                                  scalar_t heuristicsValue) {
  PerformanceIndex performanceIndex;
  for (size_t i = initActivePartition_; i <= finalActivePartition_; i++) {
    // total cost
    scalar_array_t costTrajectory(timeTrajectoriesStock[i].size());
    std::transform(modelDataTrajectoriesStock[i].begin(), modelDataTrajectoriesStock[i].end(), costTrajectory.begin(),
                   [](const ModelDataBase& m) { return m.cost_.f; });
    performanceIndex.totalCost += trapezoidalIntegration(timeTrajectoriesStock[i], costTrajectory);

    // state equality constraint's ISE
    scalar_array_t stateEqualityNorm2Trajectory(timeTrajectoriesStock[i].size());
    std::transform(modelDataTrajectoriesStock[i].begin(), modelDataTrajectoriesStock[i].end(), stateEqualityNorm2Trajectory.begin(),
                   [](const ModelDataBase& m) { return m.stateEqConstr_.f.squaredNorm(); });
    performanceIndex.stateEqConstraintISE += trapezoidalIntegration(timeTrajectoriesStock[i], stateEqualityNorm2Trajectory);

    // state-input equality constraint's ISE
    scalar_array_t stateInputEqualityNorm2Trajectory(timeTrajectoriesStock[i].size());
    std::transform(modelDataTrajectoriesStock[i].begin(), modelDataTrajectoriesStock[i].end(), stateInputEqualityNorm2Trajectory.begin(),
                   [](const ModelDataBase& m) { return m.stateInputEqConstr_.f.squaredNorm(); });
    performanceIndex.stateInputEqConstraintISE += trapezoidalIntegration(timeTrajectoriesStock[i], stateInputEqualityNorm2Trajectory);

    // inequality constraints violation ISE
    scalar_array_t inequalityNorm2Trajectory(timeTrajectoriesStock[i].size());
    std::transform(modelDataTrajectoriesStock[i].begin(), modelDataTrajectoriesStock[i].end(), inequalityNorm2Trajectory.begin(),
                   [this](const ModelDataBase& m) { return penaltyPtrStock_->constraintViolationSquaredNorm(m.ineqConstr_.f); });
    performanceIndex.inequalityConstraintISE += trapezoidalIntegration(timeTrajectoriesStock[i], inequalityNorm2Trajectory);

    // inequality constraints penalty
    scalar_array_t inequalityPenaltyTrajectory(timeTrajectoriesStock[i].size());
    std::transform(modelDataTrajectoriesStock[i].begin(), modelDataTrajectoriesStock[i].end(), inequalityPenaltyTrajectory.begin(),
                   [this](const ModelDataBase& m) { return penaltyPtrStock_->penaltyCost(m.ineqConstr_.f); });
    performanceIndex.inequalityConstraintPenalty += trapezoidalIntegration(timeTrajectoriesStock[i], inequalityPenaltyTrajectory);

    // final cost and constraints
    for (const auto& me : modelDataEventTimesStock[i]) {
      performanceIndex.totalCost += me.cost_.f;
      performanceIndex.stateEqFinalConstraintSSE += me.stateEqConstr_.f.squaredNorm();
    }
  }  // end of i loop

  // heuristic function
  performanceIndex.totalCost += heuristicsValue;

  // calculates rollout merit
  calculateRolloutMerit(performanceIndex);

  return performanceIndex;
}

/******************************************************************************************************/
/******************************************************************************************************/
/******************************************************************************************************/
bool GaussNewtonDDP::performFullRollout(size_t workerIndex, scalar_t stepLength, std::vector<LinearController>& controllersStock,
                                        scalar_array2_t& timeTrajectoriesStock, size_array2_t& postEventIndicesStock,
                                        vector_array2_t& stateTrajectoriesStock, vector_array2_t& inputTrajectoriesStock,
                                        std::vector<std::vector<ModelDataBase>>& modelDataTrajectoriesStock,
                                        std::vector<std::vector<ModelDataBase>>& modelDataEventTimesStock, scalar_t& heuristicsValue) {
  // modifying uff by local increments
  if (!numerics::almost_eq(stepLength, 0.0)) {
    for (auto& controller : controllersStock) {
      for (size_t k = 0; k < controller.size(); k++) {
        controller.biasArray_[k] += stepLength * controller.deltaBiasArray_[k];
      }
    }
  }

  try {
    // perform a rollout
    const auto avgTimeStep = rolloutTrajectory(controllersStock, timeTrajectoriesStock, postEventIndicesStock, stateTrajectoriesStock,
                                               inputTrajectoriesStock, modelDataTrajectoriesStock, modelDataEventTimesStock, workerIndex);
    rolloutCostAndConstraints(timeTrajectoriesStock, postEventIndicesStock, stateTrajectoriesStock, inputTrajectoriesStock,
                              modelDataTrajectoriesStock, modelDataEventTimesStock, heuristicsValue, workerIndex);
    // compute average time step of forward rollout
    avgTimeStepFP_ = 0.9 * avgTimeStepFP_ + 0.1 * avgTimeStep;
    return true;

  } catch (const std::exception& error) {
    if (ddpSettings_.displayInfo_) {
      Solver_BASE::printString("    [Thread " + std::to_string(workerIndex) + "] rollout with step length " + std::to_string(stepLength) +
                               " is terminated: " + error.what());
    }
    return false;
  }
}

/******************************************************************************************************/
/******************************************************************************************************/
/******************************************************************************************************/
void GaussNewtonDDP::lineSearch(LineSearchModule& lineSearchModule) {
  // number of line search iterations (the if statements order is important)
  size_t maxNumOfLineSearches = 0;
  if (numerics::almost_eq(ddpSettings_.lineSearch_.minStepLength_, ddpSettings_.lineSearch_.maxStepLength_)) {
    maxNumOfLineSearches = 1;
  } else if (ddpSettings_.lineSearch_.maxStepLength_ < ddpSettings_.lineSearch_.minStepLength_) {
    maxNumOfLineSearches = 0;
  } else {
    const auto ratio = ddpSettings_.lineSearch_.minStepLength_ / ddpSettings_.lineSearch_.maxStepLength_;
    maxNumOfLineSearches = static_cast<size_t>(
        std::log(ratio + OCS2NumericTraits<scalar_t>::limitEpsilon()) / std::log(ddpSettings_.lineSearch_.contractionRate_) + 1);
  }

  // perform a rollout with steplength zero.
  constexpr size_t threadId = 0;
  constexpr scalar_t stepLength = 0.0;
  scalar_t heuristicsValue = 0.0;
  const bool isStable = performFullRollout(threadId, stepLength, nominalControllersStock_, nominalTimeTrajectoriesStock_,
                                           nominalPostEventIndicesStock_, nominalStateTrajectoriesStock_, nominalInputTrajectoriesStock_,
                                           modelDataTrajectoriesStock_, modelDataEventTimesStock_, heuristicsValue);

  if (isStable) {
    performanceIndex_ = calculateRolloutPerformanceIndex(nominalTimeTrajectoriesStock_, modelDataTrajectoriesStock_,
                                                         modelDataEventTimesStock_, heuristicsValue);
    // display
    if (ddpSettings_.displayInfo_) {
      std::stringstream infoDisplay;
      infoDisplay << "    [Thread " << threadId << "] - step length " << stepLength << '\n';
      infoDisplay << std::setw(4) << performanceIndex_ << '\n';
      Solver_BASE::printString(infoDisplay.str());
    }

  } else {
    throw std::runtime_error("DDP controller does not generate a stable rollout.");
  }

  // initialize lineSearchModule
  lineSearchModule.baselineMerit = performanceIndex_.merit;
  lineSearchModule.stepLengthStar = 0.0;
  lineSearchModule.initControllersStock = nominalControllersStock_;  // this will serve to init the workers
  lineSearchModule.alphaExpNext = 0;
  lineSearchModule.alphaProcessed = std::vector<bool>(maxNumOfLineSearches, false);

  nextTaskId_ = 0;
  std::function<void(void)> task = [this, &lineSearchModule] { lineSearchTask(lineSearchModule); };
  runParallel(task, ddpSettings_.nThreads_);

  // revitalize all integrators
  for (auto& rolloutPtr : dynamicsForwardRolloutPtrStock_) {
    rolloutPtr->reactivateRollout();
  }

  // clear the feedforward increments
  for (auto& controller : nominalControllersStock_) {
    controller.deltaBiasArray_.clear();
  }

  // display
  if (ddpSettings_.displayInfo_) {
    std::cerr << "The chosen step length is: " + std::to_string(lineSearchModule.stepLengthStar) << "\n";
  }
}

/******************************************************************************************************/
/******************************************************************************************************/
/******************************************************************************************************/
void GaussNewtonDDP::lineSearchTask(LineSearchModule& lineSearchModule) {
  size_t taskId = nextTaskId_++;  // assign task ID (atomic)

  // local search forward simulation's variables
  PerformanceIndex performanceIndex;
  std::vector<LinearController> controllersStock(numPartitions_);
  scalar_array2_t timeTrajectoriesStock(numPartitions_);
  size_array2_t postEventIndicesStock(numPartitions_);
  vector_array2_t stateTrajectoriesStock(numPartitions_);
  vector_array2_t inputTrajectoriesStock(numPartitions_);
  std::vector<std::vector<ModelDataBase>> modelDataTrajectoriesStock(numPartitions_);
  std::vector<std::vector<ModelDataBase>> modelDataEventTimesStock(numPartitions_);

  while (true) {
    size_t alphaExp = lineSearchModule.alphaExpNext++;
    scalar_t stepLength = ddpSettings_.lineSearch_.maxStepLength_ * std::pow(ddpSettings_.lineSearch_.contractionRate_, alphaExp);

    /*
     * finish this thread's task since the learning rate is less than the minimum learning rate.
     * This means that the all the line search tasks are already processed or they are under
     * process in other threads.
     */
    if (!numerics::almost_ge(stepLength, ddpSettings_.lineSearch_.minStepLength_)) {
      break;
    }

    // skip if the current learning rate is less than the best candidate
    if (stepLength < lineSearchModule.stepLengthStar) {
      // display
      if (ddpSettings_.displayInfo_) {
        std::string linesearchDisplay;
        linesearchDisplay = "    [Thread " + std::to_string(taskId) + "] rollout with step length " + std::to_string(stepLength) +
                            " is skipped: A larger learning rate is already found!";
        Solver_BASE::printString(linesearchDisplay);
      }
      break;
    }

    // do a line search
    controllersStock = lineSearchModule.initControllersStock;

    scalar_t heuristicsValue = 0.0;
    const bool isStable =
        performFullRollout(taskId, stepLength, controllersStock, timeTrajectoriesStock, postEventIndicesStock, stateTrajectoriesStock,
                           inputTrajectoriesStock, modelDataTrajectoriesStock, modelDataEventTimesStock, heuristicsValue);

    if (isStable) {
      performanceIndex =
          calculateRolloutPerformanceIndex(timeTrajectoriesStock, modelDataTrajectoriesStock, modelDataEventTimesStock, heuristicsValue);
      // display
      if (ddpSettings_.displayInfo_) {
        std::stringstream infoDisplay;
        infoDisplay << "    [Thread " << taskId << "] - step length " << stepLength << '\n';
        infoDisplay << std::setw(4) << performanceIndex << '\n';
        Solver_BASE::printString(infoDisplay.str());
      }

    } else {
      performanceIndex.merit = std::numeric_limits<scalar_t>::max();
      performanceIndex.totalCost = std::numeric_limits<scalar_t>::max();
    }

    bool terminateLinesearchTasks = false;
    {
      std::lock_guard<std::mutex> lock(lineSearchModule.lineSearchResultMutex);

      /*
       * based on the "Armijo backtracking" step length selection policy:
       * cost should be better than the baseline cost but learning rate should
       * be as high as possible. This is equivalent to a single core line search.
       */
      const bool progressCondition = performanceIndex.merit < (lineSearchModule.baselineMerit * (1.0 - 1e-3 * stepLength));
      const bool armijoCondition = performanceIndex.merit < (lineSearchModule.baselineMerit - ddpSettings_.lineSearch_.armijoCoefficient_ *
                                                                                                  stepLength * nominalControllerUpdateIS_);
      if (armijoCondition && stepLength > lineSearchModule.stepLengthStar) {
        lineSearchModule.stepLengthStar = stepLength;
        performanceIndex_ = performanceIndex;
        swap(nominalControllersStock_, controllersStock);
        nominalTimeTrajectoriesStock_.swap(timeTrajectoriesStock);
        nominalPostEventIndicesStock_.swap(postEventIndicesStock);
        nominalStateTrajectoriesStock_.swap(stateTrajectoriesStock);
        nominalInputTrajectoriesStock_.swap(inputTrajectoriesStock);
        modelDataTrajectoriesStock_.swap(modelDataTrajectoriesStock);
        modelDataEventTimesStock_.swap(modelDataEventTimesStock);

        // whether to stop all other thread.
        terminateLinesearchTasks = true;
        for (size_t i = 0; i < alphaExp; i++) {
          if (!lineSearchModule.alphaProcessed[i]) {
            terminateLinesearchTasks = false;
            break;
          }
        }  // end of i loop

      }  // end of if

      lineSearchModule.alphaProcessed[alphaExp] = true;

    }  // end lock

    // kill other ongoing line search tasks
    if (terminateLinesearchTasks) {
      for (auto& rolloutPtr : dynamicsForwardRolloutPtrStock_) {
        rolloutPtr->abortRollout();
      }
      if (ddpSettings_.displayInfo_) {
        Solver_BASE::printString("    LS: interrupt other rollout's integrations.");
      }
      break;
    }

  }  // end of while loop
}

/******************************************************************************************************/
/******************************************************************************************************/
/******************************************************************************************************/
void GaussNewtonDDP::calculateRolloutMerit(PerformanceIndex& performanceIndex) const {
  // total cost
  performanceIndex.merit = performanceIndex.totalCost;

  // intermediate state-only equality constraints
  performanceIndex.merit += constraintPenaltyCoefficients_.stateEqConstrPenaltyCoeff * std::sqrt(performanceIndex.stateEqConstraintISE);

  // final state-only equality constraints
  performanceIndex.merit +=
      constraintPenaltyCoefficients_.stateFinalEqConstrPenaltyCoeff * std::sqrt(performanceIndex.stateEqFinalConstraintSSE);

  // intermediate state-input equality constraints
  performanceIndex.merit +=
      constraintPenaltyCoefficients_.stateInputEqConstrPenaltyCoeff * std::sqrt(performanceIndex.stateInputEqConstraintISE);

  // intermediate inequality constraints
  performanceIndex.merit += performanceIndex.inequalityConstraintPenalty;
}

/******************************************************************************************************/
/******************************************************************************************************/
/******************************************************************************************************/
void GaussNewtonDDP::levenbergMarquardt(LevenbergMarquardtModule& levenbergMarquardtModule) {
  const size_t taskId = 0;

  throw std::runtime_error("Implemented in the next PR");
}

/******************************************************************************************************/
/******************************************************************************************************/
/******************************************************************************************************/
scalar_t GaussNewtonDDP::solveSequentialRiccatiEquationsImpl(const matrix_t& SmFinal, const vector_t& SvFinal, const scalar_t& sFinal) {
  SmFinalStock_[finalActivePartition_] = SmFinal;
  SvFinalStock_[finalActivePartition_] = SvFinal;
  sFinalStock_[finalActivePartition_] = sFinal;
  xFinalStock_[finalActivePartition_] = nominalStateTrajectoriesStock_[finalActivePartition_].back();

  // solve it sequentially for the first time when useParallelRiccatiSolverFromInitItr_ is false
  if (iteration_ == 0 && !useParallelRiccatiSolverFromInitItr_) {
    nextTaskId_ = 0;
    for (int i = 0; i < ddpSettings_.nThreads_; i++) {
      riccatiSolverTask();
    }
  } else {  // solve it in parallel if useParallelRiccatiSolverFromInitItr_ is true
    nextTaskId_ = 0;
    std::function<void(void)> task = [this] { riccatiSolverTask(); };
    runParallel(task, ddpSettings_.nThreads_);
  }

  // testing the numerical stability of the Riccati equations
  if (ddpSettings_.checkNumericalStability_) {
    for (size_t i = 0; i < numPartitions_; i++) {
      int N = SsTimeTrajectoryStock_[i].size();
      for (int k = N - 1; k >= 0; k--) {
        try {
          if (!SmTrajectoryStock_[i][k].allFinite()) {
            throw std::runtime_error("Sm is unstable.");
          }
          if (LinearAlgebra::eigenvalues(SmTrajectoryStock_[i][k]).real().minCoeff() < -Eigen::NumTraits<scalar_t>::epsilon()) {
            throw std::runtime_error("Sm matrix is not positive semi-definite. It's smallest eigenvalue is " +
                                     std::to_string(LinearAlgebra::eigenvalues(SmTrajectoryStock_[i][k]).real().minCoeff()) + ".");
          }
          if (!SvTrajectoryStock_[i][k].allFinite()) {
            throw std::runtime_error("Sv is unstable.");
          }
          if (sTrajectoryStock_[i][k] != sTrajectoryStock_[i][k]) {
            throw std::runtime_error("s is unstable");
          }
        } catch (const std::exception& error) {
          std::cerr << "what(): " << error.what() << " at time " << SsTimeTrajectoryStock_[i][k] << " [sec].\n";
          for (int kp = k; kp < k + 10; kp++) {
            if (kp >= N) {
              continue;
            }
            std::cerr << "Sm[" << SsTimeTrajectoryStock_[i][kp] << "]:\n" << SmTrajectoryStock_[i][kp].norm() << "\n";
            std::cerr << "Sv[" << SsTimeTrajectoryStock_[i][kp] << "]:\t" << SvTrajectoryStock_[i][kp].transpose().norm() << "\n";
            std::cerr << "s[" << SsTimeTrajectoryStock_[i][kp] << "]:\t" << sTrajectoryStock_[i][kp] << "\n";
          }
          throw;
        }
      }  // end of k loop
    }    // end of i loop
  }

  // total number of call
  size_t numSteps = 0;
  for (size_t i = initActivePartition_; i <= finalActivePartition_; i++) {
    numSteps += SsTimeTrajectoryStock_[i].size();
  }

  // average time step
  return (finalTime_ - initTime_) / numSteps;
}

/******************************************************************************************************/
/******************************************************************************************************/
/******************************************************************************************************/
void GaussNewtonDDP::riccatiSolverTask() {
  size_t taskId = nextTaskId_++;  // assign task ID (atomic)

  for (int i = endingIndicesRiccatiWorker_[taskId]; i >= startingIndicesRiccatiWorker_[taskId]; i--) {
    // for inactive subsystems
    if (i < initActivePartition_ || i > finalActivePartition_) {
      SsTimeTrajectoryStock_[i].clear();
      SsNormalizedTimeTrajectoryStock_[i].clear();
      SsNormalizedEventsPastTheEndIndecesStock_[i].clear();
      SmTrajectoryStock_[i].clear();
      SvTrajectoryStock_[i].clear();
      sTrajectoryStock_[i].clear();

    } else {
      matrix_t SmFinal;
      vector_t SvFinal;
      scalar_t sFinal;
      vector_t xFinal;

      {  // lock data
        std::lock_guard<std::mutex> lock(riccatiSolverDataMutex_);

        SmFinal = SmFinalStock_[i];
        SvFinal = SvFinalStock_[i];
        sFinal = sFinalStock_[i];
        xFinal = xFinalStock_[i];
      }

      // modify the end subsystem final values based on the cached values for asynchronous run
      if (i == endingIndicesRiccatiWorker_[taskId] && i < finalActivePartition_) {
        const vector_t deltaState = nominalStateTrajectoriesStock_[i + 1].front() - xFinal;
        sFinal += deltaState.dot(0.5 * SmFinal * deltaState + SvFinal);
        SvFinal += SmFinal * deltaState;
      }

      // solve the backward pass
      riccatiEquationsWorker(taskId, i, SmFinal, SvFinal, sFinal);

      // set the final value for next Riccati equation
      if (i > initActivePartition_) {
        // lock data
        std::lock_guard<std::mutex> lock(riccatiSolverDataMutex_);

        SmFinalStock_[i - 1] = SmTrajectoryStock_[i].front();
        SvFinalStock_[i - 1] = SvTrajectoryStock_[i].front();
        sFinalStock_[i - 1] = sTrajectoryStock_[i].front();
        xFinalStock_[i - 1] = nominalStateTrajectoriesStock_[i].front();
      }
    }
  }
}

/******************************************************************************************************/
/******************************************************************************************************/
/******************************************************************************************************/
void GaussNewtonDDP::calculateController() {
  for (size_t i = 0; i < numPartitions_; i++) {
    if (i < initActivePartition_ || i > finalActivePartition_) {
      nominalControllersStock_[i].clear();
      continue;
    }

    const auto N = SsTimeTrajectoryStock_[i].size();

    nominalControllersStock_[i].timeStamp_ = SsTimeTrajectoryStock_[i];
    nominalControllersStock_[i].gainArray_.resize(N);
    nominalControllersStock_[i].biasArray_.resize(N);
    nominalControllersStock_[i].deltaBiasArray_.resize(N);

    // if the partition is not active
    if (N == 0) {
      continue;
    }

    // perform the calculateControllerWorker for partition i
    nextTimeIndex_ = 0;
    nextTaskId_ = 0;
    std::function<void(void)> task = [this, i] {
      int N = SsTimeTrajectoryStock_[i].size();
      int timeIndex;
      size_t taskId = nextTaskId_++;  // assign task ID (atomic)

      // get next time index (atomic)
      while ((timeIndex = nextTimeIndex_++) < N) {
        calculateControllerWorker(taskId, i, timeIndex);
      }
    };
    runParallel(task, ddpSettings_.nThreads_);

  }  // end of i loop
}

/******************************************************************************************************/
/******************************************************************************************************/
/******************************************************************************************************/
scalar_t GaussNewtonDDP::calculateControllerUpdateIS(const std::vector<LinearController>& controllersStock) const {
  // integrates using the trapezoidal approximation method
  scalar_t controllerUpdateIS = 0.0;
  for (const auto& controller : controllersStock) {
    scalar_t currDeltaSquared = 0.0;
    if (!controller.empty()) {
      currDeltaSquared = controller.deltaBiasArray_.front().squaredNorm();
    }
    for (int k = 0; k < controller.size() - 1; k++) {
      scalar_t nextDeltaSquared = controller.deltaBiasArray_[k + 1].squaredNorm();
      controllerUpdateIS += 0.5 * (currDeltaSquared + nextDeltaSquared) * (controller.timeStamp_[k + 1] - controller.timeStamp_[k]);
      currDeltaSquared = nextDeltaSquared;
    }  // end of k loop
  }    // end of controller loop

  return controllerUpdateIS;
}

/******************************************************************************************************/
/******************************************************************************************************/
/******************************************************************************************************/
void GaussNewtonDDP::calculateControllerUpdateMaxNorm(scalar_t& maxDeltaUffNorm, scalar_t& maxDeltaUeeNorm) const {
  maxDeltaUffNorm = 0.0;
  maxDeltaUeeNorm = 0.0;
  for (size_t i = initActivePartition_; i <= finalActivePartition_; i++) {
    for (size_t k = 0; k < nominalControllersStock_[i].timeStamp_.size(); k++) {
      maxDeltaUffNorm = std::max(maxDeltaUffNorm, nominalControllersStock_[i].deltaBiasArray_[k].norm());

      const auto& time = nominalControllersStock_[i].timeStamp_[k];
      const auto indexAlpha = LinearInterpolation::timeSegment(time, &(nominalTimeTrajectoriesStock_[i]));
      vector_t nominalState;
      LinearInterpolation::interpolate(indexAlpha, nominalState, &(nominalStateTrajectoriesStock_[i]));
      vector_t nominalInput;
      LinearInterpolation::interpolate(indexAlpha, nominalInput, &(nominalInputTrajectoriesStock_[i]));
      vector_t deltaUee =
          nominalInput - nominalControllersStock_[i].gainArray_[k] * nominalState - nominalControllersStock_[i].biasArray_[k];
      maxDeltaUeeNorm = std::max(maxDeltaUeeNorm, deltaUee.norm());

    }  // end of k loop
  }    // end of i loop
}

/******************************************************************************************************/
/******************************************************************************************************/
/******************************************************************************************************/
void GaussNewtonDDP::approximateOptimalControlProblem() {
  for (size_t i = 0; i < numPartitions_; i++) {
    /*
     * compute and augment the LQ approximation of intermediate times for the partition i
     */
    if (!nominalTimeTrajectoriesStock_[i].empty()) {
      // set cost desired trajectories
      for (auto& lqApproximator : linearQuadraticApproximatorPtrStock_) {
        lqApproximator->costFunction().setCostDesiredTrajectoriesPtr(&this->getCostDesiredTrajectories());
      }

      // perform the LQ approximation for intermediate times at partition i
      approximateIntermediateLQ(nominalTimeTrajectoriesStock_[i], nominalPostEventIndicesStock_[i], nominalStateTrajectoriesStock_[i],
                                nominalInputTrajectoriesStock_[i], modelDataTrajectoriesStock_[i]);

      // augment the intermediate cost by performing augmentCostWorker for the partition i
      nextTimeIndex_ = 0;
      nextTaskId_ = 0;
      std::function<void(void)> task = [this, i] {
        size_t timeIndex;
        size_t taskId = nextTaskId_++;  // assign task ID (atomic)

        // get next time index is atomic
        while ((timeIndex = nextTimeIndex_++) < nominalTimeTrajectoriesStock_[i].size()) {
          // augment cost
          augmentCostWorker(taskId, constraintPenaltyCoefficients_.stateEqConstrPenaltyCoeff, 0.0,
                            modelDataTrajectoriesStock_[i][timeIndex]);
        }
      };
      runParallel(task, ddpSettings_.nThreads_);
    }

    /*
     * compute and augment the LQ approximation of the event times for the partition i.
     * also call shiftHessian on the event time's cost 2nd order derivative.
     */
    const size_t NE = nominalPostEventIndicesStock_[i].size();
    if (NE > 0) {
      // perform the approximateEventsLQWorker for partition i
      nextTimeIndex_ = 0;
      nextTaskId_ = 0;
      std::function<void(void)> task = [this, i] {
        int timeIndex;
        size_t taskId = nextTaskId_++;  // assign task ID (atomic)

        // get next time index is atomic
        while ((timeIndex = nextTimeIndex_++) < nominalPostEventIndicesStock_[i].size()) {
          // execute approximateLQ for the given partition and event time index
          const size_t k = nominalPostEventIndicesStock_[i][timeIndex] - 1;
          linearQuadraticApproximatorPtrStock_[taskId]->approximateLQProblemAtEventTime(
              nominalTimeTrajectoriesStock_[i][k], nominalStateTrajectoriesStock_[i][k], nominalInputTrajectoriesStock_[i][k],
              modelDataEventTimesStock_[i][timeIndex]);
          // augment cost
          augmentCostWorker(taskId, constraintPenaltyCoefficients_.stateFinalEqConstrPenaltyCoeff, 0.0,
                            modelDataEventTimesStock_[i][timeIndex]);
          // shift Hessian
          shiftHessian(modelDataEventTimesStock_[i][timeIndex].cost_.dfdxx);
        }
      };
      runParallel(task, ddpSettings_.nThreads_);
    }

  }  // end of i loop

  /*
   * compute the Heuristics function at the final time.
   * Also call shiftHessian on the Heuristics 2nd order derivative.
   */
  heuristicsFunctionsPtrStock_[0]->setCostDesiredTrajectoriesPtr(&this->getCostDesiredTrajectories());

  heuristics_ = heuristicsFunctionsPtrStock_[0]->finalCostQuadraticApproximation(
      nominalTimeTrajectoriesStock_[finalActivePartition_].back(), nominalStateTrajectoriesStock_[finalActivePartition_].back());

  // shift Hessian
  shiftHessian(heuristics_.dfdxx);
}

/******************************************************************************************************/
/******************************************************************************************************/
/******************************************************************************************************/
void GaussNewtonDDP::computeProjectionAndRiccatiModification(ddp_strategy::type strategy, const ModelDataBase& modelData,
                                                             const matrix_t& Sm, ModelDataBase& projectedModelData,
                                                             riccati_modification::Data& riccatiModification) const {
  // compute the Hamiltonian's Hessian
  riccatiModification.time_ = modelData.time_;
  riccatiModification.hamiltonianHessian_ = computeHamiltonianHessian(strategy, modelData, Sm);

  // compute projectors
  computeProjections(riccatiModification.hamiltonianHessian_, modelData.stateInputEqConstr_.dfdu,
                     riccatiModification.constraintRangeProjector_, riccatiModification.constraintNullProjector_);

  // project LQ
  projectLQ(modelData, riccatiModification.constraintRangeProjector_, riccatiModification.constraintNullProjector_, projectedModelData);

  // compute deltaQm, deltaGv, deltaGm
  computeRiccatiModification(strategy, projectedModelData, riccatiModification.deltaQm_, riccatiModification.deltaGv_,
                             riccatiModification.deltaGm_);
}

/******************************************************************************************************/
/******************************************************************************************************/
/******************************************************************************************************/
void GaussNewtonDDP::computeProjections(const matrix_t& Hm, const matrix_t& Dm, matrix_t& constraintRangeProjector,
                                        matrix_t& constraintNullProjector) const {
  // UUT decomposition of inv(Hm)
  matrix_t HmInvUmUmT;
  LinearAlgebra::computeInverseMatrixUUT(Hm, HmInvUmUmT);

  // compute DmDagger, DmDaggerTHmDmDaggerUUT, HmInverseConstrainedLowRank
  if (Dm.rows() == 0) {
    constraintRangeProjector.setZero(Dm.cols(), 0);
    constraintNullProjector = HmInvUmUmT;

  } else {
    // check numerics
    if (ddpSettings_.checkNumericalStability_) {
      if (LinearAlgebra::rank(Dm) != Dm.rows()) {
        std::string msg = ">>> WARNING: The state-input constraints are rank deficient!";
        Solver_BASE::printString(msg);
      }
    }
    // constraint projectors are obtained at once
    matrix_t DmDaggerTHmDmDaggerUUT;
    ocs2::LinearAlgebra::computeConstraintProjection(Dm, HmInvUmUmT, constraintRangeProjector, DmDaggerTHmDmDaggerUUT,
                                                     constraintNullProjector);
  }

  // check
  if (ddpSettings_.checkNumericalStability_) {
    matrix_t HmProjected = constraintNullProjector.transpose() * Hm * constraintNullProjector;
    const int nullSpaceDim = Hm.rows() - Dm.rows();
    if (!HmProjected.isApprox(matrix_t::Identity(nullSpaceDim, nullSpaceDim))) {
      std::cerr << "HmProjected:\n" << HmProjected << "\n";
      throw std::runtime_error("HmProjected should be identity!");
    }
  }
}

/******************************************************************************************************/
/******************************************************************************************************/
/******************************************************************************************************/
void GaussNewtonDDP::computeRiccatiModification(ddp_strategy::type strategy, const ModelDataBase& projectedModelData, matrix_t& deltaQm,
                                                vector_t& deltaGv, matrix_t& deltaGm) const {
  switch (strategy) {
    case ddp_strategy::type::LINE_SEARCH: {
      const auto& QmProjected = projectedModelData.cost_.dfdxx;
      const auto& PmProjected = projectedModelData.cost_.dfdux;

      // Q_minus_PTRinvP
      matrix_t Q_minus_PTRinvP = QmProjected;
      Q_minus_PTRinvP.noalias() -= PmProjected.transpose() * PmProjected;

      // deltaQm
      deltaQm = Q_minus_PTRinvP;
      shiftHessian(deltaQm);
      deltaQm -= Q_minus_PTRinvP;

      // deltaGv, deltaGm
      const auto projectedInputDim = projectedModelData.dynamics_.dfdu.cols();
      deltaGv.setZero(projectedInputDim, 1);
      deltaGm.setZero(projectedInputDim, projectedModelData.stateDim_);

      break;
    }
    case ddp_strategy::type::LEVENBERG_MARQUARDT: {
      const auto& HvProjected = projectedModelData.dynamicsBias_;
      const auto& AmProjected = projectedModelData.dynamics_.dfdx;
      const auto& BmProjected = projectedModelData.dynamics_.dfdu;

      // deltaQm, deltaRm, deltaPm
      deltaQm = 1e-6 * matrix_t::Identity(projectedModelData.stateDim_, projectedModelData.stateDim_);
      deltaGv.noalias() = levenbergMarquardtModule_.riccatiMultiple * BmProjected.transpose() * HvProjected;
      deltaGm.noalias() = levenbergMarquardtModule_.riccatiMultiple * BmProjected.transpose() * AmProjected;

      break;
    }
  }  // end of switch-case
}

/******************************************************************************************************/
/******************************************************************************************************/
/******************************************************************************************************/
void GaussNewtonDDP::projectLQ(const ModelDataBase& modelData, const matrix_t& constraintRangeProjector,
                               const matrix_t& constraintNullProjector, ModelDataBase& projectedModelData) const {
  // dimensions and time
  projectedModelData.time_ = modelData.time_;
  projectedModelData.stateDim_ = modelData.stateDim_;
  projectedModelData.inputDim_ = modelData.inputDim_ - modelData.stateInputEqConstr_.f.rows();

  // dynamics
  projectedModelData.dynamics_.f = modelData.dynamics_.f;
  projectedModelData.dynamicsBias_ = modelData.dynamicsBias_;
  projectedModelData.dynamics_.dfdx = modelData.dynamics_.dfdx;
  projectedModelData.dynamics_.dfdu.noalias() = modelData.dynamics_.dfdu * constraintNullProjector;

  // cost
  projectedModelData.cost_.f = modelData.cost_.f;
  projectedModelData.cost_.dfdx = modelData.cost_.dfdx;
  projectedModelData.cost_.dfdxx = modelData.cost_.dfdxx;
  projectedModelData.cost_.dfduu = constraintNullProjector.transpose() * modelData.cost_.dfduu * constraintNullProjector;

  // constraints
  projectedModelData.ineqConstr_.f.setZero(0);
  projectedModelData.stateEqConstr_.f.setZero(0);

  if (modelData.stateInputEqConstr_.f.rows() == 0) {
    // projected state-input equality constraints
    projectedModelData.stateInputEqConstr_.f.setZero(modelData.inputDim_);
    projectedModelData.stateInputEqConstr_.dfdx.setZero(modelData.inputDim_, modelData.stateDim_);
    projectedModelData.stateInputEqConstr_.dfdu.setZero(modelData.inputDim_, modelData.inputDim_);
    // cost
    projectedModelData.cost_.dfdu.noalias() = constraintNullProjector.transpose() * modelData.cost_.dfdu;
    projectedModelData.cost_.dfdux.noalias() = constraintNullProjector.transpose() * modelData.cost_.dfdux;

  } else {
    /* projected state-input equality constraints */
    projectedModelData.stateInputEqConstr_.f.noalias() = constraintRangeProjector * modelData.stateInputEqConstr_.f;
    projectedModelData.stateInputEqConstr_.dfdx.noalias() = constraintRangeProjector * modelData.stateInputEqConstr_.dfdx;
    projectedModelData.stateInputEqConstr_.dfdu.noalias() = constraintRangeProjector * modelData.stateInputEqConstr_.dfdu;

    // Hv -= BmDmDaggerEv
    projectedModelData.dynamicsBias_.noalias() -= modelData.dynamics_.dfdu * projectedModelData.stateInputEqConstr_.f;

    // Am -= BmDmDaggerCm
    projectedModelData.dynamics_.dfdx.noalias() -= modelData.dynamics_.dfdu * projectedModelData.stateInputEqConstr_.dfdx;

    // common pre-computations
    vector_t RmDmDaggerEv = modelData.cost_.dfduu * projectedModelData.stateInputEqConstr_.f;
    matrix_t RmDmDaggerCm = modelData.cost_.dfduu * projectedModelData.stateInputEqConstr_.dfdx;

    // Rv constrained
    projectedModelData.cost_.dfdu = constraintNullProjector.transpose() * (modelData.cost_.dfdu - RmDmDaggerEv);

    // Pm constrained
    projectedModelData.cost_.dfdux = constraintNullProjector.transpose() * (modelData.cost_.dfdux - RmDmDaggerCm);

    // Qm constrained
    matrix_t PmTransDmDaggerCm = modelData.cost_.dfdux.transpose() * projectedModelData.stateInputEqConstr_.dfdx;
    projectedModelData.cost_.dfdxx -= PmTransDmDaggerCm + PmTransDmDaggerCm.transpose();
    // += DmDaggerCm_Trans_Rm_DmDaggerCm
    projectedModelData.cost_.dfdxx.noalias() += projectedModelData.stateInputEqConstr_.dfdx.transpose() * RmDmDaggerCm;

    // Qv  constrained
    // -= PmTransDmDaggerEv
    projectedModelData.cost_.dfdx.noalias() -= modelData.cost_.dfdux.transpose() * projectedModelData.stateInputEqConstr_.f;
    // -= DmDaggerCmTransRv
    projectedModelData.cost_.dfdx.noalias() -= projectedModelData.stateInputEqConstr_.dfdx.transpose() * modelData.cost_.dfdu;
    // += RmDmDaggerCm_Trans_DmDaggerEv
    projectedModelData.cost_.dfdx.noalias() += RmDmDaggerCm.transpose() * projectedModelData.stateInputEqConstr_.f;

    // q constrained
    // -= Rv_Trans_DmDaggerEv
    projectedModelData.cost_.f -= modelData.cost_.dfdu.dot(projectedModelData.stateInputEqConstr_.f);
    // += 0.5 DmDaggerEv_Trans_RmDmDaggerEv
    projectedModelData.cost_.f += 0.5 * projectedModelData.stateInputEqConstr_.f.dot(RmDmDaggerEv);
  }
}

/******************************************************************************************************/
/******************************************************************************************************/
/******************************************************************************************************/
void GaussNewtonDDP::shiftHessian(matrix_t& matrix) const {
  hessian_correction::shiftHessian(ddpSettings_.lineSearch_.hessianCorrectionStrategy_, matrix,
                                   ddpSettings_.lineSearch_.hessianCorrectionMultiple_);
}

/******************************************************************************************************/
/******************************************************************************************************/
/******************************************************************************************************/
void GaussNewtonDDP::augmentCostWorker(size_t workerIndex, scalar_t stateEqConstrPenaltyCoeff, scalar_t stateInputEqConstrPenaltyCoeff,
                                       ModelDataBase& modelData) const {
  // state equality constraint (type 2) coefficients
  if (modelData.stateEqConstr_.f.rows() > 0) {
    const vector_t& Hv = modelData.stateEqConstr_.f;
    const matrix_t& Fm = modelData.stateEqConstr_.dfdx;
    modelData.cost_.f += 0.5 * stateEqConstrPenaltyCoeff * Hv.dot(Hv);
    modelData.cost_.dfdx.noalias() += stateEqConstrPenaltyCoeff * Fm.transpose() * Hv;
    modelData.cost_.dfdu.noalias() += stateEqConstrPenaltyCoeff * Fm.transpose() * Fm;
  }

  // state-input equality constraint (type 1) coefficients
  if (modelData.stateInputEqConstr_.f.rows() > 0 && !numerics::almost_eq(stateInputEqConstrPenaltyCoeff, 0.0)) {
    const vector_t& Ev = modelData.stateInputEqConstr_.f;
    const matrix_t& Cm = modelData.stateInputEqConstr_.dfdx;
    const matrix_t& Dm = modelData.stateInputEqConstr_.dfdu;
    modelData.cost_.f += 0.5 * stateInputEqConstrPenaltyCoeff * Ev.dot(Ev);
    modelData.cost_.dfdx.noalias() += stateInputEqConstrPenaltyCoeff * Cm.transpose() * Ev;
    modelData.cost_.dfdu.noalias() += stateInputEqConstrPenaltyCoeff * Dm.transpose() * Ev;
    modelData.cost_.dfdxx.noalias() += stateInputEqConstrPenaltyCoeff * Cm.transpose() * Cm;
    modelData.cost_.dfduu.noalias() += stateInputEqConstrPenaltyCoeff * Dm.transpose() * Dm;
    modelData.cost_.dfdux.noalias() += stateInputEqConstrPenaltyCoeff * Dm.transpose() * Cm;
  }

  // inequality constraints
  if (modelData.ineqConstr_.f.rows() > 0) {
<<<<<<< HEAD
    auto penalty = penaltyPtrStock_->penaltyCostQuadraticApproximation(modelData.ineqConstr_);
    modelData.cost_.f += penalty.f;
    modelData.cost_.dfdx.noalias() += penalty.dfdx;
    modelData.cost_.dfdu.noalias() += penalty.dfdu;
    modelData.cost_.dfdxx.noalias() += penalty.dfdxx;
    modelData.cost_.dfduu.noalias() += penalty.dfduu;
    modelData.cost_.dfdux.noalias() += penalty.dfdux;
=======
    modelData.cost_ += penaltyPtrStock_[workerIndex]->penaltyCostQuadraticApproximation(modelData.ineqConstr_);
>>>>>>> 33e53d67

    // checking the numerical stability again
    if (ddpSettings_.checkNumericalStability_) {
      auto errorDescription = modelData.checkCostProperties();
      if (!errorDescription.empty()) {
        throw std::runtime_error(errorDescription);
      }
    }
  }
}

/******************************************************************************************************/
/******************************************************************************************************/
/******************************************************************************************************/
void GaussNewtonDDP::initializeConstraintPenalties() {
  assert(ddpSettings_.constraintPenaltyInitialValue_ > 1.0);
  assert(ddpSettings_.constraintPenaltyIncreaseRate_ > 1.0);

  // state-only equality
  constraintPenaltyCoefficients_.stateEqConstrPenaltyCoeff = ddpSettings_.constraintPenaltyInitialValue_;
  constraintPenaltyCoefficients_.stateEqConstrPenaltyTol = ddpSettings_.constraintTolerance_;

  // final state-only equality
  constraintPenaltyCoefficients_.stateFinalEqConstrPenaltyCoeff = ddpSettings_.constraintPenaltyInitialValue_;
  constraintPenaltyCoefficients_.stateFinalEqConstrPenaltyTol = ddpSettings_.constraintTolerance_;

  // state-input equality
  constraintPenaltyCoefficients_.stateInputEqConstrPenaltyCoeff = ddpSettings_.constraintPenaltyInitialValue_;
  constraintPenaltyCoefficients_.stateInputEqConstrPenaltyTol =
      1.0 / std::pow(constraintPenaltyCoefficients_.stateInputEqConstrPenaltyCoeff, 0.1);
}

/******************************************************************************************************/
/******************************************************************************************************/
/******************************************************************************************************/
void GaussNewtonDDP::updateConstraintPenalties(scalar_t stateEqConstraintISE, scalar_t stateEqFinalConstraintSSE,
                                               scalar_t stateInputEqConstraintISE) {
  // state-only equality penalty
  if (stateEqConstraintISE > ddpSettings_.constraintTolerance_) {
    constraintPenaltyCoefficients_.stateEqConstrPenaltyCoeff *= ddpSettings_.constraintPenaltyIncreaseRate_;
    constraintPenaltyCoefficients_.stateEqConstrPenaltyTol = ddpSettings_.constraintTolerance_;
  }

  // final state-only equality
  if (stateEqFinalConstraintSSE > ddpSettings_.constraintTolerance_) {
    constraintPenaltyCoefficients_.stateFinalEqConstrPenaltyCoeff *= ddpSettings_.constraintPenaltyIncreaseRate_;
    constraintPenaltyCoefficients_.stateFinalEqConstrPenaltyTol = ddpSettings_.constraintTolerance_;
  }

  // state-input equality penalty
  if (stateInputEqConstraintISE < constraintPenaltyCoefficients_.stateInputEqConstrPenaltyTol) {
    // tighten tolerance
    constraintPenaltyCoefficients_.stateInputEqConstrPenaltyTol /=
        std::pow(constraintPenaltyCoefficients_.stateInputEqConstrPenaltyCoeff, 0.9);
  } else {
    // tighten tolerance & increase penalty
    constraintPenaltyCoefficients_.stateInputEqConstrPenaltyCoeff *= ddpSettings_.constraintPenaltyIncreaseRate_;
    constraintPenaltyCoefficients_.stateInputEqConstrPenaltyTol /=
        std::pow(constraintPenaltyCoefficients_.stateInputEqConstrPenaltyCoeff, 0.1);
  }
  constraintPenaltyCoefficients_.stateInputEqConstrPenaltyTol =
      std::max(constraintPenaltyCoefficients_.stateInputEqConstrPenaltyTol, ddpSettings_.constraintTolerance_);

  // display
  if (ddpSettings_.displayInfo_) {
    std::string displayText = "Augmented Lagrangian Penalty Parameters:\n";

    displayText += "    State Equality:      ";
    displayText += "    Penalty Tolerance: " + std::to_string(constraintPenaltyCoefficients_.stateEqConstrPenaltyTol);
    displayText += "    Penalty Coefficient: " + std::to_string(constraintPenaltyCoefficients_.stateEqConstrPenaltyCoeff) + '\n';

    displayText += "    Final State Equality:";
    displayText += "    Penalty Tolerance: " + std::to_string(constraintPenaltyCoefficients_.stateFinalEqConstrPenaltyTol);
    displayText += "    Penalty Coefficient: " + std::to_string(constraintPenaltyCoefficients_.stateFinalEqConstrPenaltyCoeff) + '\n';

    displayText += "    State-Input Equality:";
    displayText += "    Penalty Tolerance: " + std::to_string(constraintPenaltyCoefficients_.stateInputEqConstrPenaltyTol);
    displayText += "    Penalty Coefficient: " + std::to_string(constraintPenaltyCoefficients_.stateInputEqConstrPenaltyCoeff) + ".";
    Solver_BASE::printString(displayText);
  }
}

/******************************************************************************************************/
/******************************************************************************************************/
/******************************************************************************************************/
void GaussNewtonDDP::swapDataToCache() {
  cachedTimeTrajectoriesStock_.swap(nominalTimeTrajectoriesStock_);
  cachedPostEventIndicesStock_.swap(nominalPostEventIndicesStock_);
  cachedStateTrajectoriesStock_.swap(nominalStateTrajectoriesStock_);
  cachedInputTrajectoriesStock_.swap(nominalInputTrajectoriesStock_);
  cachedModelDataTrajectoriesStock_.swap(modelDataTrajectoriesStock_);
  cachedModelDataEventTimesStock_.swap(modelDataEventTimesStock_);
  cachedProjectedModelDataTrajectoriesStock_.swap(projectedModelDataTrajectoriesStock_);
  cachedRiccatiModificationTrajectoriesStock_.swap(riccatiModificationTrajectoriesStock_);
}

/******************************************************************************************************/
/******************************************************************************************************/
/******************************************************************************************************/
void GaussNewtonDDP::correctInitcachedNominalTrajectories() {
  // for each partition
  for (size_t i = initActivePartition_; i <= finalActivePartition_; i++) {
    if (cachedTimeTrajectoriesStock_[i].empty()) {
      cachedPostEventIndicesStock_[i] = nominalPostEventIndicesStock_[i];
      cachedTimeTrajectoriesStock_[i] = nominalTimeTrajectoriesStock_[i];
      cachedStateTrajectoriesStock_[i] = nominalStateTrajectoriesStock_[i];
      cachedInputTrajectoriesStock_[i] = nominalInputTrajectoriesStock_[i];

    } else if (cachedTimeTrajectoriesStock_[i].back() < nominalTimeTrajectoriesStock_[i].back()) {
      // find the time segment
      const scalar_t finalTime = cachedTimeTrajectoriesStock_[i].back() + OCS2NumericTraits<scalar_t>::weakEpsilon();
      const auto timeSegment = LinearInterpolation::timeSegment(finalTime, &nominalTimeTrajectoriesStock_[i]);

      // post event index
      const int sizeBeforeCorrection = cachedTimeTrajectoriesStock_[i].size();
      for (auto ind : nominalPostEventIndicesStock_[i]) {
        if (ind > timeSegment.first) {
          cachedPostEventIndicesStock_[i].push_back(ind - timeSegment.first + sizeBeforeCorrection);
        }
      }

      // time
      correctcachedTrajectoryTail(timeSegment, nominalTimeTrajectoriesStock_[i], cachedTimeTrajectoriesStock_[i]);
      // state
      correctcachedTrajectoryTail(timeSegment, nominalStateTrajectoriesStock_[i], cachedStateTrajectoriesStock_[i]);
      // input
      correctcachedTrajectoryTail(timeSegment, nominalInputTrajectoriesStock_[i], cachedInputTrajectoriesStock_[i]);

      // debugging checks for the added tail
      if (ddpSettings_.debugCaching_) {
        for (int k = timeSegment.first + 1; k < nominalTimeTrajectoriesStock_[i].size(); k++) {
          auto indexAlpha = LinearInterpolation::timeSegment(nominalTimeTrajectoriesStock_[i][k], &cachedTimeTrajectoriesStock_[i]);

          vector_t stateCached;
          LinearInterpolation::interpolate(indexAlpha, stateCached, &cachedStateTrajectoriesStock_[i]);
          if (!stateCached.isApprox(nominalStateTrajectoriesStock_[i][k])) {
            throw std::runtime_error("The tail of the cached state trajectory is not correctly set.");
          }

          vector_t inputCached;
          LinearInterpolation::interpolate(indexAlpha, inputCached, &cachedInputTrajectoriesStock_[i]);
          if (!inputCached.isApprox(nominalInputTrajectoriesStock_[i][k])) {
            throw std::runtime_error("The tail of the cached input trajectory is not correctly set.");
          }
        }  // end of k loop
      }
    }

    // check for the event time indices
    if (ddpSettings_.debugCaching_) {
      auto postEvent = nominalPostEventIndicesStock_[i].rbegin();
      auto cachedPostEvent = cachedPostEventIndicesStock_[i].rbegin();
      for (; postEvent != nominalPostEventIndicesStock_[i].rend(); ++postEvent) {
        // nominal trajectory should have less event since it spans a shorter time period
        if (nominalTimeTrajectoriesStock_[i][*postEvent] != cachedTimeTrajectoriesStock_[i][*cachedPostEvent]) {
          throw std::runtime_error("Cached post event indexes are in correct.");
        }
        // check for the repeated time
        if (nominalTimeTrajectoriesStock_[i][*postEvent - 1] != cachedTimeTrajectoriesStock_[i][*cachedPostEvent - 1]) {
          throw std::runtime_error("Cached post event indexes are biased by -1.");
        }
        ++cachedPostEvent;
      }  // end of postEvent loop
    }

  }  // end of i loop
}

/******************************************************************************************************/
/******************************************************************************************************/
/******************************************************************************************************/
void GaussNewtonDDP::runInit() {
  // disable Eigen multi-threading
  Eigen::setNbThreads(1);

  // initial controller rollout
  initializationTimer_.startTimer();
  constexpr size_t taskId = 0;
  constexpr scalar_t stepLength = 0.0;
  scalar_t heuristicsValue = 0.0;
  const bool isStable = performFullRollout(taskId, stepLength, nominalControllersStock_, nominalTimeTrajectoriesStock_,
                                           nominalPostEventIndicesStock_, nominalStateTrajectoriesStock_, nominalInputTrajectoriesStock_,
                                           modelDataTrajectoriesStock_, modelDataEventTimesStock_, heuristicsValue);

  // This is necessary for:
  // + The moving horizon (MPC) application
  // + The very first call of the algorithm where there is no previous nominal trajectories.
  correctInitcachedNominalTrajectories();

  if (isStable) {
    performanceIndex_ = calculateRolloutPerformanceIndex(nominalTimeTrajectoriesStock_, modelDataTrajectoriesStock_,
                                                         modelDataEventTimesStock_, heuristicsValue);
    // display
    if (ddpSettings_.displayInfo_) {
      std::stringstream infoDisplay;
      infoDisplay << "    [Thread " << taskId << "] - step length " << stepLength << '\n';
      infoDisplay << std::setw(4) << performanceIndex_ << '\n';
      Solver_BASE::printString(infoDisplay.str());
    }

  } else {
    throw std::runtime_error("Initial controller does not generate a stable rollout.");
  }
  initializationTimer_.endTimer();

  // update the constraint penalty coefficients
  updateConstraintPenalties(0.0, 0.0, 0.0);

  // linearizing the dynamics and quadratizing the cost function along nominal trajectories
  linearQuadraticApproximationTimer_.startTimer();
  approximateOptimalControlProblem();
  linearQuadraticApproximationTimer_.endTimer();

  // solve Riccati equations
  backwardPassTimer_.startTimer();
  avgTimeStepBP_ = solveSequentialRiccatiEquations(heuristics_.dfdxx, heuristics_.dfdx, heuristics_.f);
  backwardPassTimer_.endTimer();

  // calculate controller
  computeControllerTimer_.startTimer();
  // cache controller
  std::swap(cachedControllerUpdateIS_, nominalControllerUpdateIS_);
  swap(cachedControllersStock_, nominalControllersStock_);
  // update nominal controller
  calculateController();
  nominalControllerUpdateIS_ = calculateControllerUpdateIS(nominalControllersStock_);
  computeControllerTimer_.endTimer();

  // display
  if (ddpSettings_.displayInfo_) {
    printRolloutInfo();
  }

  // TODO(mspieler): this is not exception safe
  // restore default Eigen thread number
  Eigen::setNbThreads(0);
}

/******************************************************************************************************/
/******************************************************************************************************/
/******************************************************************************************************/
void GaussNewtonDDP::runIteration() {
  // disable Eigen multi-threading
  Eigen::setNbThreads(1);

  // finding the optimal stepLength
  searchStrategyTimer_.startTimer();
  switch (ddpSettings_.strategy_) {  // clang-format off
    case ddp_strategy::type::LINE_SEARCH: { lineSearch(lineSearchModule_); break; }
    case ddp_strategy::type::LEVENBERG_MARQUARDT: { levenbergMarquardt(levenbergMarquardtModule_); break; }
  }  // clang-format on
  searchStrategyTimer_.endTimer();

  // update the constraint penalty coefficients
  updateConstraintPenalties(performanceIndex_.stateEqConstraintISE, performanceIndex_.stateEqFinalConstraintSSE,
                            performanceIndex_.stateInputEqConstraintISE);

  // linearizing the dynamics and quadratizing the cost function along nominal trajectories
  linearQuadraticApproximationTimer_.startTimer();
  approximateOptimalControlProblem();
  linearQuadraticApproximationTimer_.endTimer();

  // solve Riccati equations
  backwardPassTimer_.startTimer();
  avgTimeStepBP_ = solveSequentialRiccatiEquations(heuristics_.dfdxx, heuristics_.dfdx, heuristics_.f);
  backwardPassTimer_.endTimer();

  // calculate controller
  computeControllerTimer_.startTimer();
  // cache controller
  std::swap(cachedControllerUpdateIS_, nominalControllerUpdateIS_);
  swap(cachedControllersStock_, nominalControllersStock_);
  // update nominal controller
  calculateController();
  nominalControllerUpdateIS_ = calculateControllerUpdateIS(nominalControllersStock_);
  computeControllerTimer_.endTimer();

  // display
  if (ddpSettings_.displayInfo_) {
    printRolloutInfo();
  }

  // TODO(mspieler): this is not exception safe
  // restore default Eigen thread number
  Eigen::setNbThreads(0);
}

/******************************************************************************************************/
/******************************************************************************************************/
/******************************************************************************************************/
void GaussNewtonDDP::runImpl(scalar_t initTime, const vector_t& initState, scalar_t finalTime, const scalar_array_t& partitioningTimes) {
  const size_t numPartitions = partitioningTimes.size() - 1;

  std::vector<LinearController> noInitialController(numPartitions);
  std::vector<ControllerBase*> noInitialControllerPtrArray(numPartitions);
  for (size_t i = 0; i < numPartitions; i++) {
    noInitialControllerPtrArray[i] = &noInitialController[i];
  }

  // call the "run" method which uses the internal controllers stock (i.e. nominalControllersStock_)
  runImpl(initTime, initState, finalTime, partitioningTimes, noInitialControllerPtrArray);
}

/******************************************************************************************************/
/******************************************************************************************************/
/******************************************************************************************************/
void GaussNewtonDDP::runImpl(scalar_t initTime, const vector_t& initState, scalar_t finalTime, const scalar_array_t& partitioningTimes,
                             const std::vector<ControllerBase*>& controllersPtrStock) {
  if (ddpSettings_.displayInfo_) {
    std::cerr << "\n++++++++++++++++++++++++++++++++++++++++++++++++++++++";
    std::cerr << "\n+++++++++++++ " + ddp::toAlgorithmName(ddpSettings_.algorithm_) + " solver is initialized ++++++++++++++";
    std::cerr << "\n++++++++++++++++++++++++++++++++++++++++++++++++++++++\n";
  }

  // infeasible learning rate adjustment scheme
  if (!numerics::almost_ge(ddpSettings_.lineSearch_.maxStepLength_, ddpSettings_.lineSearch_.minStepLength_)) {
    throw std::runtime_error("The maximum learning rate is smaller than the minimum learning rate.");
  }

  if (partitioningTimes.empty()) {
    throw std::runtime_error("There should be at least one time partition.");
  }

  if (!initState.allFinite()) {
    throw std::runtime_error("DDP: Initial state is not finite (time: " + std::to_string(initTime) + " [sec]).");
  }

  // update numPartitions_ if it has been changed
  if (numPartitions_ != partitioningTimes.size() - 1) {
    numPartitions_ = partitioningTimes.size() - 1;
    setupOptimizer(numPartitions_);
  }

  // update partitioningTimes_
  partitioningTimes_ = partitioningTimes;
  initActivePartition_ = lookup::findBoundedActiveIntervalInTimeArray(partitioningTimes, initTime);
  finalActivePartition_ = lookup::findBoundedActiveIntervalInTimeArray(partitioningTimes, finalTime);

  // Use the input controller if it is not empty otherwise use the internal controller (nominalControllersStock_).
  // In the later case 2 scenarios are possible: either the internal controller is already set (such as the MPC case
  // where the warm starting option is set true) or the internal controller is empty in which instead of performing
  // a rollout the operating trajectories will be used.
  if (!controllersPtrStock.empty()) {
    if (controllersPtrStock.size() != numPartitions_) {
      throw std::runtime_error("controllersPtrStock has less controllers than the number of partitions.");
    }

    nominalControllersStock_.clear();
    nominalControllersStock_.reserve(numPartitions_);

    // ensure initial controllers are of the right type, then assign
    for (auto& controllersStock_i : controllersPtrStock) {
      auto linearCtrlPtr = dynamic_cast<LinearController*>(controllersStock_i);
      if (linearCtrlPtr == nullptr) {
        throw std::runtime_error("GaussNewtonDDP::run -- controller must be a LinearController.");
      }
      nominalControllersStock_.emplace_back(*linearCtrlPtr);
    }
  } else {
    if (nominalControllersStock_.size() != numPartitions_) {
      throw std::runtime_error("The internal controller is not compatible with the number of partitions.");
    }
  }

  // display
  if (ddpSettings_.displayInfo_) {
    std::cerr << "\nRewind Counter: " << rewindCounter_ << "\n";
    std::cerr << ddp::toAlgorithmName(ddpSettings_.algorithm_) + " solver starts from initial time " << initTime << " to final time "
              << finalTime << ".\n";
    std::cerr << this->getModeSchedule() << "\n";
  }

  iteration_ = 0;
  initState_ = initState;
  initTime_ = initTime;
  finalTime_ = finalTime;

  performanceIndexHistory_.clear();

  // check if after the truncation the internal controller is empty
  bool isInitInternalControllerEmpty = false;
  for (const auto& controller : nominalControllersStock_) {
    isInitInternalControllerEmpty = isInitInternalControllerEmpty || controller.empty();
  }

  // display
  if (ddpSettings_.displayInfo_) {
    std::cerr << "\n#### Iteration " << iteration_ << " (Dynamics might have been violated)\n";
  }

  // distribution of the sequential tasks (e.g. Riccati solver) in between threads
  distributeWork();

  // cache the nominal trajectories before the new rollout (time, state, input, ...)
  swapDataToCache();

  // run DDP initializer and update the member variables
  runInit();

  // convergence conditions variables
  bool isOptimizationConverged = false;
  bool isCostFunctionConverged = false;
  bool isStepLengthStarZero = false;
  bool isConstraintsSatisfied = false;
  scalar_t relCost = 2.0 * ddpSettings_.minRelCost_;

  // DDP main loop
  while (iteration_ + 1 < ddpSettings_.maxNumIterations_ && !isOptimizationConverged) {
    // increment iteration counter
    iteration_++;

    // display the iteration's input update norm (before caching the old nominals)
    if (ddpSettings_.displayInfo_) {
      std::cerr << "\n#### Iteration " << iteration_ << "\n";

      scalar_t maxDeltaUffNorm, maxDeltaUeeNorm;
      calculateControllerUpdateMaxNorm(maxDeltaUffNorm, maxDeltaUeeNorm);
      std::cerr << "max feedforward norm: " << maxDeltaUffNorm << "\n";
    }

    // cache the nominal trajectories before the new rollout (time, state, input, ...)
    swapDataToCache();
    performanceIndexHistory_.push_back(performanceIndex_);

    // run the an iteration of the DDP algorithm and update the member variables
    runIteration();

    // loop break variables
    isCostFunctionConverged = false;
    isStepLengthStarZero = false;
    relCost = std::abs(performanceIndex_.totalCost + performanceIndex_.inequalityConstraintPenalty -
                       performanceIndexHistory_.back().totalCost - performanceIndexHistory_.back().inequalityConstraintPenalty);
    switch (ddpSettings_.strategy_) {
      case ddp_strategy::type::LINE_SEARCH: {
        isStepLengthStarZero = numerics::almost_eq(lineSearchModule_.stepLengthStar.load(), 0.0) && !isInitInternalControllerEmpty;
        isCostFunctionConverged = relCost <= ddpSettings_.minRelCost_;
        break;
      }
      case ddp_strategy::type::LEVENBERG_MARQUARDT: {
        if (levenbergMarquardtModule_.numSuccessiveRejections == 0 && !isInitInternalControllerEmpty) {
          isCostFunctionConverged = relCost <= ddpSettings_.minRelCost_;
        }
        break;
      }
    }
    isConstraintsSatisfied = performanceIndex_.stateInputEqConstraintISE <= ddpSettings_.constraintTolerance_;
    isOptimizationConverged = (isCostFunctionConverged || isStepLengthStarZero) && isConstraintsSatisfied;
    isInitInternalControllerEmpty = false;

  }  // end of while loop

  // display the final iteration's input update norm (before caching the old nominals)
  if (ddpSettings_.displayInfo_) {
    std::cerr << "\n#### Final rollout\n";

    scalar_t maxDeltaUffNorm, maxDeltaUeeNorm;
    calculateControllerUpdateMaxNorm(maxDeltaUffNorm, maxDeltaUeeNorm);
    std::cerr << "max feedforward norm: " << maxDeltaUffNorm << "\n";
  }

  // cache the nominal trajectories before the new rollout (time, state, input, ...)
  swapDataToCache();
  performanceIndexHistory_.push_back(performanceIndex_);

  // finding the final optimal stepLength and getting the optimal trajectories and controller
  searchStrategyTimer_.startTimer();
  switch (ddpSettings_.strategy_) {  // clang-format off
    case ddp_strategy::type::LINE_SEARCH: { lineSearch(lineSearchModule_); break; }
    case ddp_strategy::type::LEVENBERG_MARQUARDT: { levenbergMarquardt(levenbergMarquardtModule_); break; }
  }  // clang-format on
  searchStrategyTimer_.endTimer();

  performanceIndexHistory_.push_back(performanceIndex_);

  // display
  if (ddpSettings_.displayInfo_ || ddpSettings_.displayShortSummary_) {
    std::cerr << "\n++++++++++++++++++++++++++++++++++++++++++++++++++++++";
    std::cerr << "\n++++++++++++++ " + ddp::toAlgorithmName(ddpSettings_.algorithm_) + " solver has terminated +++++++++++++";
    std::cerr << "\n++++++++++++++++++++++++++++++++++++++++++++++++++++++\n";
    std::cerr << "Time Period:                [" << initTime_ << " ," << finalTime_ << "]\n";
    std::cerr << "Number of Iterations:       " << iteration_ + 1 << " out of " << ddpSettings_.maxNumIterations_ << "\n";

    printRolloutInfo();

    if (isOptimizationConverged) {
      if (isStepLengthStarZero) {
        std::cerr << ddp::toAlgorithmName(ddpSettings_.algorithm_) + " successfully terminates as step length reduced to zero.\n";
      }
      if (isCostFunctionConverged) {
        std::cerr << ddp::toAlgorithmName(ddpSettings_.algorithm_) + " successfully terminates as cost relative change (relCost=" << relCost
                  << ") reached to the minimum value.\n";
      }
      if (isConstraintsSatisfied) {
        std::cerr << "State-input equality constraint absolute ISE (absConstraint1ISE=" << performanceIndex_.stateInputEqConstraintISE
                  << ") reached to its minimum value.\n";
      }
    } else {
      std::cerr << "Maximum number of iterations has reached.\n";
    }
    std::cerr << std::endl;
  }
}

}  // namespace ocs2<|MERGE_RESOLUTION|>--- conflicted
+++ resolved
@@ -1569,17 +1569,7 @@
 
   // inequality constraints
   if (modelData.ineqConstr_.f.rows() > 0) {
-<<<<<<< HEAD
-    auto penalty = penaltyPtrStock_->penaltyCostQuadraticApproximation(modelData.ineqConstr_);
-    modelData.cost_.f += penalty.f;
-    modelData.cost_.dfdx.noalias() += penalty.dfdx;
-    modelData.cost_.dfdu.noalias() += penalty.dfdu;
-    modelData.cost_.dfdxx.noalias() += penalty.dfdxx;
-    modelData.cost_.dfduu.noalias() += penalty.dfduu;
-    modelData.cost_.dfdux.noalias() += penalty.dfdux;
-=======
-    modelData.cost_ += penaltyPtrStock_[workerIndex]->penaltyCostQuadraticApproximation(modelData.ineqConstr_);
->>>>>>> 33e53d67
+    modelData.cost_ += penaltyPtrStock_->penaltyCostQuadraticApproximation(modelData.ineqConstr_);
 
     // checking the numerical stability again
     if (ddpSettings_.checkNumericalStability_) {
