--- conflicted
+++ resolved
@@ -424,29 +424,10 @@
   auto& inputTrajectory = primalData.primalSolution.inputTrajectory_;
   auto& postEventIndices = primalData.primalSolution.postEventIndices_;
 
-<<<<<<< HEAD
-  // Find until where we have a controller available for the rollout
-  scalar_t controllerAvailableTill = controller->empty() ? initTime_ : static_cast<LinearController*>(controller)->timeStamp_.back();
-
-  if (ddpSettings_.debugPrintRollout_) {
-    std::cerr << "[GaussNewtonDDP::rolloutInitialTrajectory] for t = [" << initTime_ << ", " << finalTime_ << "]\n"
-              << "\tcontroller available till t = " << controllerAvailableTill << "\n";
-  }
-
-  vector_t xCurrent = initState_;
-  // Start and end of rollout segment
-  const scalar_t t0 = initTime_;
-  const scalar_t tf = finalTime_;
-
-  // Divide the rollout segment in controller rollout and operating points
-  const std::pair<scalar_t, scalar_t> controllerRolloutFromTo{t0, std::max(t0, std::min(controllerAvailableTill, tf))};
-  std::pair<scalar_t, scalar_t> operatingPointsFromTo{controllerRolloutFromTo.second, tf};
-=======
   // divide the rollout segment in controller rollout and operating points
   const auto controllerAvailableTill = controller->empty() ? initTime_ : static_cast<LinearController*>(controller)->timeStamp_.back();
   const auto controllerRolloutFromTo = std::make_pair(initTime_, std::max(initTime_, std::min(controllerAvailableTill, finalTime_)));
-  const auto operatingPointsFromTo = std::make_pair(controllerRolloutFromTo.second, finalTime_);
->>>>>>> 6b20067b
+  auto operatingPointsFromTo = std::make_pair(controllerRolloutFromTo.second, finalTime_);
 
   // display
   if (ddpSettings_.debugPrintRollout_) {
