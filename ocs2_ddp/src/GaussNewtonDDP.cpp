/******************************************************************************
Copyright (c) 2020, Farbod Farshidian. All rights reserved.

Redistribution and use in source and binary forms, with or without
modification, are permitted provided that the following conditions are met:

* Redistributions of source code must retain the above copyright notice, this
  list of conditions and the following disclaimer.

* Redistributions in binary form must reproduce the above copyright notice,
  this list of conditions and the following disclaimer in the documentation
  and/or other materials provided with the distribution.

* Neither the name of the copyright holder nor the names of its
  contributors may be used to endorse or promote products derived from
  this software without specific prior written permission.

THIS SOFTWARE IS PROVIDED BY THE COPYRIGHT HOLDERS AND CONTRIBUTORS "AS IS"
AND ANY EXPRESS OR IMPLIED WARRANTIES, INCLUDING, BUT NOT LIMITED TO, THE
IMPLIED WARRANTIES OF MERCHANTABILITY AND FITNESS FOR A PARTICULAR PURPOSE ARE
DISCLAIMED. IN NO EVENT SHALL THE COPYRIGHT HOLDER OR CONTRIBUTORS BE LIABLE
FOR ANY DIRECT, INDIRECT, INCIDENTAL, SPECIAL, EXEMPLARY, OR CONSEQUENTIAL
DAMAGES (INCLUDING, BUT NOT LIMITED TO, PROCUREMENT OF SUBSTITUTE GOODS OR
SERVICES; LOSS OF USE, DATA, OR PROFITS; OR BUSINESS INTERRUPTION) HOWEVER
CAUSED AND ON ANY THEORY OF LIABILITY, WHETHER IN CONTRACT, STRICT LIABILITY,
OR TORT (INCLUDING NEGLIGENCE OR OTHERWISE) ARISING IN ANY WAY OUT OF THE USE
OF THIS SOFTWARE, EVEN IF ADVISED OF THE POSSIBILITY OF SUCH DAMAGE.
******************************************************************************/

#include <algorithm>
#include <numeric>

#include <ocs2_core/constraint/RelaxedBarrierPenalty.h>
#include <ocs2_core/control/FeedforwardController.h>
#include <ocs2_core/misc/LinearAlgebra.h>
#include <ocs2_core/misc/Lookup.h>

#include <ocs2_ddp/GaussNewtonDDP.h>
#include <ocs2_ddp/HessianCorrection.h>
#include <ocs2_ddp/riccati_equations/RiccatiModificationInterpolation.h>

namespace ocs2 {

/******************************************************************************************************/
/******************************************************************************************************/
/******************************************************************************************************/
GaussNewtonDDP::GaussNewtonDDP(const RolloutBase* rolloutPtr, const SystemDynamicsBase* systemDynamicsPtr,
                               const ConstraintBase* systemConstraintsPtr, const CostFunctionBase* costFunctionPtr,
                               const SystemOperatingTrajectoriesBase* operatingTrajectoriesPtr, ddp::Settings ddpSettings,
                               const CostFunctionBase* heuristicsFunctionPtr)
    : Solver_BASE(), ddpSettings_(std::move(ddpSettings)) {
  // thread-pool
  threadPoolPtr_.reset(new ThreadPool(ddpSettings_.nThreads_, ddpSettings_.threadPriority_));

  // Dynamics, Constraints, derivatives, and cost
  linearQuadraticApproximatorPtrStock_.clear();
  linearQuadraticApproximatorPtrStock_.reserve(ddpSettings_.nThreads_);
  heuristicsFunctionsPtrStock_.clear();
  heuristicsFunctionsPtrStock_.reserve(ddpSettings_.nThreads_);
  dynamicsForwardRolloutPtrStock_.clear();
  dynamicsForwardRolloutPtrStock_.reserve(ddpSettings_.nThreads_);
  operatingTrajectoriesRolloutPtrStock_.clear();
  operatingTrajectoriesRolloutPtrStock_.reserve(ddpSettings_.nThreads_);

  // initialize all subsystems, etc.
  for (size_t i = 0; i < ddpSettings_.nThreads_; i++) {
    // initialize rollout
    dynamicsForwardRolloutPtrStock_.emplace_back(rolloutPtr->clone());

    // initialize operating points
    operatingTrajectoriesRolloutPtrStock_.emplace_back(new OperatingTrajectoriesRollout(*operatingTrajectoriesPtr, rolloutPtr->settings()));

    // initialize LQ approximator
    bool makePsdWillBePerformedLater = ddpSettings_.lineSearch_.hessianCorrectionStrategy_ != hessian_correction::Strategy::DIAGONAL_SHIFT;
    linearQuadraticApproximatorPtrStock_.emplace_back(new LinearQuadraticApproximator(
        *systemDynamicsPtr, *systemConstraintsPtr, *costFunctionPtr, ddpSettings_.checkNumericalStability_, makePsdWillBePerformedLater));

    // initialize heuristics functions
    if (heuristicsFunctionPtr != nullptr) {
      heuristicsFunctionsPtrStock_.emplace_back(heuristicsFunctionPtr->clone());
    } else {  // use the cost function if no heuristics function is defined
      heuristicsFunctionsPtrStock_.emplace_back(costFunctionPtr->clone());
    }
  }  // end of i loop

  // initialize penalty functions
  penaltyPtrStock_.reset(new RelaxedBarrierPenalty(ddpSettings_.inequalityConstraintMu_, ddpSettings_.inequalityConstraintDelta_));

  // initialize Augmented Lagrangian parameters
  initializeConstraintPenalties();
}

/******************************************************************************************************/
/******************************************************************************************************/
/******************************************************************************************************/
GaussNewtonDDP::~GaussNewtonDDP() {
  if (ddpSettings_.displayInfo_ || ddpSettings_.displayShortSummary_) {
    std::cerr << getBenchmarkingInfo() << std::endl;
  }
}

/******************************************************************************************************/
/******************************************************************************************************/
/******************************************************************************************************/
std::string GaussNewtonDDP::getBenchmarkingInfo() const {
  const auto initializationTotal = initializationTimer_.getTotalInMilliseconds();
  const auto linearQuadraticApproximationTotal = linearQuadraticApproximationTimer_.getTotalInMilliseconds();
  const auto backwardPassTotal = backwardPassTimer_.getTotalInMilliseconds();
  const auto computeControllerTotal = computeControllerTimer_.getTotalInMilliseconds();
  const auto searchStrategyTotal = searchStrategyTimer_.getTotalInMilliseconds();

  const auto benchmarkTotal =
      initializationTotal + linearQuadraticApproximationTotal + backwardPassTotal + computeControllerTotal + searchStrategyTotal;

  std::stringstream infoStream;
  if (benchmarkTotal > 0.0) {
    infoStream << "\n########################################################################\n";
    infoStream << "The benchmarking is computed over " << totalNumIterations_ << " iterations. \n";
    infoStream << "DDP Benchmarking\t   :\tAverage time [ms]   (% of total runtime)\n";
    infoStream << "\tInitialization     :\t" << initializationTimer_.getAverageInMilliseconds() << " [ms] \t\t("
               << initializationTotal / benchmarkTotal * 100 << "%)\n";
    infoStream << "\tLQ Approximation   :\t" << linearQuadraticApproximationTimer_.getAverageInMilliseconds() << " [ms] \t\t("
               << linearQuadraticApproximationTotal / benchmarkTotal * 100 << "%)\n";
    infoStream << "\tBackward Pass      :\t" << backwardPassTimer_.getAverageInMilliseconds() << " [ms] \t\t("
               << backwardPassTotal / benchmarkTotal * 100 << "%)\n";
    infoStream << "\tCompute Controller :\t" << computeControllerTimer_.getAverageInMilliseconds() << " [ms] \t\t("
               << computeControllerTotal / benchmarkTotal * 100 << "%)\n";
    infoStream << "\tSearch Strategy    :\t" << searchStrategyTimer_.getAverageInMilliseconds() << " [ms] \t\t("
               << searchStrategyTotal / benchmarkTotal * 100 << "%)";
  }
  return infoStream.str();
}

/******************************************************************************************************/
/******************************************************************************************************/
/******************************************************************************************************/
void GaussNewtonDDP::reset() {
  rewindCounter_ = 0;
  totalNumIterations_ = 0;

  performanceIndexHistory_.clear();

  // reset Levenberg_Marquardt variables
  levenbergMarquardtModule_ = LevenbergMarquardtModule();

  // initialize Augmented Lagrangian parameters
  initializeConstraintPenalties();

  for (size_t i = 0; i < numPartitions_; i++) {
    // very important, these are variables that are carried in between iterations
    nominalControllersStock_[i].clear();
    nominalTimeTrajectoriesStock_[i].clear();
    nominalPostEventIndicesStock_[i].clear();
    nominalStateTrajectoriesStock_[i].clear();
    nominalInputTrajectoriesStock_[i].clear();

    cachedControllersStock_[i].clear();
    cachedTimeTrajectoriesStock_[i].clear();
    cachedPostEventIndicesStock_[i].clear();
    cachedStateTrajectoriesStock_[i].clear();
    cachedInputTrajectoriesStock_[i].clear();
    cachedModelDataTrajectoriesStock_[i].clear();
    cachedModelDataEventTimesStock_[i].clear();
    cachedProjectedModelDataTrajectoriesStock_[i].clear();
    cachedRiccatiModificationTrajectoriesStock_[i].clear();
  }  // end of i loop

  // reset timers
  initializationTimer_.reset();
  linearQuadraticApproximationTimer_.reset();
  backwardPassTimer_.reset();
  computeControllerTimer_.reset();
  searchStrategyTimer_.reset();
}

/******************************************************************************************************/
/******************************************************************************************************/
/******************************************************************************************************/
size_t GaussNewtonDDP::getNumIterations() const {
  return totalNumIterations_;
}

/******************************************************************************************************/
/******************************************************************************************************/
/******************************************************************************************************/
scalar_t GaussNewtonDDP::getFinalTime() const {
  return finalTime_;
}

/******************************************************************************************************/
/******************************************************************************************************/
/******************************************************************************************************/
const scalar_array_t& GaussNewtonDDP::getPartitioningTimes() const {
  return partitioningTimes_;
}

/******************************************************************************************************/
/******************************************************************************************************/
/******************************************************************************************************/
const PerformanceIndex& GaussNewtonDDP::getPerformanceIndeces() const {
  return performanceIndex_;
}

/******************************************************************************************************/
/******************************************************************************************************/
/******************************************************************************************************/
const std::vector<PerformanceIndex>& GaussNewtonDDP::getIterationsLog() const {
  return performanceIndexHistory_;
}

/******************************************************************************************************/
/******************************************************************************************************/
/******************************************************************************************************/
void GaussNewtonDDP::getPrimalSolution(scalar_t finalTime, PrimalSolution* primalSolutionPtr) const {
  // total number of nodes
  int N = 0;
  for (const scalar_array_t& timeTrajectory_i : nominalTimeTrajectoriesStock_) {
    N += timeTrajectory_i.size();
  }

  auto upperBound = [](const scalar_array_t& array, scalar_t value) {
    auto firstLargerValueIterator = std::upper_bound(array.begin(), array.end(), value);
    return static_cast<int>(firstLargerValueIterator - array.begin());
  };

  // fill trajectories
  primalSolutionPtr->timeTrajectory_.clear();
  primalSolutionPtr->timeTrajectory_.reserve(N);
  primalSolutionPtr->stateTrajectory_.clear();
  primalSolutionPtr->stateTrajectory_.reserve(N);
  primalSolutionPtr->inputTrajectory_.clear();
  primalSolutionPtr->inputTrajectory_.reserve(N);
  for (size_t i = initActivePartition_; i <= finalActivePartition_; i++) {
    // break if the start time of the partition is greater than the final time
    if (nominalTimeTrajectoriesStock_[i].front() > finalTime) {
      break;
    }
    // length of the copy
    const int length = upperBound(nominalTimeTrajectoriesStock_[i], finalTime);

    primalSolutionPtr->timeTrajectory_.insert(primalSolutionPtr->timeTrajectory_.end(), nominalTimeTrajectoriesStock_[i].begin(),
                                              nominalTimeTrajectoriesStock_[i].begin() + length);
    primalSolutionPtr->stateTrajectory_.insert(primalSolutionPtr->stateTrajectory_.end(), nominalStateTrajectoriesStock_[i].begin(),
                                               nominalStateTrajectoriesStock_[i].begin() + length);
    primalSolutionPtr->inputTrajectory_.insert(primalSolutionPtr->inputTrajectory_.end(), nominalInputTrajectoriesStock_[i].begin(),
                                               nominalInputTrajectoriesStock_[i].begin() + length);
  }

  // fill controller
  if (ddpSettings_.useFeedbackPolicy_) {
    primalSolutionPtr->controllerPtr_.reset(new LinearController);
    // concatenate controller stock into a single controller
    for (size_t i = initActivePartition_; i <= finalActivePartition_; i++) {
      // break if the start time of the partition is greater than the final time
      if (nominalControllersStock_[i].timeStamp_.front() > finalTime) {
        break;
      }
      // length of the copy
      const int length = upperBound(nominalControllersStock_[i].timeStamp_, finalTime);
      primalSolutionPtr->controllerPtr_->concatenate(&(nominalControllersStock_[i]), 0, length);
    }
  } else {
    primalSolutionPtr->controllerPtr_.reset(
        new FeedforwardController(primalSolutionPtr->timeTrajectory_, primalSolutionPtr->inputTrajectory_));
  }

  // fill mode schedule
  primalSolutionPtr->modeSchedule_ = this->getModeSchedule();
}

/******************************************************************************************************/
/******************************************************************************************************/
/******************************************************************************************************/
scalar_t GaussNewtonDDP::getValueFunction(scalar_t time, const vector_t& state) const {
  const auto partition = lookup::findBoundedActiveIntervalInTimeArray(partitioningTimes_, time);

  matrix_t Sm;
  const auto indexAlpha = LinearInterpolation::interpolate(time, Sm, &SsTimeTrajectoryStock_[partition], &SmTrajectoryStock_[partition]);

  vector_t Sv;
  LinearInterpolation::interpolate(indexAlpha, Sv, &SvTrajectoryStock_[partition]);

  scalar_t s;
  LinearInterpolation::interpolate(indexAlpha, s, &sTrajectoryStock_[partition]);

  vector_t xNominal;
  LinearInterpolation::interpolate(time, xNominal, &nominalTimeTrajectoriesStock_[partition], &nominalStateTrajectoriesStock_[partition]);

  vector_t deltaX = state - xNominal;

  return s + deltaX.dot(Sv) + 0.5 * deltaX.dot(Sm * deltaX);
}

/******************************************************************************************************/
/******************************************************************************************************/
/******************************************************************************************************/
void GaussNewtonDDP::getValueFunctionStateDerivative(scalar_t time, const vector_t& state, vector_t& Vx) const {
  const auto partition = lookup::findBoundedActiveIntervalInTimeArray(partitioningTimes_, time);

  matrix_t Sm;
  const auto indexAlpha = LinearInterpolation::interpolate(time, Sm, &SsTimeTrajectoryStock_[partition], &SmTrajectoryStock_[partition]);

  // Sv
  LinearInterpolation::interpolate(indexAlpha, Vx, &SvTrajectoryStock_[partition]);

  vector_t xNominal;
  LinearInterpolation::interpolate(time, xNominal, &nominalTimeTrajectoriesStock_[partition], &nominalStateTrajectoriesStock_[partition]);

  vector_t deltaX = state - xNominal;
  Vx += Sm * deltaX;
}

/******************************************************************************************************/
/******************************************************************************************************/
/******************************************************************************************************/
void GaussNewtonDDP::getStateInputEqualityConstraintLagrangian(scalar_t time, const vector_t& state, vector_t& nu) const {
  const auto activeSubsystem = lookup::findBoundedActiveIntervalInTimeArray(partitioningTimes_, time);

  const auto indexAlpha = LinearInterpolation::timeSegment(time, &nominalTimeTrajectoriesStock_[activeSubsystem]);

  vector_t xNominal;
  LinearInterpolation::interpolate(indexAlpha, xNominal, &nominalStateTrajectoriesStock_[activeSubsystem]);

  matrix_t Bm;
  ModelData::interpolate(indexAlpha, Bm, &modelDataTrajectoriesStock_[activeSubsystem], ModelData::dynamics_dfdu);

  matrix_t Pm;
  ModelData::interpolate(indexAlpha, Pm, &modelDataTrajectoriesStock_[activeSubsystem], ModelData::cost_dfdux);

  vector_t Rv;
  ModelData::interpolate(indexAlpha, Rv, &modelDataTrajectoriesStock_[activeSubsystem], ModelData::cost_dfdu);

  vector_t EvProjected;
  ModelData::interpolate(indexAlpha, EvProjected, &projectedModelDataTrajectoriesStock_[activeSubsystem], ModelData::stateInputEqConstr_f);

  matrix_t CmProjected;
  ModelData::interpolate(indexAlpha, CmProjected, &projectedModelDataTrajectoriesStock_[activeSubsystem],
                         ModelData::stateInputEqConstr_dfdx);

  matrix_t Hm;
  riccati_modification::interpolate(indexAlpha, Hm, &riccatiModificationTrajectoriesStock_[activeSubsystem],
                                    riccati_modification::hamiltonianHessian);

  matrix_t DmDagger;
  riccati_modification::interpolate(indexAlpha, DmDagger, &riccatiModificationTrajectoriesStock_[activeSubsystem],
                                    riccati_modification::constraintRangeProjector);

  vector_t costate;
  getValueFunctionStateDerivative(time, state, costate);

  vector_t deltaX = state - xNominal;
  matrix_t DmDaggerTransHm = DmDagger.transpose() * Hm;

  nu = DmDaggerTransHm * (CmProjected * deltaX + EvProjected) - DmDagger.transpose() * (Rv + Pm * deltaX + Bm.transpose() * costate);

  //  alternative computation
  //  nu = DmDagger.transpose() * (Hm * DmDagger.transpose() * CmProjected * deltaX - Rv - Bm.transpose() * costate);
}

/******************************************************************************************************/
/******************************************************************************************************/
/******************************************************************************************************/
void GaussNewtonDDP::rewindOptimizer(size_t firstIndex) {
  // No rewind is needed
  if (firstIndex == 0) {
    return;
  }

  // increment rewindCounter_
  rewindCounter_ += firstIndex;

  if (firstIndex > numPartitions_) {
    throw std::runtime_error("Index for rewinding is greater than the current size.");
  }

  const size_t preservedLength = numPartitions_ - firstIndex;
  for (size_t i = 0; i < numPartitions_; i++) {
    if (i < preservedLength) {
      swap(nominalControllersStock_[i], nominalControllersStock_[firstIndex + i]);
      SmFinalStock_[i] = SmFinalStock_[firstIndex + i];
      SvFinalStock_[i] = SvFinalStock_[firstIndex + i];
      sFinalStock_[i] = sFinalStock_[firstIndex + i];
      xFinalStock_[i] = xFinalStock_[firstIndex + i];
    } else {
      nominalControllersStock_[i].clear();
      SmFinalStock_[i].setZero(0, 0);
      SvFinalStock_[i].setZero(0);
      sFinalStock_[i] = 0.0;
      xFinalStock_[i].setZero(0);
    }
  }
}

/******************************************************************************************************/
/******************************************************************************************************/
/******************************************************************************************************/
void GaussNewtonDDP::computeNormalizedTime(const scalar_array_t& timeTrajectory, const size_array_t& postEventIndices,
                                           scalar_array_t& normalizedTimeTrajectory, size_array_t& normalizedPostEventIndices) {
  const int N = timeTrajectory.size();
  const int NE = postEventIndices.size();

  // normalized time
  normalizedTimeTrajectory.resize(N);
  for (int k = 0; k < N; k++) {
    normalizedTimeTrajectory[N - 1 - k] = -timeTrajectory[k];
  }

  // normalized event past the index
  normalizedPostEventIndices.resize(NE);
  for (int k = 0; k < NE; k++) {
    normalizedPostEventIndices[NE - 1 - k] = N - postEventIndices[k];
  }
}

/******************************************************************************************************/
/******************************************************************************************************/
/******************************************************************************************************/
void GaussNewtonDDP::adjustController(const scalar_array_t& newEventTimes, const scalar_array_t& controllerEventTimes) {
  // adjust the nominal controllerStock using trajectory spreading
  if (!nominalControllersStock_.empty()) {
    trajectorySpreadingController_.adjustController(newEventTimes, controllerEventTimes, nominalControllersStock_);
  }
}

/******************************************************************************************************/
/******************************************************************************************************/
/******************************************************************************************************/
void GaussNewtonDDP::setupOptimizer(size_t numPartitions) {
  if (numPartitions == 0) {
    throw std::runtime_error("Number of partitions cannot be zero!");
  }

  /*
   * nominal trajectories
   */
  nominalControllersStock_.resize(numPartitions);

  nominalTimeTrajectoriesStock_.resize(numPartitions);
  nominalPostEventIndicesStock_.resize(numPartitions);
  nominalStateTrajectoriesStock_.resize(numPartitions);
  nominalInputTrajectoriesStock_.resize(numPartitions);

  cachedControllersStock_.resize(numPartitions);
  cachedTimeTrajectoriesStock_.resize(numPartitions);
  cachedPostEventIndicesStock_.resize(numPartitions);
  cachedStateTrajectoriesStock_.resize(numPartitions);
  cachedInputTrajectoriesStock_.resize(numPartitions);

  /*
   * Riccati solver variables and controller update
   */
  SmFinalStock_ = matrix_array_t(numPartitions);
  SvFinalStock_ = vector_array_t(numPartitions);
  sFinalStock_ = scalar_array_t(numPartitions);
  xFinalStock_ = vector_array_t(numPartitions);

  SsTimeTrajectoryStock_.resize(numPartitions);
  SsNormalizedTimeTrajectoryStock_.resize(numPartitions);
  SsNormalizedEventsPastTheEndIndecesStock_.resize(numPartitions);
  sTrajectoryStock_.resize(numPartitions);
  SvTrajectoryStock_.resize(numPartitions);
  SmTrajectoryStock_.resize(numPartitions);

  /*
   * intermediate model data
   */
  modelDataTrajectoriesStock_.resize(numPartitions);
  cachedModelDataTrajectoriesStock_.resize(numPartitions);

  /*
   * event times model data
   */
  modelDataEventTimesStock_.resize(numPartitions);
  cachedModelDataEventTimesStock_.resize(numPartitions);

  /*
   * projected intermediate model data
   */
  projectedModelDataTrajectoriesStock_.resize(numPartitions);
  cachedProjectedModelDataTrajectoriesStock_.resize(numPartitions);

  /*
   * Riccati solver related variables
   */
  riccatiModificationTrajectoriesStock_.resize(numPartitions);
  cachedRiccatiModificationTrajectoriesStock_.resize(numPartitions);
}

/******************************************************************************************************/
/******************************************************************************************************/
/******************************************************************************************************/
void GaussNewtonDDP::distributeWork() {
  const int numWorkers = ddpSettings_.nThreads_;
  startingIndicesRiccatiWorker_.resize(numWorkers);
  endingIndicesRiccatiWorker_.resize(numWorkers);

  const int subsystemsPerThread = (finalActivePartition_ - initActivePartition_ + 1) / numWorkers;
  int remainingSubsystems = (finalActivePartition_ - initActivePartition_ + 1) % numWorkers;

  int startingId, endingId = finalActivePartition_;
  for (size_t i = 0; i < numWorkers; i++) {
    endingIndicesRiccatiWorker_[i] = endingId;
    if (remainingSubsystems > 0) {
      startingId = endingId - subsystemsPerThread;
      remainingSubsystems--;
    } else {
      startingId = endingId - subsystemsPerThread + 1;
    }
    startingIndicesRiccatiWorker_[i] = startingId;
    endingId = startingId - 1;
  }
  // adding the inactive subsystems
  endingIndicesRiccatiWorker_.front() = numPartitions_ - 1;
  startingIndicesRiccatiWorker_.back() = 0;

  if (ddpSettings_.displayInfo_) {
    std::cerr << "Initial Active Subsystem: " << initActivePartition_ << "\n";
    std::cerr << "Final Active Subsystem:   " << finalActivePartition_ << "\n";
    std::cerr << "Backward path work distribution:\n";
    for (size_t i = 0; i < numWorkers; i++) {
      std::cerr << "start: " << startingIndicesRiccatiWorker_[i] << "\t";
      std::cerr << "end: " << endingIndicesRiccatiWorker_[i] << "\t";
      std::cerr << "num: " << endingIndicesRiccatiWorker_[i] - startingIndicesRiccatiWorker_[i] + 1 << "\n";
    }
    std::cerr << "\n";
  }
}

/******************************************************************************************************/
/******************************************************************************************************/
/******************************************************************************************************/
void GaussNewtonDDP::runParallel(std::function<void(void)> taskFunction, size_t N) {
  threadPoolPtr_->runParallel([&](int) { taskFunction(); }, N);
}

/******************************************************************************************************/
/******************************************************************************************************/
/******************************************************************************************************/
scalar_t GaussNewtonDDP::rolloutTrajectory(std::vector<LinearController>& controllersStock, scalar_array2_t& timeTrajectoriesStock,
                                           size_array2_t& postEventIndicesStock, vector_array2_t& stateTrajectoriesStock,
                                           vector_array2_t& inputTrajectoriesStock,
                                           std::vector<std::vector<ModelDataBase>>& modelDataTrajectoriesStock,
                                           std::vector<std::vector<ModelDataBase>>& modelDataEventTimesStock, size_t workerIndex /*= 0*/) {
  const scalar_array_t& eventTimes = this->getModeSchedule().eventTimes;

  if (controllersStock.size() != numPartitions_) {
    throw std::runtime_error("controllersStock has less controllers then the number of subsystems");
  }

  // Prepare outputs
  timeTrajectoriesStock.resize(numPartitions_);
  postEventIndicesStock.resize(numPartitions_);
  stateTrajectoriesStock.resize(numPartitions_);
  inputTrajectoriesStock.resize(numPartitions_);
  modelDataTrajectoriesStock.resize(numPartitions_);
  modelDataEventTimesStock.resize(numPartitions_);
  for (size_t i = 0; i < numPartitions_; i++) {
    timeTrajectoriesStock[i].clear();
    postEventIndicesStock[i].clear();
    stateTrajectoriesStock[i].clear();
    inputTrajectoriesStock[i].clear();
    modelDataTrajectoriesStock[i].clear();
    modelDataEventTimesStock[i].clear();
  }

  // Find until where we have a controller available for the rollout
  scalar_t controllerAvailableTill = initTime_;
  size_t partitionOfLastController = initActivePartition_;
  for (size_t i = initActivePartition_; i < finalActivePartition_ + 1; i++) {
    if (!controllersStock[i].empty()) {
      controllerAvailableTill = controllersStock[i].timeStamp_.back();
      partitionOfLastController = i;
    } else {
      break;  // break on the first empty controller (cannot have gaps in the controllers)
    }
  }

  /*
   * Define till where we use the controller
   * - If the first controller is empty, don't use a controller at all
   * - If we have a controller and no events, use the controller till the final time
   * - Otherwise, use the controller until the first event time after the controller has reached it's end.
   */
  scalar_t useControllerTill = initTime_;
  if (!controllersStock[initActivePartition_].empty()) {
    useControllerTill = finalTime_;
    for (const auto eventTime : eventTimes) {
      if (eventTime >= controllerAvailableTill) {
        useControllerTill = std::min(eventTime, finalTime_);
        break;
      }
    }
  }

  if (ddpSettings_.debugPrintRollout_) {
    std::cerr << "[GaussNewtonDDP::rolloutTrajectory] for t = [" << initTime_ << ", " << finalTime_ << "]\n"
              << "\tcontroller available till t = " << controllerAvailableTill << "\n"
              << "\twill use controller until t = " << useControllerTill << "\n";
  }

  size_t numSteps = 0;
  vector_t xCurrent = initState_;
  for (size_t i = initActivePartition_; i < finalActivePartition_ + 1; i++) {
    // Start and end of rollout segment
    const scalar_t t0 = (i == initActivePartition_) ? initTime_ : partitioningTimes_[i];
    const scalar_t tf = (i == finalActivePartition_) ? finalTime_ : partitioningTimes_[i + 1];

    // Divide the rollout segment in controller rollout and operating points
    const std::pair<scalar_t, scalar_t> controllerRolloutFromTo{t0, std::max(t0, std::min(useControllerTill, tf))};
    std::pair<scalar_t, scalar_t> operatingPointsFromTo{controllerRolloutFromTo.second, tf};

    if (ddpSettings_.debugPrintRollout_) {
      std::cerr << "[GaussNewtonDDP::rolloutTrajectory] partition " << i << " for t = [" << t0 << ", " << tf << "]\n";
      if (controllerRolloutFromTo.first < controllerRolloutFromTo.second) {
        std::cerr << "\twill use controller for t = [" << controllerRolloutFromTo.first << ", " << controllerRolloutFromTo.second << "]\n";
      }
      if (operatingPointsFromTo.first < operatingPointsFromTo.second) {
        std::cerr << "\twill use operating points for t = [" << operatingPointsFromTo.first << ", " << operatingPointsFromTo.second
                  << "]\n";
      }
    }

    // Rollout with controller
    if (controllerRolloutFromTo.first < controllerRolloutFromTo.second) {
      auto controllerPtr = &controllersStock[std::min(i, partitionOfLastController)];
      xCurrent = dynamicsForwardRolloutPtrStock_[workerIndex]->run(
          controllerRolloutFromTo.first, xCurrent, controllerRolloutFromTo.second, controllerPtr, eventTimes, timeTrajectoriesStock[i],
          postEventIndicesStock[i], stateTrajectoriesStock[i], inputTrajectoriesStock[i]);
    }

    // Finish rollout with operating points
    if (operatingPointsFromTo.first < operatingPointsFromTo.second) {
      // Remove last point of the controller rollout if it is directly past an event. Here where we want to use the operating point
      // instead. However, we do start the integration at the state after the event. i.e. the jump map remains applied.
      if (!postEventIndicesStock[i].empty() && postEventIndicesStock[i].back() == (timeTrajectoriesStock[i].size() - 1)) {
        // Start new integration at the time point after the event to remain consistent with added epsilons in the rollout. The operating
        // point rollout does not add this epsilon because it does not know about this event.
        operatingPointsFromTo.first = timeTrajectoriesStock[i].back();
        timeTrajectoriesStock[i].pop_back();
        stateTrajectoriesStock[i].pop_back();
        inputTrajectoriesStock[i].pop_back();
        // eventsPastTheEndIndeces is not removed because we need to mark the start of the operatingPointTrajectory as being after an event.
      }

      scalar_array_t timeTrajectoryTail;
      size_array_t eventsPastTheEndIndecesTail;
      vector_array_t stateTrajectoryTail;
      vector_array_t inputTrajectoryTail;
      xCurrent = operatingTrajectoriesRolloutPtrStock_[workerIndex]->run(
          operatingPointsFromTo.first, xCurrent, operatingPointsFromTo.second, nullptr, eventTimes, timeTrajectoryTail,
          eventsPastTheEndIndecesTail, stateTrajectoryTail, inputTrajectoryTail);

      // Add controller rollout length to event past the indeces
      for (auto& eventIndex : eventsPastTheEndIndecesTail) {
        eventIndex += stateTrajectoriesStock[i].size();  // This size of this trajectory part was missing when counting events in the tail
      }

      // Concatenate the operating points to the rollout
      timeTrajectoriesStock[i].insert(timeTrajectoriesStock[i].end(), timeTrajectoryTail.begin(), timeTrajectoryTail.end());
      postEventIndicesStock[i].insert(postEventIndicesStock[i].end(), eventsPastTheEndIndecesTail.begin(),
                                      eventsPastTheEndIndecesTail.end());
      stateTrajectoriesStock[i].insert(stateTrajectoriesStock[i].end(), stateTrajectoryTail.begin(), stateTrajectoryTail.end());
      inputTrajectoriesStock[i].insert(inputTrajectoriesStock[i].end(), inputTrajectoryTail.begin(), inputTrajectoryTail.end());
    }

    // update model data trajectory
    modelDataTrajectoriesStock[i].resize(timeTrajectoriesStock[i].size());
    for (size_t k = 0; k < timeTrajectoriesStock[i].size(); k++) {
      modelDataTrajectoriesStock[i][k].time_ = timeTrajectoriesStock[i][k];
      modelDataTrajectoriesStock[i][k].stateDim_ = stateTrajectoriesStock[i][k].size();
      modelDataTrajectoriesStock[i][k].inputDim_ = inputTrajectoriesStock[i][k].size();
      modelDataTrajectoriesStock[i][k].dynamicsBias_.setZero(stateTrajectoriesStock[i][k].size());
    }

    // update model data at event times
    modelDataEventTimesStock[i].resize(postEventIndicesStock[i].size());
    for (size_t ke = 0; ke < postEventIndicesStock[i].size(); ke++) {
      const auto index = postEventIndicesStock[i][ke] - 1;
      modelDataEventTimesStock[i][ke].time_ = timeTrajectoriesStock[i][index];
      modelDataEventTimesStock[i][ke].stateDim_ = stateTrajectoriesStock[i][index].size();
      modelDataEventTimesStock[i][ke].inputDim_ = inputTrajectoriesStock[i][index].size();
      modelDataEventTimesStock[i][ke].dynamicsBias_.setZero(stateTrajectoriesStock[i][index].size());
    }

    // total number of steps
    numSteps += timeTrajectoriesStock[i].size();
  }  // end of i loop

  if (!xCurrent.allFinite()) {
    throw std::runtime_error("System became unstable during the rollout.");
  }

  // debug print
  if (ddpSettings_.debugPrintRollout_) {
    for (size_t i = 0; i < numPartitions_; i++) {
      std::cerr << "\n++++++++++++++++++++++++++++++\n";
      std::cerr << "Partition: " << i;
      std::cerr << "\n++++++++++++++++++++++++++++++\n";
      RolloutBase::display(timeTrajectoriesStock[i], postEventIndicesStock[i], stateTrajectoriesStock[i], &inputTrajectoriesStock[i]);
    }
  }
  // average time step
  return (finalTime_ - initTime_) / numSteps;
}

/******************************************************************************************************/
/******************************************************************************************************/
/******************************************************************************************************/
void GaussNewtonDDP::printRolloutInfo() const {
  std::cerr << performanceIndex_ << '\n';
  std::cerr << "forward pass average time step:  " << avgTimeStepFP_ * 1e+3 << " [ms].\n";
  std::cerr << "backward pass average time step: " << avgTimeStepBP_ * 1e+3 << " [ms].\n";
}

/******************************************************************************************************/
/******************************************************************************************************/
/******************************************************************************************************/
void GaussNewtonDDP::rolloutCostAndConstraints(const scalar_array2_t& timeTrajectoriesStock, const size_array2_t& postEventIndicesStock,
                                               const vector_array2_t& stateTrajectoriesStock, const vector_array2_t& inputTrajectoriesStock,
                                               std::vector<std::vector<ModelDataBase>>& modelDataTrajectoriesStock,
                                               std::vector<std::vector<ModelDataBase>>& modelDataEventTimesStock, scalar_t& heuristicsValue,
                                               size_t workerIndex /*= 0*/) {
  auto& systemConstraints = linearQuadraticApproximatorPtrStock_[workerIndex]->systemConstraints();
  auto& costFunction = linearQuadraticApproximatorPtrStock_[workerIndex]->costFunction();
  costFunction.setCostDesiredTrajectoriesPtr(&this->getCostDesiredTrajectories());

  for (size_t i = initActivePartition_; i <= finalActivePartition_; i++) {
    auto eventsPastTheEndItr = postEventIndicesStock[i].begin();
    for (size_t k = 0; k < timeTrajectoriesStock[i].size(); k++) {
      const auto t = timeTrajectoriesStock[i][k];
      const auto& x = stateTrajectoriesStock[i][k];
      const auto& u = inputTrajectoriesStock[i][k];

      // intermediate cost
      modelDataTrajectoriesStock[i][k].cost_.f = costFunction.cost(t, x, u);

      // state equality constraint
      modelDataTrajectoriesStock[i][k].stateEqConstr_.f = systemConstraints.stateEqualityConstraint(t, x);

      // state-input equality constraint
      modelDataTrajectoriesStock[i][k].stateInputEqConstr_.f = systemConstraints.stateInputEqualityConstraint(t, x, u);

      // inequality constraints
      modelDataTrajectoriesStock[i][k].ineqConstr_.f = systemConstraints.inequalityConstraint(t, x, u);

      // event time cost and constraints
      if (eventsPastTheEndItr != postEventIndicesStock[i].end() && k + 1 == *eventsPastTheEndItr) {
        const auto ke = std::distance(postEventIndicesStock[i].begin(), eventsPastTheEndItr);
        modelDataEventTimesStock[i][ke].cost_.f = costFunction.finalCost(t, x);
        modelDataEventTimesStock[i][ke].stateEqConstr_.f = systemConstraints.finalStateEqualityConstraint(t, x);
        eventsPastTheEndItr++;
      }
    }  // end of k loop
  }    // end of i loop

  // calculate the Heuristics function at the final time
  // set desired trajectories
  auto& heuristicsFunction = heuristicsFunctionsPtrStock_[workerIndex];
  heuristicsFunction->setCostDesiredTrajectoriesPtr(&this->getCostDesiredTrajectories());
  heuristicsValue = heuristicsFunction->finalCost(timeTrajectoriesStock[finalActivePartition_].back(),
                                                  stateTrajectoriesStock[finalActivePartition_].back());
}

/******************************************************************************************************/
/******************************************************************************************************/
/******************************************************************************************************/
PerformanceIndex GaussNewtonDDP::calculateRolloutPerformanceIndex(const scalar_array2_t& timeTrajectoriesStock,
                                                                  const std::vector<std::vector<ModelDataBase>>& modelDataTrajectoriesStock,
                                                                  const std::vector<std::vector<ModelDataBase>>& modelDataEventTimesStock,
                                                                  scalar_t heuristicsValue) const {
  PerformanceIndex performanceIndex;
  for (size_t i = initActivePartition_; i <= finalActivePartition_; i++) {
    // total cost
    scalar_array_t costTrajectory(timeTrajectoriesStock[i].size());
    std::transform(modelDataTrajectoriesStock[i].begin(), modelDataTrajectoriesStock[i].end(), costTrajectory.begin(),
                   [](const ModelDataBase& m) { return m.cost_.f; });
    performanceIndex.totalCost += trapezoidalIntegration(timeTrajectoriesStock[i], costTrajectory);

    // state equality constraint's ISE
    scalar_array_t stateEqualityNorm2Trajectory(timeTrajectoriesStock[i].size());
    std::transform(modelDataTrajectoriesStock[i].begin(), modelDataTrajectoriesStock[i].end(), stateEqualityNorm2Trajectory.begin(),
                   [](const ModelDataBase& m) { return m.stateEqConstr_.f.squaredNorm(); });
    performanceIndex.stateEqConstraintISE += trapezoidalIntegration(timeTrajectoriesStock[i], stateEqualityNorm2Trajectory);

    // state-input equality constraint's ISE
    scalar_array_t stateInputEqualityNorm2Trajectory(timeTrajectoriesStock[i].size());
    std::transform(modelDataTrajectoriesStock[i].begin(), modelDataTrajectoriesStock[i].end(), stateInputEqualityNorm2Trajectory.begin(),
                   [](const ModelDataBase& m) { return m.stateInputEqConstr_.f.squaredNorm(); });
    performanceIndex.stateInputEqConstraintISE += trapezoidalIntegration(timeTrajectoriesStock[i], stateInputEqualityNorm2Trajectory);

    // inequality constraints violation ISE
    scalar_array_t inequalityNorm2Trajectory(timeTrajectoriesStock[i].size());
    std::transform(modelDataTrajectoriesStock[i].begin(), modelDataTrajectoriesStock[i].end(), inequalityNorm2Trajectory.begin(),
                   [this](const ModelDataBase& m) { return penaltyPtrStock_->constraintViolationSquaredNorm(m.ineqConstr_.f); });
    performanceIndex.inequalityConstraintISE += trapezoidalIntegration(timeTrajectoriesStock[i], inequalityNorm2Trajectory);

    // inequality constraints penalty
    scalar_array_t inequalityPenaltyTrajectory(timeTrajectoriesStock[i].size());
    std::transform(modelDataTrajectoriesStock[i].begin(), modelDataTrajectoriesStock[i].end(), inequalityPenaltyTrajectory.begin(),
                   [this](const ModelDataBase& m) { return penaltyPtrStock_->penaltyCost(m.ineqConstr_.f); });
    performanceIndex.inequalityConstraintPenalty += trapezoidalIntegration(timeTrajectoriesStock[i], inequalityPenaltyTrajectory);

    // final cost and constraints
    for (const auto& me : modelDataEventTimesStock[i]) {
      performanceIndex.totalCost += me.cost_.f;
      performanceIndex.stateEqFinalConstraintSSE += me.stateEqConstr_.f.squaredNorm();
    }
  }  // end of i loop

  // heuristic function
  performanceIndex.totalCost += heuristicsValue;

  // calculates rollout merit
  calculateRolloutMerit(performanceIndex);

  return performanceIndex;
}

/******************************************************************************************************/
/******************************************************************************************************/
/******************************************************************************************************/
bool GaussNewtonDDP::performFullRollout(size_t workerIndex, scalar_t stepLength, std::vector<LinearController>& controllersStock,
                                        scalar_array2_t& timeTrajectoriesStock, size_array2_t& postEventIndicesStock,
                                        vector_array2_t& stateTrajectoriesStock, vector_array2_t& inputTrajectoriesStock,
                                        std::vector<std::vector<ModelDataBase>>& modelDataTrajectoriesStock,
                                        std::vector<std::vector<ModelDataBase>>& modelDataEventTimesStock, scalar_t& heuristicsValue) {
  // modifying uff by local increments
  if (!numerics::almost_eq(stepLength, 0.0)) {
    for (auto& controller : controllersStock) {
      for (size_t k = 0; k < controller.size(); k++) {
        controller.biasArray_[k] += stepLength * controller.deltaBiasArray_[k];
      }
    }
  }

  try {
    // perform a rollout
    const auto avgTimeStep = rolloutTrajectory(controllersStock, timeTrajectoriesStock, postEventIndicesStock, stateTrajectoriesStock,
                                               inputTrajectoriesStock, modelDataTrajectoriesStock, modelDataEventTimesStock, workerIndex);
    rolloutCostAndConstraints(timeTrajectoriesStock, postEventIndicesStock, stateTrajectoriesStock, inputTrajectoriesStock,
                              modelDataTrajectoriesStock, modelDataEventTimesStock, heuristicsValue, workerIndex);
    // compute average time step of forward rollout
    avgTimeStepFP_ = 0.9 * avgTimeStepFP_ + 0.1 * avgTimeStep;
    return true;

  } catch (const std::exception& error) {
    if (ddpSettings_.displayInfo_) {
      Solver_BASE::printString("    [Thread " + std::to_string(workerIndex) + "] rollout with step length " + std::to_string(stepLength) +
                               " is terminated: " + error.what());
    }
    return false;
  }
}

/******************************************************************************************************/
/******************************************************************************************************/
/******************************************************************************************************/
void GaussNewtonDDP::lineSearch(LineSearchModule& lineSearchModule) {
  // number of line search iterations (the if statements order is important)
  size_t maxNumOfLineSearches = 0;
  if (numerics::almost_eq(ddpSettings_.lineSearch_.minStepLength_, ddpSettings_.lineSearch_.maxStepLength_)) {
    maxNumOfLineSearches = 1;
  } else if (ddpSettings_.lineSearch_.maxStepLength_ < ddpSettings_.lineSearch_.minStepLength_) {
    maxNumOfLineSearches = 0;
  } else {
    const auto ratio = ddpSettings_.lineSearch_.minStepLength_ / ddpSettings_.lineSearch_.maxStepLength_;
    maxNumOfLineSearches = static_cast<size_t>(
        std::log(ratio + OCS2NumericTraits<scalar_t>::limitEpsilon()) / std::log(ddpSettings_.lineSearch_.contractionRate_) + 1);
  }

  // perform a rollout with steplength zero.
  constexpr size_t threadId = 0;
  constexpr scalar_t stepLength = 0.0;
  scalar_t heuristicsValue = 0.0;
  const bool isStable = performFullRollout(threadId, stepLength, nominalControllersStock_, nominalTimeTrajectoriesStock_,
                                           nominalPostEventIndicesStock_, nominalStateTrajectoriesStock_, nominalInputTrajectoriesStock_,
                                           modelDataTrajectoriesStock_, modelDataEventTimesStock_, heuristicsValue);

  if (isStable) {
    performanceIndex_ = calculateRolloutPerformanceIndex(nominalTimeTrajectoriesStock_, modelDataTrajectoriesStock_,
                                                         modelDataEventTimesStock_, heuristicsValue);
    // display
    if (ddpSettings_.displayInfo_) {
      std::stringstream infoDisplay;
      infoDisplay << "    [Thread " << threadId << "] - step length " << stepLength << '\n';
      infoDisplay << std::setw(4) << performanceIndex_ << '\n';
      Solver_BASE::printString(infoDisplay.str());
    }

  } else {
    throw std::runtime_error("DDP controller does not generate a stable rollout.");
  }

  // initialize lineSearchModule
  lineSearchModule.baselineMerit = performanceIndex_.merit;
  lineSearchModule.stepLengthStar = 0.0;
  lineSearchModule.initControllersStock = nominalControllersStock_;  // this will serve to init the workers
  lineSearchModule.alphaExpNext = 0;
  lineSearchModule.alphaProcessed = std::vector<bool>(maxNumOfLineSearches, false);

  nextTaskId_ = 0;
  std::function<void(void)> task = [this, &lineSearchModule] { lineSearchTask(lineSearchModule); };
  runParallel(task, ddpSettings_.nThreads_);

  // revitalize all integrators
  for (auto& rolloutPtr : dynamicsForwardRolloutPtrStock_) {
    rolloutPtr->reactivateRollout();
  }

  // clear the feedforward increments
  for (auto& controller : nominalControllersStock_) {
    controller.deltaBiasArray_.clear();
  }

  // display
  if (ddpSettings_.displayInfo_) {
    std::cerr << "The chosen step length is: " + std::to_string(lineSearchModule.stepLengthStar) << "\n";
  }
}

/******************************************************************************************************/
/******************************************************************************************************/
/******************************************************************************************************/
void GaussNewtonDDP::lineSearchTask(LineSearchModule& lineSearchModule) {
  size_t taskId = nextTaskId_++;  // assign task ID (atomic)

  // local search forward simulation's variables
  PerformanceIndex performanceIndex;
  std::vector<LinearController> controllersStock(numPartitions_);
  scalar_array2_t timeTrajectoriesStock(numPartitions_);
  size_array2_t postEventIndicesStock(numPartitions_);
  vector_array2_t stateTrajectoriesStock(numPartitions_);
  vector_array2_t inputTrajectoriesStock(numPartitions_);
  std::vector<std::vector<ModelDataBase>> modelDataTrajectoriesStock(numPartitions_);
  std::vector<std::vector<ModelDataBase>> modelDataEventTimesStock(numPartitions_);

  while (true) {
    size_t alphaExp = lineSearchModule.alphaExpNext++;
    scalar_t stepLength = ddpSettings_.lineSearch_.maxStepLength_ * std::pow(ddpSettings_.lineSearch_.contractionRate_, alphaExp);

    /*
     * finish this thread's task since the learning rate is less than the minimum learning rate.
     * This means that the all the line search tasks are already processed or they are under
     * process in other threads.
     */
    if (!numerics::almost_ge(stepLength, ddpSettings_.lineSearch_.minStepLength_)) {
      break;
    }

    // skip if the current learning rate is less than the best candidate
    if (stepLength < lineSearchModule.stepLengthStar) {
      // display
      if (ddpSettings_.displayInfo_) {
        std::string linesearchDisplay;
        linesearchDisplay = "    [Thread " + std::to_string(taskId) + "] rollout with step length " + std::to_string(stepLength) +
                            " is skipped: A larger learning rate is already found!";
        Solver_BASE::printString(linesearchDisplay);
      }
      break;
    }

    // do a line search
    controllersStock = lineSearchModule.initControllersStock;

    scalar_t heuristicsValue = 0.0;
    const bool isStable =
        performFullRollout(taskId, stepLength, controllersStock, timeTrajectoriesStock, postEventIndicesStock, stateTrajectoriesStock,
                           inputTrajectoriesStock, modelDataTrajectoriesStock, modelDataEventTimesStock, heuristicsValue);

    if (isStable) {
      performanceIndex =
          calculateRolloutPerformanceIndex(timeTrajectoriesStock, modelDataTrajectoriesStock, modelDataEventTimesStock, heuristicsValue);
      // display
      if (ddpSettings_.displayInfo_) {
        std::stringstream infoDisplay;
        infoDisplay << "    [Thread " << taskId << "] - step length " << stepLength << '\n';
        infoDisplay << std::setw(4) << performanceIndex << '\n';
        Solver_BASE::printString(infoDisplay.str());
      }

    } else {
      performanceIndex.merit = std::numeric_limits<scalar_t>::max();
      performanceIndex.totalCost = std::numeric_limits<scalar_t>::max();
    }

    bool terminateLinesearchTasks = false;
    {
      std::lock_guard<std::mutex> lock(lineSearchModule.lineSearchResultMutex);

      /*
       * based on the "Armijo backtracking" step length selection policy:
       * cost should be better than the baseline cost but learning rate should
       * be as high as possible. This is equivalent to a single core line search.
       */
      const bool progressCondition = performanceIndex.merit < (lineSearchModule.baselineMerit * (1.0 - 1e-3 * stepLength));
      const bool armijoCondition = performanceIndex.merit < (lineSearchModule.baselineMerit - ddpSettings_.lineSearch_.armijoCoefficient_ *
                                                                                                  stepLength * nominalControllerUpdateIS_);
      if (armijoCondition && stepLength > lineSearchModule.stepLengthStar) {
        lineSearchModule.stepLengthStar = stepLength;
        performanceIndex_ = performanceIndex;
        swap(nominalControllersStock_, controllersStock);
        nominalTimeTrajectoriesStock_.swap(timeTrajectoriesStock);
        nominalPostEventIndicesStock_.swap(postEventIndicesStock);
        nominalStateTrajectoriesStock_.swap(stateTrajectoriesStock);
        nominalInputTrajectoriesStock_.swap(inputTrajectoriesStock);
        modelDataTrajectoriesStock_.swap(modelDataTrajectoriesStock);
        modelDataEventTimesStock_.swap(modelDataEventTimesStock);

        // whether to stop all other thread.
        terminateLinesearchTasks = true;
        for (size_t i = 0; i < alphaExp; i++) {
          if (!lineSearchModule.alphaProcessed[i]) {
            terminateLinesearchTasks = false;
            break;
          }
        }  // end of i loop

      }  // end of if

      lineSearchModule.alphaProcessed[alphaExp] = true;

    }  // end lock

    // kill other ongoing line search tasks
    if (terminateLinesearchTasks) {
      for (auto& rolloutPtr : dynamicsForwardRolloutPtrStock_) {
        rolloutPtr->abortRollout();
      }
      if (ddpSettings_.displayInfo_) {
        Solver_BASE::printString("    LS: interrupt other rollout's integrations.");
      }
      break;
    }

  }  // end of while loop
}

/******************************************************************************************************/
/******************************************************************************************************/
/******************************************************************************************************/
void GaussNewtonDDP::calculateRolloutMerit(PerformanceIndex& performanceIndex) const {
  // total cost
  performanceIndex.merit = performanceIndex.totalCost;

  // intermediate state-only equality constraints
  performanceIndex.merit += constraintPenaltyCoefficients_.stateEqConstrPenaltyCoeff * std::sqrt(performanceIndex.stateEqConstraintISE);

  // final state-only equality constraints
  performanceIndex.merit += constraintPenaltyCoefficients_.stateFinalEqConstrPenaltyCoeff * performanceIndex.stateEqFinalConstraintSSE;

  // intermediate state-input equality constraints
  performanceIndex.merit +=
      constraintPenaltyCoefficients_.stateInputEqConstrPenaltyCoeff * std::sqrt(performanceIndex.stateInputEqConstraintISE);

  // intermediate inequality constraints
  performanceIndex.merit += performanceIndex.inequalityConstraintPenalty;
}

/******************************************************************************************************/
/******************************************************************************************************/
/******************************************************************************************************/
void GaussNewtonDDP::levenbergMarquardt(LevenbergMarquardtModule& levenbergMarquardtModule) {
  const size_t taskId = 0;

  // local levenberg marquardt forward simulation's variables
  PerformanceIndex performanceIndex;
  scalar_array2_t timeTrajectoriesStock(numPartitions_);
  size_array2_t postEventIndicesStock(numPartitions_);
  vector_array2_t stateTrajectoriesStock(numPartitions_);
  vector_array2_t inputTrajectoriesStock(numPartitions_);
  std::vector<std::vector<ModelDataBase>> modelDataTrajectoriesStock(numPartitions_);

  // do a full step rollout
  const scalar_t stepLength = isInitInternalControllerEmpty_ ? 0.0 : 1.0;
  scalar_t avgTimeStepFP = performFullRollout(taskId, stepLength, nominalControllersStock_, timeTrajectoriesStock, postEventIndicesStock,
                                              stateTrajectoriesStock, inputTrajectoriesStock, modelDataTrajectoriesStock, performanceIndex);

  // compute average time step of forward rollout
  avgTimeStepFP_ = 0.9 * avgTimeStepFP_ + 0.1 * avgTimeStepFP;

  // alias for the Levenberg_Marquardt settings
  const auto& lvSettings = ddpSettings_.levenbergMarquardt_;

  // compute pho (the ratio between actual reduction and predicted reduction)
  const auto predictedCost = sTrajectoryStock_[initActivePartition_].front();
  const auto actualReduction = performanceIndex_.totalCost - performanceIndex.totalCost;
  const auto predictedReduction = performanceIndex_.totalCost - predictedCost;
  if (std::abs(actualReduction) < ddpSettings_.minRelCost_ || predictedReduction <= 0.0) {
    levenbergMarquardtModule_.pho = 1.0;
  } else if (actualReduction < 0.0) {
    levenbergMarquardtModule_.pho = 0.0;
  } else {
    levenbergMarquardtModule_.pho = actualReduction / predictedReduction;
  }

  // display
  if (ddpSettings_.displayInfo_) {
    std::cerr << "Actual Reduction: " << actualReduction << ",   Predicted Reduction: " << predictedReduction << std::endl;
  }

  // adjust riccatiMultipleAdaptiveRatio and riccatiMultiple
  if (levenbergMarquardtModule_.pho < 0.25) {
    // increase riccatiMultipleAdaptiveRatio
    levenbergMarquardtModule_.riccatiMultipleAdaptiveRatio =
        std::max(1.0, levenbergMarquardtModule_.riccatiMultipleAdaptiveRatio) * lvSettings.riccatiMultipleDefaultRatio_;

    // increase riccatiMultiple
    auto riccatiMultipleTemp = levenbergMarquardtModule_.riccatiMultipleAdaptiveRatio * levenbergMarquardtModule_.riccatiMultiple;
    if (riccatiMultipleTemp > lvSettings.riccatiMultipleDefaultFactor_) {
      levenbergMarquardtModule_.riccatiMultiple = riccatiMultipleTemp;
    } else {
      levenbergMarquardtModule_.riccatiMultiple = lvSettings.riccatiMultipleDefaultFactor_;
    }

  } else if (levenbergMarquardtModule_.pho > 0.75) {
    // decrease riccatiMultipleAdaptiveRatio
    levenbergMarquardtModule_.riccatiMultipleAdaptiveRatio =
        std::min(1.0, levenbergMarquardtModule_.riccatiMultipleAdaptiveRatio) / lvSettings.riccatiMultipleDefaultRatio_;

    // decrease riccatiMultiple
    auto riccatiMultipleTemp = levenbergMarquardtModule_.riccatiMultipleAdaptiveRatio * levenbergMarquardtModule_.riccatiMultiple;
    if (riccatiMultipleTemp > lvSettings.riccatiMultipleDefaultFactor_) {
      levenbergMarquardtModule_.riccatiMultiple = riccatiMultipleTemp;
    } else {
      levenbergMarquardtModule_.riccatiMultiple = 0.0;
    }
  } else {
    levenbergMarquardtModule_.riccatiMultipleAdaptiveRatio = 1.0;
    // levenbergMarquardtModule_.riccatiMultiple will not change.
  }

  // accept or reject the step and modify numSuccessiveRejections
  if (levenbergMarquardtModule_.pho >= lvSettings.minAcceptedPho_ || isInitInternalControllerEmpty_) {
    // accept the solution
    levenbergMarquardtModule_.numSuccessiveRejections = 0;

    // update nominal trajectories
    performanceIndex_ = performanceIndex;
    nominalTimeTrajectoriesStock_.swap(timeTrajectoriesStock);
    nominalPostEventIndicesStock_.swap(postEventIndicesStock);
    nominalStateTrajectoriesStock_.swap(stateTrajectoriesStock);
    nominalInputTrajectoriesStock_.swap(inputTrajectoriesStock);
    modelDataTrajectoriesStock_.swap(modelDataTrajectoriesStock);
    // update nominal controller: just clear the feedforward increments
    for (auto& controller : nominalControllersStock_) {
      controller.deltaBiasArray_.clear();
    }

  } else {
    // reject the solution
    ++levenbergMarquardtModule_.numSuccessiveRejections;

    // swap back the cached nominal trajectories
    swapDataToCache();
    // update nominal controller
    std::swap(nominalControllerUpdateIS_, cachedControllerUpdateIS_);
    nominalControllersStock_.swap(cachedControllersStock_);
  }

  // display
  if (ddpSettings_.displayInfo_) {
    std::string levenbergMarquardtDisplay;
    if (levenbergMarquardtModule_.numSuccessiveRejections == 0) {
      levenbergMarquardtDisplay = "The step is accepted with pho: " + std::to_string(levenbergMarquardtModule_.pho) + ". ";
    } else {
      levenbergMarquardtDisplay = "The step is rejected with pho: " + std::to_string(levenbergMarquardtModule_.pho) + " (" +
                                  std::to_string(levenbergMarquardtModule_.numSuccessiveRejections) + " out of " +
                                  std::to_string(lvSettings.maxNumSuccessiveRejections_) + "). ";
    }

    if (numerics::almost_eq(levenbergMarquardtModule_.riccatiMultipleAdaptiveRatio, 1.0)) {
      levenbergMarquardtDisplay += "The Riccati multiple is kept constant: ";
    } else if (levenbergMarquardtModule_.riccatiMultipleAdaptiveRatio < 1.0) {
      levenbergMarquardtDisplay += "The Riccati multiple is decreased to: ";
    } else {
      levenbergMarquardtDisplay += "The Riccati multiple is increased to: ";
    }
    levenbergMarquardtDisplay += std::to_string(levenbergMarquardtModule_.riccatiMultiple) +
                                 ", with ratio: " + std::to_string(levenbergMarquardtModule_.riccatiMultipleAdaptiveRatio) + ".";

    Solver_BASE::printString(levenbergMarquardtDisplay);
  }

  // max accepted number of successive rejections
  if (levenbergMarquardtModule_.numSuccessiveRejections > lvSettings.maxNumSuccessiveRejections_) {
    throw std::runtime_error("The maximum number of successive solution rejections has been reached!");
  }
}

/******************************************************************************************************/
/******************************************************************************************************/
/******************************************************************************************************/
scalar_t GaussNewtonDDP::solveSequentialRiccatiEquationsImpl(const matrix_t& SmFinal, const vector_t& SvFinal, const scalar_t& sFinal) {
  SmFinalStock_[finalActivePartition_] = SmFinal;
  SvFinalStock_[finalActivePartition_] = SvFinal;
  sFinalStock_[finalActivePartition_] = sFinal;
  xFinalStock_[finalActivePartition_] = nominalStateTrajectoriesStock_[finalActivePartition_].back();

  // solve it sequentially for the first iteration
  if (totalNumIterations_ == 0) {
    nextTaskId_ = 0;
    for (int i = 0; i < ddpSettings_.nThreads_; i++) {
      riccatiSolverTask();
    }
  } else {  // solve it in parallel
    nextTaskId_ = 0;
    std::function<void(void)> task = [this] { riccatiSolverTask(); };
    runParallel(task, ddpSettings_.nThreads_);
  }

  // testing the numerical stability of the Riccati equations
  if (ddpSettings_.checkNumericalStability_) {
    for (size_t i = 0; i < numPartitions_; i++) {
      int N = SsTimeTrajectoryStock_[i].size();
      for (int k = N - 1; k >= 0; k--) {
        try {
          if (!SmTrajectoryStock_[i][k].allFinite()) {
            throw std::runtime_error("Sm is unstable.");
          }
          if (LinearAlgebra::eigenvalues(SmTrajectoryStock_[i][k]).real().minCoeff() < -Eigen::NumTraits<scalar_t>::epsilon()) {
            throw std::runtime_error("Sm matrix is not positive semi-definite. It's smallest eigenvalue is " +
                                     std::to_string(LinearAlgebra::eigenvalues(SmTrajectoryStock_[i][k]).real().minCoeff()) + ".");
          }
          if (!SvTrajectoryStock_[i][k].allFinite()) {
            throw std::runtime_error("Sv is unstable.");
          }
          if (sTrajectoryStock_[i][k] != sTrajectoryStock_[i][k]) {
            throw std::runtime_error("s is unstable");
          }
        } catch (const std::exception& error) {
          std::cerr << "what(): " << error.what() << " at time " << SsTimeTrajectoryStock_[i][k] << " [sec].\n";
          for (int kp = k; kp < k + 10; kp++) {
            if (kp >= N) {
              continue;
            }
            std::cerr << "Sm[" << SsTimeTrajectoryStock_[i][kp] << "]:\n" << SmTrajectoryStock_[i][kp].norm() << "\n";
            std::cerr << "Sv[" << SsTimeTrajectoryStock_[i][kp] << "]:\t" << SvTrajectoryStock_[i][kp].transpose().norm() << "\n";
            std::cerr << "s[" << SsTimeTrajectoryStock_[i][kp] << "]:\t" << sTrajectoryStock_[i][kp] << "\n";
          }
          throw;
        }
      }  // end of k loop
    }    // end of i loop
  }

  // total number of call
  size_t numSteps = 0;
  for (size_t i = initActivePartition_; i <= finalActivePartition_; i++) {
    numSteps += SsTimeTrajectoryStock_[i].size();
  }

  // average time step
  return (finalTime_ - initTime_) / numSteps;
}

/******************************************************************************************************/
/******************************************************************************************************/
/******************************************************************************************************/
void GaussNewtonDDP::riccatiSolverTask() {
  size_t taskId = nextTaskId_++;  // assign task ID (atomic)

  for (int i = endingIndicesRiccatiWorker_[taskId]; i >= startingIndicesRiccatiWorker_[taskId]; i--) {
    // for inactive subsystems
    if (i < initActivePartition_ || i > finalActivePartition_) {
      SsTimeTrajectoryStock_[i].clear();
      SsNormalizedTimeTrajectoryStock_[i].clear();
      SsNormalizedEventsPastTheEndIndecesStock_[i].clear();
      SmTrajectoryStock_[i].clear();
      SvTrajectoryStock_[i].clear();
      sTrajectoryStock_[i].clear();

    } else {
      matrix_t SmFinal;
      vector_t SvFinal;
      scalar_t sFinal;
      vector_t xFinal;

      {  // lock data
        std::lock_guard<std::mutex> lock(riccatiSolverDataMutex_);

        SmFinal = SmFinalStock_[i];
        SvFinal = SvFinalStock_[i];
        sFinal = sFinalStock_[i];
        xFinal = xFinalStock_[i];
      }

      // modify the end subsystem final values based on the cached values for asynchronous run
      if (i == endingIndicesRiccatiWorker_[taskId] && i < finalActivePartition_) {
        const vector_t deltaState = nominalStateTrajectoriesStock_[i + 1].front() - xFinal;
        sFinal += deltaState.dot(0.5 * SmFinal * deltaState + SvFinal);
        SvFinal += SmFinal * deltaState;
      }

      // solve the backward pass
      riccatiEquationsWorker(taskId, i, SmFinal, SvFinal, sFinal);

      // set the final value for next Riccati equation
      if (i > initActivePartition_) {
        // lock data
        std::lock_guard<std::mutex> lock(riccatiSolverDataMutex_);

        SmFinalStock_[i - 1] = SmTrajectoryStock_[i].front();
        SvFinalStock_[i - 1] = SvTrajectoryStock_[i].front();
        sFinalStock_[i - 1] = sTrajectoryStock_[i].front();
        xFinalStock_[i - 1] = nominalStateTrajectoriesStock_[i].front();
      }
    }
  }
}

/******************************************************************************************************/
/******************************************************************************************************/
/******************************************************************************************************/
void GaussNewtonDDP::calculateController() {
  for (size_t i = 0; i < numPartitions_; i++) {
    if (i < initActivePartition_ || i > finalActivePartition_) {
      nominalControllersStock_[i].clear();
      continue;
    }

    const auto N = SsTimeTrajectoryStock_[i].size();

    nominalControllersStock_[i].timeStamp_ = SsTimeTrajectoryStock_[i];
    nominalControllersStock_[i].gainArray_.resize(N);
    nominalControllersStock_[i].biasArray_.resize(N);
    nominalControllersStock_[i].deltaBiasArray_.resize(N);

    // if the partition is not active
    if (N == 0) {
      continue;
    }

    // perform the calculateControllerWorker for partition i
    nextTimeIndex_ = 0;
    nextTaskId_ = 0;
    std::function<void(void)> task = [this, i] {
      int N = SsTimeTrajectoryStock_[i].size();
      int timeIndex;
      size_t taskId = nextTaskId_++;  // assign task ID (atomic)

      // get next time index (atomic)
      while ((timeIndex = nextTimeIndex_++) < N) {
        calculateControllerWorker(taskId, i, timeIndex);
      }
    };
    runParallel(task, ddpSettings_.nThreads_);

  }  // end of i loop
}

/******************************************************************************************************/
/******************************************************************************************************/
/******************************************************************************************************/
scalar_t GaussNewtonDDP::calculateControllerUpdateIS(const std::vector<LinearController>& controllersStock) const {
  // integrates using the trapezoidal approximation method
  scalar_t controllerUpdateIS = 0.0;
  for (const auto& controller : controllersStock) {
    scalar_t currDeltaSquared = 0.0;
    if (!controller.empty()) {
      currDeltaSquared = controller.deltaBiasArray_.front().squaredNorm();
    }
    for (int k = 0; k < controller.size() - 1; k++) {
      scalar_t nextDeltaSquared = controller.deltaBiasArray_[k + 1].squaredNorm();
      controllerUpdateIS += 0.5 * (currDeltaSquared + nextDeltaSquared) * (controller.timeStamp_[k + 1] - controller.timeStamp_[k]);
      currDeltaSquared = nextDeltaSquared;
    }  // end of k loop
  }    // end of controller loop

  return controllerUpdateIS;
}

/******************************************************************************************************/
/******************************************************************************************************/
/******************************************************************************************************/
void GaussNewtonDDP::calculateControllerUpdateMaxNorm(scalar_t& maxDeltaUffNorm, scalar_t& maxDeltaUeeNorm) const {
  maxDeltaUffNorm = 0.0;
  maxDeltaUeeNorm = 0.0;
  for (size_t i = initActivePartition_; i <= finalActivePartition_; i++) {
    for (size_t k = 0; k < nominalControllersStock_[i].timeStamp_.size(); k++) {
      maxDeltaUffNorm = std::max(maxDeltaUffNorm, nominalControllersStock_[i].deltaBiasArray_[k].norm());

      const auto& time = nominalControllersStock_[i].timeStamp_[k];
      const auto indexAlpha = LinearInterpolation::timeSegment(time, &(nominalTimeTrajectoriesStock_[i]));
      vector_t nominalState;
      LinearInterpolation::interpolate(indexAlpha, nominalState, &(nominalStateTrajectoriesStock_[i]));
      vector_t nominalInput;
      LinearInterpolation::interpolate(indexAlpha, nominalInput, &(nominalInputTrajectoriesStock_[i]));
      vector_t deltaUee =
          nominalInput - nominalControllersStock_[i].gainArray_[k] * nominalState - nominalControllersStock_[i].biasArray_[k];
      maxDeltaUeeNorm = std::max(maxDeltaUeeNorm, deltaUee.norm());

    }  // end of k loop
  }    // end of i loop
}

/******************************************************************************************************/
/******************************************************************************************************/
/******************************************************************************************************/
void GaussNewtonDDP::approximateOptimalControlProblem() {
  for (size_t i = 0; i < numPartitions_; i++) {
    /*
     * compute and augment the LQ approximation of intermediate times for the partition i
     */
    if (!nominalTimeTrajectoriesStock_[i].empty()) {
      // set cost desired trajectories
      for (auto& lqApproximator : linearQuadraticApproximatorPtrStock_) {
        lqApproximator->costFunction().setCostDesiredTrajectoriesPtr(&this->getCostDesiredTrajectories());
      }

      // perform the LQ approximation for intermediate times at partition i
      approximateIntermediateLQ(nominalTimeTrajectoriesStock_[i], nominalPostEventIndicesStock_[i], nominalStateTrajectoriesStock_[i],
                                nominalInputTrajectoriesStock_[i], modelDataTrajectoriesStock_[i]);

      // augment the intermediate cost by performing augmentCostWorker for the partition i
      nextTimeIndex_ = 0;
      nextTaskId_ = 0;
      std::function<void(void)> task = [this, i] {
        size_t timeIndex;
        size_t taskId = nextTaskId_++;  // assign task ID (atomic)

        // get next time index is atomic
        while ((timeIndex = nextTimeIndex_++) < nominalTimeTrajectoriesStock_[i].size()) {
          // augment cost
          augmentCostWorker(taskId, constraintPenaltyCoefficients_.stateEqConstrPenaltyCoeff, 0.0,
                            modelDataTrajectoriesStock_[i][timeIndex]);
        }
      };
      runParallel(task, ddpSettings_.nThreads_);
    }

    /*
     * compute and augment the LQ approximation of the event times for the partition i.
     * also call shiftHessian on the event time's cost 2nd order derivative.
     */
    const size_t NE = nominalPostEventIndicesStock_[i].size();
    if (NE > 0) {
      // perform the approximateEventsLQWorker for partition i
      nextTimeIndex_ = 0;
      nextTaskId_ = 0;
      std::function<void(void)> task = [this, i] {
        int timeIndex;
        size_t taskId = nextTaskId_++;  // assign task ID (atomic)

        // get next time index is atomic
        while ((timeIndex = nextTimeIndex_++) < nominalPostEventIndicesStock_[i].size()) {
          // execute approximateLQ for the given partition and event time index
          const size_t k = nominalPostEventIndicesStock_[i][timeIndex] - 1;
          linearQuadraticApproximatorPtrStock_[taskId]->approximateLQProblemAtEventTime(
              nominalTimeTrajectoriesStock_[i][k], nominalStateTrajectoriesStock_[i][k], nominalInputTrajectoriesStock_[i][k],
              modelDataEventTimesStock_[i][timeIndex]);
          // augment cost
          augmentCostWorker(taskId, constraintPenaltyCoefficients_.stateFinalEqConstrPenaltyCoeff, 0.0,
                            modelDataEventTimesStock_[i][timeIndex]);
          // shift Hessian
          if (ddpSettings_.strategy_ == ddp_strategy::type::LINE_SEARCH) {
            hessian_correction::shiftHessian(ddpSettings_.lineSearch_.hessianCorrectionStrategy_,
                                             modelDataEventTimesStock_[i][timeIndex].cost_.dfdxx,
                                             ddpSettings_.lineSearch_.hessianCorrectionMultiple_);
          }
        }
      };
      runParallel(task, ddpSettings_.nThreads_);
    }

  }  // end of i loop

  /*
   * compute the Heuristics function at the final time.
   * Also call shiftHessian on the Heuristics 2nd order derivative.
   */
  heuristicsFunctionsPtrStock_[0]->setCostDesiredTrajectoriesPtr(&this->getCostDesiredTrajectories());

  heuristics_ = heuristicsFunctionsPtrStock_[0]->finalCostQuadraticApproximation(
      nominalTimeTrajectoriesStock_[finalActivePartition_].back(), nominalStateTrajectoriesStock_[finalActivePartition_].back());

  // shift Hessian
  if (ddpSettings_.strategy_ == ddp_strategy::type::LINE_SEARCH) {
    hessian_correction::shiftHessian(ddpSettings_.lineSearch_.hessianCorrectionStrategy_, heuristics_.dfdxx,
                                     ddpSettings_.lineSearch_.hessianCorrectionMultiple_);
  }
}

/******************************************************************************************************/
/******************************************************************************************************/
/******************************************************************************************************/
void GaussNewtonDDP::computeProjectionAndRiccatiModification(ddp_strategy::type strategy, const ModelDataBase& modelData,
                                                             const matrix_t& Sm, ModelDataBase& projectedModelData,
                                                             riccati_modification::Data& riccatiModification) const {
  // compute the Hamiltonian's Hessian
  riccatiModification.time_ = modelData.time_;
  riccatiModification.hamiltonianHessian_ = computeHamiltonianHessian(strategy, modelData, Sm);

  // compute projectors
  computeProjections(riccatiModification.hamiltonianHessian_, modelData.stateInputEqConstr_.dfdu,
                     riccatiModification.constraintRangeProjector_, riccatiModification.constraintNullProjector_);

  // project LQ
  projectLQ(modelData, riccatiModification.constraintRangeProjector_, riccatiModification.constraintNullProjector_, projectedModelData);

  // compute deltaQm, deltaGv, deltaGm
  computeRiccatiModification(strategy, projectedModelData, riccatiModification.deltaQm_, riccatiModification.deltaGv_,
                             riccatiModification.deltaGm_);
}

/******************************************************************************************************/
/******************************************************************************************************/
/******************************************************************************************************/
void GaussNewtonDDP::computeProjections(const matrix_t& Hm, const matrix_t& Dm, matrix_t& constraintRangeProjector,
                                        matrix_t& constraintNullProjector) const {
  // UUT decomposition of inv(Hm)
  matrix_t HmInvUmUmT;
  LinearAlgebra::computeInverseMatrixUUT(Hm, HmInvUmUmT);

  // compute DmDagger, DmDaggerTHmDmDaggerUUT, HmInverseConstrainedLowRank
  if (Dm.rows() == 0) {
    constraintRangeProjector.setZero(Dm.cols(), 0);
    constraintNullProjector = HmInvUmUmT;

  } else {
    // check numerics
    if (ddpSettings_.checkNumericalStability_) {
      if (LinearAlgebra::rank(Dm) != Dm.rows()) {
        std::string msg = ">>> WARNING: The state-input constraints are rank deficient!";
        Solver_BASE::printString(msg);
      }
    }
    // constraint projectors are obtained at once
    matrix_t DmDaggerTHmDmDaggerUUT;
    ocs2::LinearAlgebra::computeConstraintProjection(Dm, HmInvUmUmT, constraintRangeProjector, DmDaggerTHmDmDaggerUUT,
                                                     constraintNullProjector);
  }

  // check
  if (ddpSettings_.checkNumericalStability_) {
    matrix_t HmProjected = constraintNullProjector.transpose() * Hm * constraintNullProjector;
    const int nullSpaceDim = Hm.rows() - Dm.rows();
    if (!HmProjected.isApprox(matrix_t::Identity(nullSpaceDim, nullSpaceDim))) {
      std::cerr << "HmProjected:\n" << HmProjected << "\n";
      throw std::runtime_error("HmProjected should be identity!");
    }
  }
}

/******************************************************************************************************/
/******************************************************************************************************/
/******************************************************************************************************/
void GaussNewtonDDP::computeRiccatiModification(ddp_strategy::type strategy, const ModelDataBase& projectedModelData, matrix_t& deltaQm,
                                                vector_t& deltaGv, matrix_t& deltaGm) const {
  switch (strategy) {
    case ddp_strategy::type::LINE_SEARCH: {
      const auto& QmProjected = projectedModelData.cost_.dfdxx;
      const auto& PmProjected = projectedModelData.cost_.dfdux;

      // Q_minus_PTRinvP
      matrix_t Q_minus_PTRinvP = QmProjected;
      Q_minus_PTRinvP.noalias() -= PmProjected.transpose() * PmProjected;

      // deltaQm
      deltaQm = Q_minus_PTRinvP;
      hessian_correction::shiftHessian(ddpSettings_.lineSearch_.hessianCorrectionStrategy_, deltaQm,
                                       ddpSettings_.lineSearch_.hessianCorrectionMultiple_);
      deltaQm -= Q_minus_PTRinvP;

      // deltaGv, deltaGm
      const auto projectedInputDim = projectedModelData.dynamics_.dfdu.cols();
      deltaGv.setZero(projectedInputDim, 1);
      deltaGm.setZero(projectedInputDim, projectedModelData.stateDim_);

      break;
    }
    case ddp_strategy::type::LEVENBERG_MARQUARDT: {
      const auto& HvProjected = projectedModelData.dynamicsBias_;
      const auto& AmProjected = projectedModelData.dynamics_.dfdx;
      const auto& BmProjected = projectedModelData.dynamics_.dfdu;

      // deltaQm, deltaRm, deltaPm
      deltaQm.setZero(projectedModelData.stateDim_, projectedModelData.stateDim_);
      deltaGv.noalias() = levenbergMarquardtModule_.riccatiMultiple * BmProjected.transpose() * HvProjected;
      deltaGm.noalias() = levenbergMarquardtModule_.riccatiMultiple * BmProjected.transpose() * AmProjected;

      break;
    }
  }  // end of switch-case
}

/******************************************************************************************************/
/******************************************************************************************************/
/******************************************************************************************************/
void GaussNewtonDDP::projectLQ(const ModelDataBase& modelData, const matrix_t& constraintRangeProjector,
                               const matrix_t& constraintNullProjector, ModelDataBase& projectedModelData) const {
  // dimensions and time
  projectedModelData.time_ = modelData.time_;
  projectedModelData.stateDim_ = modelData.stateDim_;
  projectedModelData.inputDim_ = modelData.inputDim_ - modelData.stateInputEqConstr_.f.rows();

  // dynamics
  projectedModelData.dynamics_.f = modelData.dynamics_.f;
  projectedModelData.dynamicsBias_ = modelData.dynamicsBias_;
  projectedModelData.dynamics_.dfdx = modelData.dynamics_.dfdx;
  projectedModelData.dynamics_.dfdu.noalias() = modelData.dynamics_.dfdu * constraintNullProjector;

  // cost
  projectedModelData.cost_.f = modelData.cost_.f;
  projectedModelData.cost_.dfdx = modelData.cost_.dfdx;
  projectedModelData.cost_.dfdxx = modelData.cost_.dfdxx;
  projectedModelData.cost_.dfduu = constraintNullProjector.transpose() * modelData.cost_.dfduu * constraintNullProjector;

  // constraints
  projectedModelData.ineqConstr_.f.setZero(0);
  projectedModelData.stateEqConstr_.f.setZero(0);

  if (modelData.stateInputEqConstr_.f.rows() == 0) {
    // projected state-input equality constraints
    projectedModelData.stateInputEqConstr_.f.setZero(modelData.inputDim_);
    projectedModelData.stateInputEqConstr_.dfdx.setZero(modelData.inputDim_, modelData.stateDim_);
    projectedModelData.stateInputEqConstr_.dfdu.setZero(modelData.inputDim_, modelData.inputDim_);
    // cost
    projectedModelData.cost_.dfdu.noalias() = constraintNullProjector.transpose() * modelData.cost_.dfdu;
    projectedModelData.cost_.dfdux.noalias() = constraintNullProjector.transpose() * modelData.cost_.dfdux;

  } else {
    /* projected state-input equality constraints */
    projectedModelData.stateInputEqConstr_.f.noalias() = constraintRangeProjector * modelData.stateInputEqConstr_.f;
    projectedModelData.stateInputEqConstr_.dfdx.noalias() = constraintRangeProjector * modelData.stateInputEqConstr_.dfdx;
    projectedModelData.stateInputEqConstr_.dfdu.noalias() = constraintRangeProjector * modelData.stateInputEqConstr_.dfdu;

    // Hv -= BmDmDaggerEv
    projectedModelData.dynamicsBias_.noalias() -= modelData.dynamics_.dfdu * projectedModelData.stateInputEqConstr_.f;

    // Am -= BmDmDaggerCm
    projectedModelData.dynamics_.dfdx.noalias() -= modelData.dynamics_.dfdu * projectedModelData.stateInputEqConstr_.dfdx;

    // common pre-computations
    vector_t RmDmDaggerEv = modelData.cost_.dfduu * projectedModelData.stateInputEqConstr_.f;
    matrix_t RmDmDaggerCm = modelData.cost_.dfduu * projectedModelData.stateInputEqConstr_.dfdx;

    // Rv constrained
    projectedModelData.cost_.dfdu = constraintNullProjector.transpose() * (modelData.cost_.dfdu - RmDmDaggerEv);

    // Pm constrained
    projectedModelData.cost_.dfdux = constraintNullProjector.transpose() * (modelData.cost_.dfdux - RmDmDaggerCm);

    // Qm constrained
    matrix_t PmTransDmDaggerCm = modelData.cost_.dfdux.transpose() * projectedModelData.stateInputEqConstr_.dfdx;
    projectedModelData.cost_.dfdxx -= PmTransDmDaggerCm + PmTransDmDaggerCm.transpose();
    // += DmDaggerCm_Trans_Rm_DmDaggerCm
    projectedModelData.cost_.dfdxx.noalias() += projectedModelData.stateInputEqConstr_.dfdx.transpose() * RmDmDaggerCm;

    // Qv  constrained
    // -= PmTransDmDaggerEv
    projectedModelData.cost_.dfdx.noalias() -= modelData.cost_.dfdux.transpose() * projectedModelData.stateInputEqConstr_.f;
    // -= DmDaggerCmTransRv
    projectedModelData.cost_.dfdx.noalias() -= projectedModelData.stateInputEqConstr_.dfdx.transpose() * modelData.cost_.dfdu;
    // += RmDmDaggerCm_Trans_DmDaggerEv
    projectedModelData.cost_.dfdx.noalias() += RmDmDaggerCm.transpose() * projectedModelData.stateInputEqConstr_.f;

    // q constrained
    // -= Rv_Trans_DmDaggerEv
    projectedModelData.cost_.f -= modelData.cost_.dfdu.dot(projectedModelData.stateInputEqConstr_.f);
    // += 0.5 DmDaggerEv_Trans_RmDmDaggerEv
    projectedModelData.cost_.f += 0.5 * projectedModelData.stateInputEqConstr_.f.dot(RmDmDaggerEv);
  }
}

/******************************************************************************************************/
/******************************************************************************************************/
/******************************************************************************************************/
<<<<<<< HEAD
void GaussNewtonDDP::augmentCostWorker(size_t workerIndex, scalar_t stateEqualityPenaltyCoeff, scalar_t stateInputEqualityPenaltyCoeff,
=======
void GaussNewtonDDP::shiftHessian(matrix_t& matrix) const {
  hessian_correction::shiftHessian(ddpSettings_.lineSearch_.hessianCorrectionStrategy_, matrix,
                                   ddpSettings_.lineSearch_.hessianCorrectionMultiple_);
}

/******************************************************************************************************/
/******************************************************************************************************/
/******************************************************************************************************/
void GaussNewtonDDP::augmentCostWorker(size_t workerIndex, scalar_t stateEqConstrPenaltyCoeff, scalar_t stateInputEqConstrPenaltyCoeff,
>>>>>>> 4f292341
                                       ModelDataBase& modelData) const {
  // state equality constraint (type 2) coefficients
  if (modelData.stateEqConstr_.f.rows() > 0) {
    const vector_t& Hv = modelData.stateEqConstr_.f;
    const matrix_t& Fm = modelData.stateEqConstr_.dfdx;
    modelData.cost_.f += 0.5 * stateEqConstrPenaltyCoeff * Hv.dot(Hv);
    modelData.cost_.dfdx.noalias() += stateEqConstrPenaltyCoeff * Fm.transpose() * Hv;
    modelData.cost_.dfdu.noalias() += stateEqConstrPenaltyCoeff * Fm.transpose() * Fm;
  }

  // state-input equality constraint (type 1) coefficients
  if (modelData.stateInputEqConstr_.f.rows() > 0 && !numerics::almost_eq(stateInputEqConstrPenaltyCoeff, 0.0)) {
    const vector_t& Ev = modelData.stateInputEqConstr_.f;
    const matrix_t& Cm = modelData.stateInputEqConstr_.dfdx;
    const matrix_t& Dm = modelData.stateInputEqConstr_.dfdu;
    modelData.cost_.f += 0.5 * stateInputEqConstrPenaltyCoeff * Ev.dot(Ev);
    modelData.cost_.dfdx.noalias() += stateInputEqConstrPenaltyCoeff * Cm.transpose() * Ev;
    modelData.cost_.dfdu.noalias() += stateInputEqConstrPenaltyCoeff * Dm.transpose() * Ev;
    modelData.cost_.dfdxx.noalias() += stateInputEqConstrPenaltyCoeff * Cm.transpose() * Cm;
    modelData.cost_.dfduu.noalias() += stateInputEqConstrPenaltyCoeff * Dm.transpose() * Dm;
    modelData.cost_.dfdux.noalias() += stateInputEqConstrPenaltyCoeff * Dm.transpose() * Cm;
  }

  // inequality constraints
  if (modelData.ineqConstr_.f.rows() > 0) {
    modelData.cost_ += penaltyPtrStock_->penaltyCostQuadraticApproximation(modelData.ineqConstr_);

    // checking the numerical stability again
    if (ddpSettings_.checkNumericalStability_) {
      auto errorDescription = modelData.checkCostProperties();
      if (!errorDescription.empty()) {
        throw std::runtime_error(errorDescription);
      }
    }
  }
}

/******************************************************************************************************/
/******************************************************************************************************/
/******************************************************************************************************/
void GaussNewtonDDP::initializeConstraintPenalties() {
  assert(ddpSettings_.constraintPenaltyInitialValue_ > 1.0);
  assert(ddpSettings_.constraintPenaltyIncreaseRate_ > 1.0);

  // state-only equality
  constraintPenaltyCoefficients_.stateEqConstrPenaltyCoeff = ddpSettings_.constraintPenaltyInitialValue_;
  constraintPenaltyCoefficients_.stateEqConstrPenaltyTol = ddpSettings_.constraintTolerance_;

  // final state-only equality
  constraintPenaltyCoefficients_.stateFinalEqConstrPenaltyCoeff = ddpSettings_.constraintPenaltyInitialValue_;
  constraintPenaltyCoefficients_.stateFinalEqConstrPenaltyTol = ddpSettings_.constraintTolerance_;

  // state-input equality
  constraintPenaltyCoefficients_.stateInputEqConstrPenaltyCoeff = ddpSettings_.constraintPenaltyInitialValue_;
  constraintPenaltyCoefficients_.stateInputEqConstrPenaltyTol =
      1.0 / std::pow(constraintPenaltyCoefficients_.stateInputEqConstrPenaltyCoeff, 0.1);
}

/******************************************************************************************************/
/******************************************************************************************************/
/******************************************************************************************************/
void GaussNewtonDDP::updateConstraintPenalties(scalar_t stateEqConstraintISE, scalar_t stateEqFinalConstraintSSE,
                                               scalar_t stateInputEqConstraintISE) {
  // state-only equality penalty
  if (stateEqConstraintISE > ddpSettings_.constraintTolerance_) {
    constraintPenaltyCoefficients_.stateEqConstrPenaltyCoeff *= ddpSettings_.constraintPenaltyIncreaseRate_;
    constraintPenaltyCoefficients_.stateEqConstrPenaltyTol = ddpSettings_.constraintTolerance_;
  }

  // final state-only equality
  if (stateEqFinalConstraintSSE > ddpSettings_.constraintTolerance_) {
    constraintPenaltyCoefficients_.stateFinalEqConstrPenaltyCoeff *= ddpSettings_.constraintPenaltyIncreaseRate_;
    constraintPenaltyCoefficients_.stateFinalEqConstrPenaltyTol = ddpSettings_.constraintTolerance_;
  }

  // state-input equality penalty
  if (stateInputEqConstraintISE < constraintPenaltyCoefficients_.stateInputEqConstrPenaltyTol) {
    // tighten tolerance
    constraintPenaltyCoefficients_.stateInputEqConstrPenaltyTol /=
        std::pow(constraintPenaltyCoefficients_.stateInputEqConstrPenaltyCoeff, 0.9);
  } else {
    // tighten tolerance & increase penalty
    constraintPenaltyCoefficients_.stateInputEqConstrPenaltyCoeff *= ddpSettings_.constraintPenaltyIncreaseRate_;
    constraintPenaltyCoefficients_.stateInputEqConstrPenaltyTol /=
        std::pow(constraintPenaltyCoefficients_.stateInputEqConstrPenaltyCoeff, 0.1);
  }
  constraintPenaltyCoefficients_.stateInputEqConstrPenaltyTol =
      std::max(constraintPenaltyCoefficients_.stateInputEqConstrPenaltyTol, ddpSettings_.constraintTolerance_);

  // display
  if (ddpSettings_.displayInfo_) {
    std::string displayText = "Augmented Lagrangian Penalty Parameters:\n";

    displayText += "    State Equality:      ";
    displayText += "    Penalty Tolerance: " + std::to_string(constraintPenaltyCoefficients_.stateEqConstrPenaltyTol);
    displayText += "    Penalty Coefficient: " + std::to_string(constraintPenaltyCoefficients_.stateEqConstrPenaltyCoeff) + '\n';

    displayText += "    Final State Equality:";
    displayText += "    Penalty Tolerance: " + std::to_string(constraintPenaltyCoefficients_.stateFinalEqConstrPenaltyTol);
    displayText += "    Penalty Coefficient: " + std::to_string(constraintPenaltyCoefficients_.stateFinalEqConstrPenaltyCoeff) + '\n';

    displayText += "    State-Input Equality:";
    displayText += "    Penalty Tolerance: " + std::to_string(constraintPenaltyCoefficients_.stateInputEqConstrPenaltyTol);
    displayText += "    Penalty Coefficient: " + std::to_string(constraintPenaltyCoefficients_.stateInputEqConstrPenaltyCoeff) + ".";
    Solver_BASE::printString(displayText);
  }
}

/******************************************************************************************************/
/******************************************************************************************************/
/******************************************************************************************************/
void GaussNewtonDDP::swapDataToCache() {
  cachedTimeTrajectoriesStock_.swap(nominalTimeTrajectoriesStock_);
  cachedPostEventIndicesStock_.swap(nominalPostEventIndicesStock_);
  cachedStateTrajectoriesStock_.swap(nominalStateTrajectoriesStock_);
  cachedInputTrajectoriesStock_.swap(nominalInputTrajectoriesStock_);
  cachedModelDataTrajectoriesStock_.swap(modelDataTrajectoriesStock_);
  cachedModelDataEventTimesStock_.swap(modelDataEventTimesStock_);
  cachedProjectedModelDataTrajectoriesStock_.swap(projectedModelDataTrajectoriesStock_);
  cachedRiccatiModificationTrajectoriesStock_.swap(riccatiModificationTrajectoriesStock_);
}

/******************************************************************************************************/
/******************************************************************************************************/
/******************************************************************************************************/
void GaussNewtonDDP::correctInitcachedNominalTrajectories() {
  // for each partition
  for (size_t i = initActivePartition_; i <= finalActivePartition_; i++) {
    if (cachedTimeTrajectoriesStock_[i].empty()) {
      cachedPostEventIndicesStock_[i] = nominalPostEventIndicesStock_[i];
      cachedTimeTrajectoriesStock_[i] = nominalTimeTrajectoriesStock_[i];
      cachedStateTrajectoriesStock_[i] = nominalStateTrajectoriesStock_[i];
      cachedInputTrajectoriesStock_[i] = nominalInputTrajectoriesStock_[i];

    } else if (cachedTimeTrajectoriesStock_[i].back() < nominalTimeTrajectoriesStock_[i].back()) {
      // find the time segment
      const scalar_t finalTime = cachedTimeTrajectoriesStock_[i].back() + OCS2NumericTraits<scalar_t>::weakEpsilon();
      const auto timeSegment = LinearInterpolation::timeSegment(finalTime, &nominalTimeTrajectoriesStock_[i]);

      // post event index
      const int sizeBeforeCorrection = cachedTimeTrajectoriesStock_[i].size();
      for (auto ind : nominalPostEventIndicesStock_[i]) {
        if (ind > timeSegment.first) {
          cachedPostEventIndicesStock_[i].push_back(ind - timeSegment.first + sizeBeforeCorrection);
        }
      }

      // time
      correctcachedTrajectoryTail(timeSegment, nominalTimeTrajectoriesStock_[i], cachedTimeTrajectoriesStock_[i]);
      // state
      correctcachedTrajectoryTail(timeSegment, nominalStateTrajectoriesStock_[i], cachedStateTrajectoriesStock_[i]);
      // input
      correctcachedTrajectoryTail(timeSegment, nominalInputTrajectoriesStock_[i], cachedInputTrajectoriesStock_[i]);

      // debugging checks for the added tail
      if (ddpSettings_.debugCaching_) {
        for (int k = timeSegment.first + 1; k < nominalTimeTrajectoriesStock_[i].size(); k++) {
          auto indexAlpha = LinearInterpolation::timeSegment(nominalTimeTrajectoriesStock_[i][k], &cachedTimeTrajectoriesStock_[i]);

          vector_t stateCached;
          LinearInterpolation::interpolate(indexAlpha, stateCached, &cachedStateTrajectoriesStock_[i]);
          if (!stateCached.isApprox(nominalStateTrajectoriesStock_[i][k])) {
            throw std::runtime_error("The tail of the cached state trajectory is not correctly set.");
          }

          vector_t inputCached;
          LinearInterpolation::interpolate(indexAlpha, inputCached, &cachedInputTrajectoriesStock_[i]);
          if (!inputCached.isApprox(nominalInputTrajectoriesStock_[i][k])) {
            throw std::runtime_error("The tail of the cached input trajectory is not correctly set.");
          }
        }  // end of k loop
      }
    }

    // check for the event time indices
    if (ddpSettings_.debugCaching_) {
      auto postEvent = nominalPostEventIndicesStock_[i].rbegin();
      auto cachedPostEvent = cachedPostEventIndicesStock_[i].rbegin();
      for (; postEvent != nominalPostEventIndicesStock_[i].rend(); ++postEvent) {
        // nominal trajectory should have less event since it spans a shorter time period
        if (nominalTimeTrajectoriesStock_[i][*postEvent] != cachedTimeTrajectoriesStock_[i][*cachedPostEvent]) {
          throw std::runtime_error("Cached post event indexes are in correct.");
        }
        // check for the repeated time
        if (nominalTimeTrajectoriesStock_[i][*postEvent - 1] != cachedTimeTrajectoriesStock_[i][*cachedPostEvent - 1]) {
          throw std::runtime_error("Cached post event indexes are biased by -1.");
        }
        ++cachedPostEvent;
      }  // end of postEvent loop
    }

  }  // end of i loop
}

/******************************************************************************************************/
/******************************************************************************************************/
/******************************************************************************************************/
void GaussNewtonDDP::runInit() {
  // disable Eigen multi-threading
  Eigen::setNbThreads(1);

  // initial controller rollout
  initializationTimer_.startTimer();
  constexpr size_t taskId = 0;
  constexpr scalar_t stepLength = 0.0;
  scalar_t heuristicsValue = 0.0;
  const bool isStable = performFullRollout(taskId, stepLength, nominalControllersStock_, nominalTimeTrajectoriesStock_,
                                           nominalPostEventIndicesStock_, nominalStateTrajectoriesStock_, nominalInputTrajectoriesStock_,
                                           modelDataTrajectoriesStock_, modelDataEventTimesStock_, heuristicsValue);

  // This is necessary for:
  // + The moving horizon (MPC) application
  // + The very first call of the algorithm where there is no previous nominal trajectories.
  correctInitcachedNominalTrajectories();

  if (isStable) {
    performanceIndex_ = calculateRolloutPerformanceIndex(nominalTimeTrajectoriesStock_, modelDataTrajectoriesStock_,
                                                         modelDataEventTimesStock_, heuristicsValue);
    // display
    if (ddpSettings_.displayInfo_) {
      std::stringstream infoDisplay;
      infoDisplay << "    [Thread " << taskId << "] - step length " << stepLength << '\n';
      infoDisplay << std::setw(4) << performanceIndex_ << '\n';
      Solver_BASE::printString(infoDisplay.str());
    }

  } else {
    throw std::runtime_error("Initial controller does not generate a stable rollout.");
  }
  initializationTimer_.endTimer();

  // update the constraint penalty coefficients
  updateConstraintPenalties(0.0, 0.0, 0.0);

  // linearizing the dynamics and quadratizing the cost function along nominal trajectories
  linearQuadraticApproximationTimer_.startTimer();
  approximateOptimalControlProblem();
  linearQuadraticApproximationTimer_.endTimer();

  // solve Riccati equations
  backwardPassTimer_.startTimer();
  avgTimeStepBP_ = solveSequentialRiccatiEquations(heuristics_.dfdxx, heuristics_.dfdx, heuristics_.f);
  backwardPassTimer_.endTimer();

  // calculate controller
  computeControllerTimer_.startTimer();
  // cache controller
  std::swap(cachedControllerUpdateIS_, nominalControllerUpdateIS_);
  swap(cachedControllersStock_, nominalControllersStock_);
  // update nominal controller
  calculateController();
  nominalControllerUpdateIS_ = calculateControllerUpdateIS(nominalControllersStock_);
  computeControllerTimer_.endTimer();

  // display
  if (ddpSettings_.displayInfo_) {
    printRolloutInfo();
  }

  // TODO(mspieler): this is not exception safe
  // restore default Eigen thread number
  Eigen::setNbThreads(0);
}

/******************************************************************************************************/
/******************************************************************************************************/
/******************************************************************************************************/
void GaussNewtonDDP::runIteration() {
  // disable Eigen multi-threading
  Eigen::setNbThreads(1);

  // finding the optimal stepLength
  searchStrategyTimer_.startTimer();
  switch (ddpSettings_.strategy_) {  // clang-format off
    case ddp_strategy::type::LINE_SEARCH: { lineSearch(lineSearchModule_); break; }
    case ddp_strategy::type::LEVENBERG_MARQUARDT: { levenbergMarquardt(levenbergMarquardtModule_); break; }
  }  // clang-format on
  searchStrategyTimer_.endTimer();

  // update the constraint penalty coefficients
  updateConstraintPenalties(performanceIndex_.stateEqConstraintISE, performanceIndex_.stateEqFinalConstraintSSE,
                            performanceIndex_.stateInputEqConstraintISE);

  // linearizing the dynamics and quadratizing the cost function along nominal trajectories
  linearQuadraticApproximationTimer_.startTimer();
  approximateOptimalControlProblem();
  linearQuadraticApproximationTimer_.endTimer();

  // solve Riccati equations
  backwardPassTimer_.startTimer();
  avgTimeStepBP_ = solveSequentialRiccatiEquations(heuristics_.dfdxx, heuristics_.dfdx, heuristics_.f);
  backwardPassTimer_.endTimer();

  // calculate controller
  computeControllerTimer_.startTimer();
  // cache controller
  std::swap(cachedControllerUpdateIS_, nominalControllerUpdateIS_);
  swap(cachedControllersStock_, nominalControllersStock_);
  // update nominal controller
  calculateController();
  nominalControllerUpdateIS_ = calculateControllerUpdateIS(nominalControllersStock_);
  computeControllerTimer_.endTimer();

  // display
  if (ddpSettings_.displayInfo_) {
    printRolloutInfo();
  }

  // TODO(mspieler): this is not exception safe
  // restore default Eigen thread number
  Eigen::setNbThreads(0);
}

/******************************************************************************************************/
/******************************************************************************************************/
/******************************************************************************************************/
std::pair<bool, std::string> GaussNewtonDDP::checkConvergence(bool isInitalControllerEmpty,
                                                              const PerformanceIndex& previousPerformanceIndex,
                                                              const PerformanceIndex& currentPerformanceIndex) const {
  // loop break variables
  bool isStepLengthStarZero = false;
  bool isCostFunctionConverged = false;
  const scalar_t relCost = std::abs(currentPerformanceIndex.totalCost + currentPerformanceIndex.inequalityConstraintPenalty -
                                    previousPerformanceIndex.totalCost - previousPerformanceIndex.inequalityConstraintPenalty);
  switch (ddpSettings_.strategy_) {
    case ddp_strategy::type::LINE_SEARCH: {
      isStepLengthStarZero = numerics::almost_eq(lineSearchModule_.stepLengthStar.load(), 0.0) && !isInitalControllerEmpty;
      isCostFunctionConverged = relCost <= ddpSettings_.minRelCost_;
      break;
    }
    case ddp_strategy::type::LEVENBERG_MARQUARDT: {
      if (levenbergMarquardtModule_.numSuccessiveRejections == 0 && !isInitalControllerEmpty) {
        isCostFunctionConverged = relCost <= ddpSettings_.minRelCost_;
      }
      break;
    }
  }
  const bool isConstraintsSatisfied = currentPerformanceIndex.stateInputEqConstraintISE <= ddpSettings_.constraintTolerance_;
  const bool isOptimizationConverged = (isCostFunctionConverged || isStepLengthStarZero) && isConstraintsSatisfied;

  // convergence info
  std::stringstream infoStream;
  if (isOptimizationConverged) {
    infoStream << "The algorithm has successfully terminated as: \n";

    if (isStepLengthStarZero) {
      infoStream << "    * The step length reduced to zero.\n";
    }

    if (isCostFunctionConverged) {
      infoStream << "    * The absolute relative change of cost (i.e., " << relCost << ") has reached to the minimum value ("
                 << ddpSettings_.minRelCost_ << ").\n";
    }

    infoStream << "    * The ISE of state-input equality constraint (i.e., " << performanceIndex_.stateInputEqConstraintISE
               << ") has reached to its minimum value (" << ddpSettings_.constraintTolerance_ << ").";
  }

  return {isOptimizationConverged, infoStream.str()};
}

/******************************************************************************************************/
/******************************************************************************************************/
/******************************************************************************************************/
void GaussNewtonDDP::runImpl(scalar_t initTime, const vector_t& initState, scalar_t finalTime, const scalar_array_t& partitioningTimes) {
  const size_t numPartitions = partitioningTimes.size() - 1;

  std::vector<LinearController> noInitialController(numPartitions);
  std::vector<ControllerBase*> noInitialControllerPtrArray(numPartitions);
  for (size_t i = 0; i < numPartitions; i++) {
    noInitialControllerPtrArray[i] = &noInitialController[i];
  }

  // call the "run" method which uses the internal controllers stock (i.e. nominalControllersStock_)
  runImpl(initTime, initState, finalTime, partitioningTimes, noInitialControllerPtrArray);
}

/******************************************************************************************************/
/******************************************************************************************************/
/******************************************************************************************************/
void GaussNewtonDDP::runImpl(scalar_t initTime, const vector_t& initState, scalar_t finalTime, const scalar_array_t& partitioningTimes,
                             const std::vector<ControllerBase*>& controllersPtrStock) {
  if (ddpSettings_.displayInfo_) {
    std::cerr << "\n++++++++++++++++++++++++++++++++++++++++++++++++++++++";
    std::cerr << "\n+++++++++++++ " + ddp::toAlgorithmName(ddpSettings_.algorithm_) + " solver is initialized ++++++++++++++";
    std::cerr << "\n++++++++++++++++++++++++++++++++++++++++++++++++++++++\n";
  }

  // infeasible learning rate adjustment scheme
  if (!numerics::almost_ge(ddpSettings_.lineSearch_.maxStepLength_, ddpSettings_.lineSearch_.minStepLength_)) {
    throw std::runtime_error("The maximum learning rate is smaller than the minimum learning rate.");
  }

  if (partitioningTimes.empty()) {
    throw std::runtime_error("There should be at least one time partition.");
  }

  if (!initState.allFinite()) {
    throw std::runtime_error("DDP: Initial state is not finite (time: " + std::to_string(initTime) + " [sec]).");
  }

  // update numPartitions_ if it has been changed
  if (numPartitions_ != partitioningTimes.size() - 1) {
    numPartitions_ = partitioningTimes.size() - 1;
    setupOptimizer(numPartitions_);
  }

  // update partitioningTimes_
  partitioningTimes_ = partitioningTimes;
  initActivePartition_ = lookup::findBoundedActiveIntervalInTimeArray(partitioningTimes, initTime);
  finalActivePartition_ = lookup::findBoundedActiveIntervalInTimeArray(partitioningTimes, finalTime);

  // Use the input controller if it is not empty otherwise use the internal controller (nominalControllersStock_).
  // In the later case 2 scenarios are possible: either the internal controller is already set (such as the MPC case
  // where the warm starting option is set true) or the internal controller is empty in which instead of performing
  // a rollout the operating trajectories will be used.
  if (!controllersPtrStock.empty()) {
    if (controllersPtrStock.size() != numPartitions_) {
      throw std::runtime_error("controllersPtrStock has less controllers than the number of partitions.");
    }

    nominalControllersStock_.clear();
    nominalControllersStock_.reserve(numPartitions_);

    // ensure initial controllers are of the right type, then assign
    for (auto& controllersStock_i : controllersPtrStock) {
      auto linearCtrlPtr = dynamic_cast<LinearController*>(controllersStock_i);
      if (linearCtrlPtr == nullptr) {
        throw std::runtime_error("GaussNewtonDDP::run -- controller must be a LinearController.");
      }
      nominalControllersStock_.emplace_back(*linearCtrlPtr);
    }
  } else {
    if (nominalControllersStock_.size() != numPartitions_) {
      throw std::runtime_error("The internal controller is not compatible with the number of partitions.");
    }
  }

  // display
  if (ddpSettings_.displayInfo_) {
    std::cerr << "\nRewind Counter: " << rewindCounter_ << "\n";
    std::cerr << ddp::toAlgorithmName(ddpSettings_.algorithm_) + " solver starts from initial time " << initTime << " to final time "
              << finalTime << ".\n";
    std::cerr << this->getModeSchedule() << "\n";
  }

  initState_ = initState;
  initTime_ = initTime;
  finalTime_ = finalTime;
  const auto initIteration = totalNumIterations_;

  performanceIndexHistory_.clear();

  // check if after the truncation the internal controller is empty
  isInitInternalControllerEmpty_ = false;
  for (const auto& controller : nominalControllersStock_) {
    isInitInternalControllerEmpty_ = isInitInternalControllerEmpty_ || controller.empty();
  }

  // display
  if (ddpSettings_.displayInfo_) {
    std::cerr << "\n#### Iteration " << (totalNumIterations_ - initIteration) << " (Dynamics might have been violated)\n";
  }

  // distribution of the sequential tasks (e.g. Riccati solver) in between threads
  distributeWork();

  // cache the nominal trajectories before the new rollout (time, state, input, ...)
  swapDataToCache();

  // run DDP initializer and update the member variables
  runInit();

  // increment iteration counter
  totalNumIterations_++;

  // convergence variables of the main loop
  bool isConverged = false;
  std::string convergenceInfo;

  // DDP main loop
  while (!isConverged && (totalNumIterations_ - initIteration) < ddpSettings_.maxNumIterations_) {
    // display the iteration's input update norm (before caching the old nominals)
    if (ddpSettings_.displayInfo_) {
      std::cerr << "\n#### Iteration " << (totalNumIterations_ - initIteration) << "\n";

      scalar_t maxDeltaUffNorm, maxDeltaUeeNorm;
      calculateControllerUpdateMaxNorm(maxDeltaUffNorm, maxDeltaUeeNorm);
      std::cerr << "max feedforward norm: " << maxDeltaUffNorm << "\n";
    }

    // cache the nominal trajectories before the new rollout (time, state, input, ...)
    swapDataToCache();
    performanceIndexHistory_.push_back(performanceIndex_);

    // run the an iteration of the DDP algorithm and update the member variables
    runIteration();

<<<<<<< HEAD
    // loop break variables
    isCostFunctionConverged = false;
    isStepLengthStarZero = false;
    relCost = std::abs(performanceIndex_.totalCost + performanceIndex_.inequalityConstraintPenalty -
                       performanceIndexHistory_.back().totalCost - performanceIndexHistory_.back().inequalityConstraintPenalty);
    switch (ddpSettings_.strategy_) {
      case ddp_strategy::type::LINE_SEARCH: {
        isStepLengthStarZero = numerics::almost_eq(lineSearchModule_.stepLengthStar.load(), 0.0) && !isInitInternalControllerEmpty_;
        isCostFunctionConverged = relCost <= ddpSettings_.minRelCost_;
        break;
      }
      case ddp_strategy::type::LEVENBERG_MARQUARDT: {
        if (levenbergMarquardtModule_.numSuccessiveRejections == 0 && !isInitInternalControllerEmpty_) {
          isCostFunctionConverged = relCost <= ddpSettings_.minRelCost_;
        }
        break;
      }
    }
    isConstraintsSatisfied = performanceIndex_.stateInputEqConstraintISE <= ddpSettings_.constraintTolerance_;
    isOptimizationConverged = (isCostFunctionConverged || isStepLengthStarZero) && isConstraintsSatisfied;
    isInitInternalControllerEmpty_ = false;
=======
    // increment iteration counter
    totalNumIterations_++;
>>>>>>> 4f292341

    // check convergence
    std::tie(isConverged, convergenceInfo) =
        checkConvergence(isInitInternalControllerEmpty, performanceIndexHistory_.back(), performanceIndex_);
    isInitInternalControllerEmpty = false;
  }  // end of while loop

  // display the final iteration's input update norm (before caching the old nominals)
  if (ddpSettings_.displayInfo_) {
    std::cerr << "\n#### Final rollout\n";

    scalar_t maxDeltaUffNorm, maxDeltaUeeNorm;
    calculateControllerUpdateMaxNorm(maxDeltaUffNorm, maxDeltaUeeNorm);
    std::cerr << "max feedforward norm: " << maxDeltaUffNorm << "\n";
  }

  // cache the nominal trajectories before the new rollout (time, state, input, ...)
  swapDataToCache();
  performanceIndexHistory_.push_back(performanceIndex_);

  // finding the final optimal stepLength and getting the optimal trajectories and controller
  searchStrategyTimer_.startTimer();
  switch (ddpSettings_.strategy_) {  // clang-format off
    case ddp_strategy::type::LINE_SEARCH: { lineSearch(lineSearchModule_); break; }
    case ddp_strategy::type::LEVENBERG_MARQUARDT: { levenbergMarquardt(levenbergMarquardtModule_); break; }
  }  // clang-format on
  searchStrategyTimer_.endTimer();

  performanceIndexHistory_.push_back(performanceIndex_);

  // display
  if (ddpSettings_.displayInfo_ || ddpSettings_.displayShortSummary_) {
    std::cerr << "\n++++++++++++++++++++++++++++++++++++++++++++++++++++++";
    std::cerr << "\n++++++++++++++ " + ddp::toAlgorithmName(ddpSettings_.algorithm_) + " solver has terminated +++++++++++++";
    std::cerr << "\n++++++++++++++++++++++++++++++++++++++++++++++++++++++\n";
    std::cerr << "Time Period:          [" << initTime_ << " ," << finalTime_ << "]\n";
    std::cerr << "Number of Iterations: " << (totalNumIterations_ - initIteration) << " out of " << ddpSettings_.maxNumIterations_ << "\n";

    printRolloutInfo();

    if (isConverged) {
      std::cerr << convergenceInfo << std::endl;
    } else {
      std::cerr << "The algorithm has terminated as: \n";
      std::cerr << "    * The maximum number of iterations (i.e., " << ddpSettings_.maxNumIterations_ << ") has reached." << std::endl;
    }
  }
}

}  // namespace ocs2<|MERGE_RESOLUTION|>--- conflicted
+++ resolved
@@ -1665,19 +1665,7 @@
 /******************************************************************************************************/
 /******************************************************************************************************/
 /******************************************************************************************************/
-<<<<<<< HEAD
-void GaussNewtonDDP::augmentCostWorker(size_t workerIndex, scalar_t stateEqualityPenaltyCoeff, scalar_t stateInputEqualityPenaltyCoeff,
-=======
-void GaussNewtonDDP::shiftHessian(matrix_t& matrix) const {
-  hessian_correction::shiftHessian(ddpSettings_.lineSearch_.hessianCorrectionStrategy_, matrix,
-                                   ddpSettings_.lineSearch_.hessianCorrectionMultiple_);
-}
-
-/******************************************************************************************************/
-/******************************************************************************************************/
-/******************************************************************************************************/
 void GaussNewtonDDP::augmentCostWorker(size_t workerIndex, scalar_t stateEqConstrPenaltyCoeff, scalar_t stateInputEqConstrPenaltyCoeff,
->>>>>>> 4f292341
                                        ModelDataBase& modelData) const {
   // state equality constraint (type 2) coefficients
   if (modelData.stateEqConstr_.f.rows() > 0) {
@@ -2176,37 +2164,13 @@
     // run the an iteration of the DDP algorithm and update the member variables
     runIteration();
 
-<<<<<<< HEAD
-    // loop break variables
-    isCostFunctionConverged = false;
-    isStepLengthStarZero = false;
-    relCost = std::abs(performanceIndex_.totalCost + performanceIndex_.inequalityConstraintPenalty -
-                       performanceIndexHistory_.back().totalCost - performanceIndexHistory_.back().inequalityConstraintPenalty);
-    switch (ddpSettings_.strategy_) {
-      case ddp_strategy::type::LINE_SEARCH: {
-        isStepLengthStarZero = numerics::almost_eq(lineSearchModule_.stepLengthStar.load(), 0.0) && !isInitInternalControllerEmpty_;
-        isCostFunctionConverged = relCost <= ddpSettings_.minRelCost_;
-        break;
-      }
-      case ddp_strategy::type::LEVENBERG_MARQUARDT: {
-        if (levenbergMarquardtModule_.numSuccessiveRejections == 0 && !isInitInternalControllerEmpty_) {
-          isCostFunctionConverged = relCost <= ddpSettings_.minRelCost_;
-        }
-        break;
-      }
-    }
-    isConstraintsSatisfied = performanceIndex_.stateInputEqConstraintISE <= ddpSettings_.constraintTolerance_;
-    isOptimizationConverged = (isCostFunctionConverged || isStepLengthStarZero) && isConstraintsSatisfied;
-    isInitInternalControllerEmpty_ = false;
-=======
     // increment iteration counter
     totalNumIterations_++;
->>>>>>> 4f292341
 
     // check convergence
     std::tie(isConverged, convergenceInfo) =
         checkConvergence(isInitInternalControllerEmpty, performanceIndexHistory_.back(), performanceIndex_);
-    isInitInternalControllerEmpty = false;
+    isInitInternalControllerEmpty_ = false;
   }  // end of while loop
 
   // display the final iteration's input update norm (before caching the old nominals)
