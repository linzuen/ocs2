model_settings
{
  constrainedIntegration        true

  gravitationalAcceleration     9.81

  contactForceWeight            1.0
  zDirectionPositionWeight      0.0
  zDirectionVelocityWeight      0.5

  enforceFrictionConeConstraint false
  frictionCoefficient           0.7

  enforceTorqueConstraint       false
  torqueLimit                   40.0

  swing_trajectory_settings
  {
    liftOffVelocity             0.2
    touchDownVelocity          -0.4
    swingHeight                 0.1
    touchdownAfterHorizon       0.2
    errorGain                   20.0
    swingTimeScale              0.15
  }

  mpcGoalCommandDelay           0.1

  gaitOptimization              false

  recompileLibraries            true
<<<<<<< HEAD

  ; FootPlacementCostParameters
  mu                            0.1   ; magnitude scaling
  delta                         0.01  ; [m] distance from constraint boundary where the barrier becomes quadratic.

  ; FootPlacementCostParameters Sdf
  muSdf                         2.5
  deltaSdf                      0.005

=======
>>>>>>> cd866299
  algorithm                     SQP
}

terrainPlane
{
  position
  {
    x       0.0;
    y       0.0;
    z       0.0;
  }
  orientation
  {
    roll    0.0;
    pitch   0.0;
    yaw     0.0;
  }
}

initialModeSchedule
{
  modeSequence
  {
    [0]  STANCE
    [1]  STANCE
  }
  eventTimes
  {
    [0]  0.5
  }
}

defaultModeSequenceTemplate
{
  modeSequence
  {
    [0]  STANCE
  }
  switchingTimes
  {
    [0]  0.0
    [1]  1.0
  }
}

; DDP settings
ddp
{
  algorithm                       SLQ

  nThreads                        3
  threadPriority                  50

  maxNumIterations                10
  minRelCost                      0.1
  constraintTolerance             5e-3

  displayInfo                     true
  displayShortSummary             false
  checkNumericalStability         false
  debugPrintRollout               false
  debugCaching                    false

  AbsTolODE                       1e-5
  RelTolODE                       1e-3
  maxNumStepsPerSecond            10000
  minTimeStep                     1e-2
  backwardPassIntegratorType      ODE45

  constraintPenaltyInitialValue   2.0
  constraintPenaltyIncreaseRate   2.0
  inequalityConstraintMu          0.1
  inequalityConstraintDelta       5.0

  preComputeRiccatiTerms          true
  useNominalTimeForBackwardPass   true

  useFeedbackPolicy               true

  riskSensitiveCoeff              0.0

  strategy                        LINE_SEARCH
  lineSearch
  {
      minStepLength                 1e-4
      maxStepLength                 1.0
      hessianCorrectionStrategy     DIAGONAL_SHIFT
      hessianCorrectionMultiple     1e-5
  }
}

; Rollout settings
rollout
{
  AbsTolODE                     1e-5
  RelTolODE                     1e-3
  minTimeStep                   1e-2
  maxNumStepsPerSecond          50000
  checkNumericalStability       false
}

mpc
{
  timeHorizon                     1.0
  numPartitions                   2

  runtimeMaxNumIterations         1
  initMaxNumIterations            1

  runtimeMinStepLength            1e-2
  runtimeMaxStepLength            1.0
  initMinStepLength               1e-2
  initMaxStepLength               1.0

  debugPrint                      false
  coldStart                       false

  useParallelRiccatiSolver        true ; use disjoint riccati solver in multi-thread case

  solutionTimeWindow              -1  ; [s]

  mpcDesiredFrequency             50  ; [Hz]
<<<<<<< HEAD
  mrtDesiredFrequency             50 ; [Hz]
=======
  mrtDesiredFrequency             400 ; [Hz]
>>>>>>> cd866299
}

; initial state
initialRobotState
{
 ; orientation
   (0,0) 0.0     ; x
   (1,0) 0.0     ; y
   (2,0) 0.0     ; z

   ; position
   (3,0) 0.0     ; x
   (4,0) 0.0     ; y
   (5,0) 0.57    ; z

   ; joint state
   (6,0)  -0.25       ; LF_HAA
   (7,0)   0.60       ; LF_HFE
   (8,0)  -0.85       ; LF_KFE
   (9,0)   0.25       ; RF_HAA
   (10,0)  0.60       ; RF_HFE
   (11,0) -0.85       ; RF_KFE
   (12,0) -0.25       ; LH_HAA
   (13,0) -0.60       ; LH_HFE
   (14,0)  0.85       ; LH_KFE
   (15,0)  0.25       ; RH_HAA
   (16,0) -0.60       ; RH_HFE
   (17,0)  0.85       ; RH_KFE

   ; angular velocity
   (18,0) 0.0    ; x
   (19,0) 0.0    ; y
   (20,0) 0.0    ; z

   ; translational velocity
   (21,0) 0.0    ; x
   (22,0) 0.0    ; y
   (23,0) 0.0    ; z

   ; joint velocity
   (24,0) 0.0    ; HAA
   (25,0) 0.0    ; HFE
   (26,0) 0.0    ; KFE
   (27,0) 0.0    ; HAA
   (28,0) 0.0    ; HFE
   (29,0) 0.0    ; KFE
   (30,0) 0.0    ; HAA
   (31,0) 0.0    ; HFE
   (32,0) 0.0    ; KFE
   (33,0) 0.0    ; HAA
   (34,0) 0.0    ; HFE
   (35,0) 0.0    ; KFE
}

tracking_cost_weights
{
    ; Base
    roll                   100.0;
    pitch                  200.0;
    yaw                    200.0;
    base_position_x       1000.0;
    base_position_y       1000.0;
    base_position_z       1500.0;
    base_angular_vel_x       5.0;
    base_angular_vel_y      10.0;
    base_angular_vel_z      10.0;
    base_linear_vel_x       15.0;
    base_linear_vel_y       15.0;
    base_linear_vel_z       30.0;

    ; Per leg
    joint_position_HAA       2.0;
    joint_position_HFE       2.0;
    joint_position_KFE       1.0;
    foot_position_x         60.0;
    foot_position_y         60.0;
    foot_position_z         60.0;
    joint_velocity_HAA      0.02;
    joint_velocity_HFE      0.02;
    joint_velocity_KFE      0.01;
    foot_velocity_x          1.0;
    foot_velocity_y          1.0;
    foot_velocity_z          1.0;
    contact_force_x        0.001;
    contact_force_y        0.001;
    contact_force_z        0.001;
}
<|MERGE_RESOLUTION|>--- conflicted
+++ resolved
@@ -29,7 +29,6 @@
   gaitOptimization              false
 
   recompileLibraries            true
-<<<<<<< HEAD
 
   ; FootPlacementCostParameters
   mu                            0.1   ; magnitude scaling
@@ -39,8 +38,6 @@
   muSdf                         2.5
   deltaSdf                      0.005
 
-=======
->>>>>>> cd866299
   algorithm                     SQP
 }
 
@@ -163,11 +160,7 @@
   solutionTimeWindow              -1  ; [s]
 
   mpcDesiredFrequency             50  ; [Hz]
-<<<<<<< HEAD
-  mrtDesiredFrequency             50 ; [Hz]
-=======
   mrtDesiredFrequency             400 ; [Hz]
->>>>>>> cd866299
 }
 
 ; initial state
