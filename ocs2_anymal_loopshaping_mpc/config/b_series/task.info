visualization
{
    slowdown     1.0
    vizTime      200
}

model_settings
{
  constrainedIntegration        true

  gravitationalAcceleration     9.81

  contactForceWeight            1.0
  zDirectionPositionWeight      0.0
  zDirectionVelocityWeight      0.5

  enforceFrictionConeConstraint false
  frictionCoefficient           0.7

  enforceTorqueConstraint       false
  torqueLimit                   40.0

  swing_trajectory_settings
  {
    liftOffVelocity             0.2
    touchDownVelocity          -0.4
    swingHeight                 0.1
    touchdownAfterHorizon       0.2
    errorGain                   20.0
    swingTimeScale              0.15
  }

  mpcGoalCommandDelay           0.1

  gaitOptimization              false

  recompileLibraries            true
<<<<<<< HEAD

  ; FootPlacementCostParameters
  mu                            0.1   ; magnitude scaling
  delta                         0.01  ; [m] distance from constraint boundary where the barrier becomes quadratic.

  ; FootPlacementCostParameters Sdf
  muSdf                         2.5
  deltaSdf                      0.005

=======
>>>>>>> cd866299
  algorithm                     SQP
}

terrainPlane
{
  position
  {
    x       0.0;
    y       0.0;
    z       0.0;
  }
  orientation
  {
    roll    0.0;
    pitch   0.0;
    yaw     0.0;
  }
}

initialModeSchedule
{
  modeSequence
  {
    [0]  STANCE
    [1]  STANCE
  }
  eventTimes
  {
    [0]  0.5
  }
}

defaultModeSequenceTemplate
{
  modeSequence
  {
    [0]  STANCE
  }
  switchingTimes
  {
    [0]  0.0
    [1]  1.0
  }
}

; DDP settings
ddp
{
  algorithm                       SLQ

  nThreads                        3
  threadPriority                  50

  maxNumIterations                10
  minRelCost                      0.1
  constraintTolerance             5e-3

  displayInfo                     true
  displayShortSummary             false
  checkNumericalStability         false
  debugPrintRollout               false
  debugCaching                    false

  AbsTolODE                       1e-5
  RelTolODE                       1e-3
  maxNumStepsPerSecond            1000
  minTimeStep                     1e-2
  backwardPassIntegratorType      ODE45

  constraintPenaltyInitialValue   2.0
  constraintPenaltyIncreaseRate   2.0
  inequalityConstraintMu          0.1
  inequalityConstraintDelta       5.0

  preComputeRiccatiTerms          true
  useNominalTimeForBackwardPass   true

  useFeedbackPolicy               true

  riskSensitiveCoeff              0.0

  strategy                        LINE_SEARCH
  lineSearch
  {
      minStepLength                 1e-4
      maxStepLength                 1.0
      hessianCorrectionStrategy     DIAGONAL_SHIFT
      hessianCorrectionMultiple     1e-5
  }
}

; Rollout settings
rollout
{
  AbsTolODE                     1e-5
  RelTolODE                     1e-3
  minTimeStep                   1e-2
  maxNumStepsPerSecond          50000
  checkNumericalStability       false
}

mpc
{
  timeHorizon                     1.0
  numPartitions                   2

  runtimeMaxNumIterations         1
  initMaxNumIterations            1

  runtimeMinStepLength            1e-2
  runtimeMaxStepLength            1.0
  initMinStepLength               1e-2
  initMaxStepLength               1.0

  debugPrint                      false
  coldStart                       false

  useParallelRiccatiSolver        true ; use disjoint riccati solver in multi-thread case

  solutionTimeWindow              -1  ; [s]

  mpcDesiredFrequency             50  ; [Hz]
  mrtDesiredFrequency             400 ; [Hz]
}

; initial state
initialRobotState
{
 ; orientation
   (0,0) 0.0     ; x
   (1,0) 0.0     ; y
   (2,0) 0.0     ; z

   ; position
   (3,0) 0.0     ; x
   (4,0) 0.0     ; y
   (5,0) 0.50  ; z

   ; joint state
   (6,0)  -0.25; -0.2      ; LF_HAA
   (7,0)  0.6;  0.723    ; LF_HFE
   (8,0)  -0.85; -1.458    ; LF_KFE
   (9,0)  0.25; -0.2      ; RF_HAA
   (10,0) 0.6;  0.723    ; RF_HFE
   (11,0) -0.85; -1.458    ; RF_KFE
   (12,0) -0.25; -0.2      ; LH_HAA
   (13,0) -0.6; -0.723    ; LH_HFE
   (14,0) 0.85;  1.458    ; LH_KFE
   (15,0) 0.25; -0.2      ; RH_HAA
   (16,0) -0.6; -0.723    ; RH_HFE
   (17,0) 0.85;  1.458    ; RH_KFE

   ; angular velocity
   (18,0) 0.0    ; x
   (19,0) 0.0    ; y
   (20,0) 0.0    ; z

   ; translational velocity
   (21,0) 0.0    ; x
   (22,0) 0.0    ; y
   (23,0) 0.0    ; z

   ; joint velocity
   (24,0) 0.0    ; HAA
   (25,0) 0.0    ; HFE
   (26,0) 0.0    ; KFE
   (27,0) 0.0    ; HAA
   (28,0) 0.0    ; HFE
   (29,0) 0.0    ; KFE
   (30,0) 0.0    ; HAA
   (31,0) 0.0    ; HFE
   (32,0) 0.0    ; KFE
   (33,0) 0.0    ; HAA
   (34,0) 0.0    ; HFE
   (35,0) 0.0    ; KFE
}

tracking_cost_weights
{
    ; Base
    roll                   100.0;
    pitch                  200.0;
    yaw                    200.0;
    base_position_x       1000.0;
    base_position_y       1000.0;
    base_position_z       1500.0;
    base_angular_vel_x       5.0;
    base_angular_vel_y      10.0;
    base_angular_vel_z      10.0;
    base_linear_vel_x       15.0;
    base_linear_vel_y       15.0;
    base_linear_vel_z       30.0;

    ; Per leg
    joint_position_HAA       2.0;
    joint_position_HFE       2.0;
    joint_position_KFE       1.0;
    foot_position_x         60.0;
    foot_position_y         60.0;
    foot_position_z         60.0;
    joint_velocity_HAA      0.02;
    joint_velocity_HFE      0.02;
    joint_velocity_KFE      0.01;
    foot_velocity_x          1.0;
    foot_velocity_y          1.0;
    foot_velocity_z          1.0;
    contact_force_x        0.001;
    contact_force_y        0.001;
    contact_force_z        0.001;
}
<|MERGE_RESOLUTION|>--- conflicted
+++ resolved
@@ -35,7 +35,6 @@
   gaitOptimization              false
 
   recompileLibraries            true
-<<<<<<< HEAD
 
   ; FootPlacementCostParameters
   mu                            0.1   ; magnitude scaling
@@ -45,8 +44,6 @@
   muSdf                         2.5
   deltaSdf                      0.005
 
-=======
->>>>>>> cd866299
   algorithm                     SQP
 }
 
