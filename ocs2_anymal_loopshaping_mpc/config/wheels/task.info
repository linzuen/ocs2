--- conflicted
+++ resolved
@@ -213,7 +213,6 @@
 
 tracking_cost_weights
 {
-<<<<<<< HEAD
     ; Base
     roll                   100.0;
     pitch                  200.0;
@@ -241,47 +240,4 @@
     contact_force_x        0.001;
     contact_force_y        0.001;
     contact_force_z        0.001;
-=======
-   scaling 1e-3
-
-   ; LF contact forces
-   (0,0)      1.0    ; LF_X
-   (1,1)      1.0    ; LF_Y
-   (2,2)      1.0    ; LF_Z
-
-   ; RF contact forces
-   (3,3)      1.0    ; RF_X
-   (4,4)      1.0    ; RF_Y
-   (5,5)      1.0    ; RF_Z
-
-   ; LH contact forces
-   (6,6)      1.0    ; LH_X
-   (7,7)      1.0    ; LH_Y
-   (8,8)      1.0    ; LH_Z
-
-   ; RH contact forces
-   (9,9)      1.0    ; RH_X
-   (10,10)    1.0    ; RH_Y
-   (11,11)    1.0    ; RH_Z
-
-   ; LF joint velocities
-   (12,12) 1000   ; LF_HAA
-   (13,13) 1000   ; LF_HFE
-   (14,14) 1000   ; LF_KFE
-
-   ; RF joint velocities
-   (15,15) 1000    ; RF_HAA
-   (16,16) 1000    ; RF_HFE
-   (17,17) 1000    ; RF_KFE
-
-   ; LH joint velocities
-   (18,18) 1000    ; LH_HAA
-   (19,19) 1000    ; LH_HFE
-   (20,20) 1000    ; LH_KFE
-
-   ; RH joint velocities
-   (21,21)  1000    ; RH_HAA
-   (22,22)  1000    ; RH_HFE
-   (23,23)  1000    ; RH_KFE
->>>>>>> 4209f2c3
-}+}
