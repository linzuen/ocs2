/******************************************************************************
Copyright (c) 2017, Farbod Farshidian. All rights reserved.

Redistribution and use in source and binary forms, with or without
modification, are permitted provided that the following conditions are met:

* Redistributions of source code must retain the above copyright notice, this
  list of conditions and the following disclaimer.

* Redistributions in binary form must reproduce the above copyright notice,
  this list of conditions and the following disclaimer in the documentation
  and/or other materials provided with the distribution.

* Neither the name of the copyright holder nor the names of its
  contributors may be used to endorse or promote products derived from
  this software without specific prior written permission.

THIS SOFTWARE IS PROVIDED BY THE COPYRIGHT HOLDERS AND CONTRIBUTORS "AS IS"
AND ANY EXPRESS OR IMPLIED WARRANTIES, INCLUDING, BUT NOT LIMITED TO, THE
IMPLIED WARRANTIES OF MERCHANTABILITY AND FITNESS FOR A PARTICULAR PURPOSE ARE
DISCLAIMED. IN NO EVENT SHALL THE COPYRIGHT HOLDER OR CONTRIBUTORS BE LIABLE
FOR ANY DIRECT, INDIRECT, INCIDENTAL, SPECIAL, EXEMPLARY, OR CONSEQUENTIAL
DAMAGES (INCLUDING, BUT NOT LIMITED TO, PROCUREMENT OF SUBSTITUTE GOODS OR
SERVICES; LOSS OF USE, DATA, OR PROFITS; OR BUSINESS INTERRUPTION) HOWEVER
CAUSED AND ON ANY THEORY OF LIABILITY, WHETHER IN CONTRACT, STRICT LIABILITY,
OR TORT (INCLUDING NEGLIGENCE OR OTHERWISE) ARISING IN ANY WAY OUT OF THE USE
OF THIS SOFTWARE, EVEN IF ADVISED OF THE POSSIBILITY OF SUCH DAMAGE.
******************************************************************************/

#include <iostream>
#include <cstdlib>
#include <ctime>
#include <gtest/gtest.h>

#include <ocs2_slq/SLQ.h>
#include <ocs2_slq/SLQ_MP.h>
#include <ocs2_slq/test/EXP1.h>

using namespace ocs2;

#include <algorithm>
void adjustController(
		const std::vector<double>& eventTimes,
		Dimensions<2,1>::controller_array_t& controllerStock) {

	/*******************************************************
	 * Finds the indices of the new event times
	 ******************************************************/
	// vector of (partition, index). -1 means end()
	std::vector<std::pair<int,int>> eventsIndices(eventTimes.size(), std::pair<int,int>(-1, -1));

	size_t indexStart = 0;
	size_t p = 0; // partitionStart

	for (size_t j=0; j<eventTimes.size(); j++) {

		const Dimensions<2,1>::scalar_t& te = eventTimes[j];
		std::pair<int,int>& ie = eventsIndices[j]; // (partition, index)

		for (; p<controllerStock.size(); p++) {

			auto beginItr = (j>0) ? controllerStock[p].time_.begin() + eventsIndices[j-1].second
					: controllerStock[p].time_.begin();

			auto lower = std::lower_bound(beginItr, controllerStock[p].time_.end(), te);

			if (lower != controllerStock[p].time_.end()) {
				ie.first = p;
				ie.second = lower - controllerStock[p].time_.begin();
				break;
			}

		} // end of p loop

	} // end of j loop

	std::cout << "indices of the new eventTimes: " << std::endl;
	for (auto& ind : eventsIndices) {
		std::cout << ind.first << ", " << ind.second;
		std::cout << "\t Size: " << controllerStock[ind.first].time_.size();
		std::cout << "\t Before: " << controllerStock[ind.first].time_[ind.second-1];
		std::cout << "\t Itself: " << controllerStock[ind.first].time_[ind.second];
		std::cout << std::endl;
	}


	/*******************************************************
	 * Event Times for which controller is designed
	 ******************************************************/
	std::vector<std::pair<int,int>> eventsIndicesOld(eventTimes.size(), std::pair<int,int>(-1, -1));
	std::pair<int,int> expectedOldEventIndex = std::pair<int,int>(0, 0);
	for (size_t j=0; j<eventTimes.size(); j++) {

		// events before the controller start time
		if (eventsIndices[j] == std::pair<int,int>(0,0)) {
			eventsIndicesOld[j] = std::pair<int,int>(0, 0);
			continue;
		}
		// events after the controller final time
		if (eventsIndices[j] == std::pair<int,int>(-1,-1)) {
			break;
		}

		for (size_t p=expectedOldEventIndex.first; p<controllerStock.size(); p++) {

			std::cout << std::endl;

			for (size_t k=expectedOldEventIndex.second; k<controllerStock[p].time_.size()-1; k++) {

//				std::cout << "k: " << k << std::endl;
//				std::cout << "time: " << controllerStock[p].time_[k] << std::endl;
//				std::cout << "next: " << controllerStock[p].time_[k+1] << std::endl;
//				std::cout << "diff: " << std::abs(controllerStock[p].time_[k]-controllerStock[p].time_[k+1]) << std::endl;

				if (std::abs(controllerStock[p].time_[k]-controllerStock[p].time_[k+1]) < 1e-6) {

					expectedOldEventIndex.first = p;
					expectedOldEventIndex.second = k;
					eventsIndicesOld[j] = expectedOldEventIndex;
					p = controllerStock.size(); // break the p loop
					break;
				}
			} // end of k loop
		} // end of p loop

	} // end of j loop

	std::cout << "indices of the old eventTimes: " << std::endl;
	for (auto& ind : eventsIndicesOld) {
		std::cout << ind.first << ", " << ind.second;
		std::cout << "\t Size: " << controllerStock[ind.first].time_.size();
		std::cout << "\t Before: " << controllerStock[ind.first].time_[ind.second-1];
		std::cout << "\t Itself: " << controllerStock[ind.first].time_[ind.second];
		std::cout << std::endl;
	}


//	for (size_t j=0; j<eventTimes.size(); j++) {
//
//		// events before the controller start time
//		if (eventsIndices[j] == std::pair<int,int>(0,0)) {
//			continue;
//		}
//		// events after the controller final time
//		if (eventsIndices[j] == std::pair<int,int>(-1,-1)) {
//			break;
//		}
//
//		std::pair<int,int> startIndex;
//		std::pair<int,int> finalIndex;
//		Dimensions<2,1>::input_vector_t uff;
//		Dimensions<2,1>::input_state_matrix_t K;
//
//		if (eventsIndices[j].first < eventsIndicesOld[j].first) {
//
//			startIndex = eventsIndices[j];
//			finalIndex = eventsIndicesOld[j];
//
//		} else if (eventsIndices[j].first > eventsIndicesOld[j].first) {
//
//			startIndex = eventsIndicesOld[j];
//			finalIndex = eventsIndices[j];
//
//		} else if (eventsIndices[j].first == eventsIndicesOld[j].first) {
//
//			startIndex.first = eventsIndices[j].first;
//			finalIndex.first = eventsIndices[j].first;
//
//			if (eventsIndices[j].second < eventsIndicesOld[j].second) {
//				uff = controllerStock[startIndex.first+1].uff_.front();
//				K = controllerStock[startIndex.first+1].k_.front();
//			} else {
//				uff = controllerStock[startIndex.first].uff_.back();
//				K = controllerStock[startIndex.first].k_.back();
//			}
//			startIndex.second = std::min(eventsIndices[j].second, eventsIndicesOld[j].second);
//			finalIndex.second = std::max(eventsIndices[j].second, eventsIndicesOld[j].second);
//		}
//
//
//		for (size_t i=startIndex.first; i<finalIndex.first; i++)
//			for (size_t k=startIndex.first; k<finalIndex.first; k++) {
//
//				controllerStock[i].k_[k] = K;
//				controllerStock[i].uff_[k] = uff;
//			}
//
//
//	} // end of j loop

}

enum
{
	STATE_DIM = 2,
	INPUT_DIM = 1
};

TEST(exp1_slq_test, Exp1_slq_test)
{

	// system dynamics
	EXP1_System systemDynamics;

	// system derivatives
	EXP1_SystemDerivative systemDerivative;

	// system constraints
	EXP1_SystemConstraint systemConstraint;

	// system cost functions
	EXP1_CostFunction systemCostFunction;

	// system operatingTrajectories
	Eigen::Matrix<double,STATE_DIM,1> stateOperatingPoint = Eigen::Matrix<double,STATE_DIM,1>::Zero();
	Eigen::Matrix<double,INPUT_DIM,1> inputOperatingPoint = Eigen::Matrix<double,INPUT_DIM,1>::Zero();
	EXP1_SystemOperatingTrajectories operatingTrajectories(stateOperatingPoint, inputOperatingPoint);


	/******************************************************************************************************/
	/******************************************************************************************************/
	/******************************************************************************************************/
	SLQ_Settings slqSettings;
	slqSettings.displayInfo_ = false;
	slqSettings.displayShortSummary_ = true;
	slqSettings.maxNumIterationsSLQ_ = 2;
	slqSettings.absTolODE_ = 1e-10;
	slqSettings.relTolODE_ = 1e-7;
	slqSettings.maxNumStepsPerSecond_ = 10000;
	slqSettings.nThreads_ = 3;
	slqSettings.maxNumIterationsSLQ_ = 30;
	slqSettings.lsStepsizeGreedy_ = true;
	slqSettings.noStateConstraints_ = true;
<<<<<<< HEAD
	slqSettings.useNominalTimeForBackwardPass_ = true;
=======
	slqSettings.checkNumericalStability_ = false;
>>>>>>> 6a79d633

	// switching times
	std::vector<double> eventTimes {0.2, 1.2};
	EXP1_LogicRules logicRules(eventTimes);

	double startTime = 0.0;
	double finalTime = 3.0;

	// partitioning times
	std::vector<double> partitioningTimes;
	partitioningTimes.push_back(startTime);
//	partitioningTimes.push_back(eventTimes[0]);
//	partitioningTimes.push_back(eventTimes[1]);
	partitioningTimes.push_back(1.0);
	partitioningTimes.push_back(2.0);
	partitioningTimes.push_back(finalTime);

	Eigen::Vector2d initState(2.0, 3.0);


	/******************************************************************************************************/
	/******************************************************************************************************/
	/******************************************************************************************************/
	// SLQ - single core version
	SLQ<STATE_DIM, INPUT_DIM, EXP1_LogicRules> slq(
			&systemDynamics, &systemDerivative,
			&systemConstraint, &systemCostFunction,
			&operatingTrajectories, slqSettings, &logicRules);

	// run single core SLQ
	if (slqSettings.displayInfo_ || slqSettings.displayShortSummary_)
		std::cerr << "\n>>> single-core SLQ" << std::endl;
	slq.run(startTime, initState, finalTime, partitioningTimes);

	/******************************************************************************************************/
	/******************************************************************************************************/
	/******************************************************************************************************/
	// get controller
	SLQ_BASE<STATE_DIM, INPUT_DIM, EXP1_LogicRules>::controller_array_t controllersStock = slq.getController();

	// get performance indices
	double totalCost, totalCost_mp;
	double constraint1ISE, constraint1ISE_mp;
	double constraint2ISE, constraint2ISE_mp;
	slq.getPerformanceIndeces(totalCost, constraint1ISE, constraint2ISE);
	slq.getPerformanceIndeces(totalCost_mp, constraint1ISE_mp, constraint2ISE_mp);

	/******************************************************************************************************/
	/******************************************************************************************************/
	/******************************************************************************************************/
	std::cerr << std::endl << "Times Partitions:\n\t {";
	for (auto& t: partitioningTimes)
		std::cerr << t << ", ";
	if (!partitioningTimes.empty())  std::cerr << "\b\b";
	std::cerr << "}" << std::endl;
	//
	logicRules.display();
	// Test
	adjustController(eventTimes, controllersStock);

	sleep(1);
}


int main(int argc, char** argv)
{
	testing::InitGoogleTest(&argc, argv);
	return RUN_ALL_TESTS();
}

<|MERGE_RESOLUTION|>--- conflicted
+++ resolved
@@ -231,11 +231,8 @@
 	slqSettings.maxNumIterationsSLQ_ = 30;
 	slqSettings.lsStepsizeGreedy_ = true;
 	slqSettings.noStateConstraints_ = true;
-<<<<<<< HEAD
 	slqSettings.useNominalTimeForBackwardPass_ = true;
-=======
 	slqSettings.checkNumericalStability_ = false;
->>>>>>> 6a79d633
 
 	// switching times
 	std::vector<double> eventTimes {0.2, 1.2};
@@ -306,3 +303,4 @@
 	return RUN_ALL_TESTS();
 }
 
+
