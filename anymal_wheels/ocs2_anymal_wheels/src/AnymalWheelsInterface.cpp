--- conflicted
+++ resolved
@@ -6,25 +6,10 @@
 
 #include <ros/package.h>
 
-#include <ocs2_anymal_wheels_switched_model/constraint/AnymalWheelsComKinoConstraintAd.h>
 #include <ocs2_anymal_wheels_switched_model/core/AnymalWheelsCom.h>
 #include <ocs2_anymal_wheels_switched_model/core/AnymalWheelsKinematics.h>
-#include <memory>
 
-namespace anymal {
-WheeledQuadrupedInterface::WheeledQuadrupedInterface(const kinematic_model_t& kinematicModel, const ad_kinematic_model_t& adKinematicModel,
-                                                     const com_model_t& comModel, const ad_com_model_t& adComModel,
-                                                     const std::string& pathToConfigFolder)
-    : Base(kinematicModel, adKinematicModel, comModel, adComModel, pathToConfigFolder) {
-  constraintsPtr_.reset(new wheels_constraint_t(
-      adKinematicModel, adComModel, std::static_pointer_cast<Base::logic_rules_t>(Base::getLogicRulesPtr()), Base::modelSettings()));
-}
-
-<<<<<<< HEAD
-std::unique_ptr<anymal::WheeledQuadrupedInterface> getAnymalWheelsInterface(const std::string& taskName) {
-=======
 std::unique_ptr<switched_model::QuadrupedWheeledInterface> getAnymalWheelsInterface(const std::string& taskName) {
->>>>>>> ccfbfc25
   std::string taskFolder = getTaskFileFolderWheels(taskName);
   std::cerr << "Loading task file from: " << taskFolder << std::endl;
 
@@ -32,12 +17,8 @@
   auto kinAd = AnymalWheelsKinematicsAd();
   auto com = AnymalWheelsCom();
   auto comAd = AnymalWheelsComAd();
-<<<<<<< HEAD
-  return std::unique_ptr<anymal::WheeledQuadrupedInterface>(new anymal::WheeledQuadrupedInterface(kin, kinAd, com, comAd, taskFolder));
-=======
   return std::unique_ptr<switched_model::QuadrupedWheeledInterface>(
       new switched_model::QuadrupedWheeledInterface(kin, kinAd, com, comAd, taskFolder));
->>>>>>> ccfbfc25
 }
 
 std::string getTaskFileFolderWheels(const std::string& taskName) {
