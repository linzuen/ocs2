--- conflicted
+++ resolved
@@ -117,47 +117,7 @@
  protected:
   state_vector_t runImpl(time_interval_array_t timeIntervalArray, const state_vector_t& initState, controller_t* controller,
                          scalar_array_t& timeTrajectory, size_array_t& postEventIndicesStock, state_vector_array_t& stateTrajectory,
-<<<<<<< HEAD
-                         input_vector_array_t& inputTrajectory, ModelDataBase::array_t* modelDataTrajectoryPtr) override {
-    assert(controller != nullptr);
-
-    world_.setTimeStep(this->settings().minTimeStep_);
-
-    // Prepare arrays
-    const int numSubsystems = timeIntervalArray.size();
-    const auto maxNumSteps =
-        static_cast<int>(std::round((timeIntervalArray.back().second - timeIntervalArray.front().first) / this->settings().minTimeStep_));
-    timeTrajectory.clear();
-    timeTrajectory.reserve(maxNumSteps + numSubsystems);
-    stateTrajectory.clear();
-    stateTrajectory.reserve(maxNumSteps + numSubsystems);
-    inputTrajectory.clear();
-    inputTrajectory.reserve(maxNumSteps + numSubsystems);
-    postEventIndicesStock.clear();
-    postEventIndicesStock.reserve(numSubsystems - 1);
-
-    // Set inital state to simulation if requested
-    if (setSimulatorStateOnRolloutRunAlways_ or setSimulatorStateOnRolloutRunOnce_) {
-      Eigen::VectorXd q_init, dq_init;
-      inputTrajectory.emplace_back(controller->computeInput(timeIntervalArray.front().first, initState));
-      std::tie(q_init, dq_init) = stateToRaisimGenCoordGenVel_(initState, inputTrajectory.back());
-      assert(system_->getGeneralizedCoordinateDim() == q_init.rows());
-      system_->setState(q_init, dq_init);
-      setSimulatorStateOnRolloutRunOnce_ = false;
-    }
-
-    // loop through intervals and integrate each separately
-    for (const auto& interval : timeIntervalArray) {
-      runSimulation(interval, controller, timeTrajectory, stateTrajectory, inputTrajectory);
-      postEventIndicesStock.push_back(stateTrajectory.size());
-    }
-    postEventIndicesStock.pop_back();  // the last interval does not have any events afterwards
-
-    return stateTrajectory.back();
-  }
-=======
                          input_vector_array_t& inputTrajectory) override;
->>>>>>> a87c2956
 
  private:
   /**
