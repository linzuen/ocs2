/******************************************************************************
Copyright (c) 2017, Farbod Farshidian. All rights reserved.

Redistribution and use in source and binary forms, with or without
modification, are permitted provided that the following conditions are met:

 * Redistributions of source code must retain the above copyright notice, this
  list of conditions and the following disclaimer.

 * Redistributions in binary form must reproduce the above copyright notice,
  this list of conditions and the following disclaimer in the documentation
  and/or other materials provided with the distribution.

 * Neither the name of the copyright holder nor the names of its
  contributors may be used to endorse or promote products derived from
  this software without specific prior written permission.

THIS SOFTWARE IS PROVIDED BY THE COPYRIGHT HOLDERS AND CONTRIBUTORS "AS IS"
AND ANY EXPRESS OR IMPLIED WARRANTIES, INCLUDING, BUT NOT LIMITED TO, THE
IMPLIED WARRANTIES OF MERCHANTABILITY AND FITNESS FOR A PARTICULAR PURPOSE ARE
DISCLAIMED. IN NO EVENT SHALL THE COPYRIGHT HOLDER OR CONTRIBUTORS BE LIABLE
FOR ANY DIRECT, INDIRECT, INCIDENTAL, SPECIAL, EXEMPLARY, OR CONSEQUENTIAL
DAMAGES (INCLUDING, BUT NOT LIMITED TO, PROCUREMENT OF SUBSTITUTE GOODS OR
SERVICES; LOSS OF USE, DATA, OR PROFITS; OR BUSINESS INTERRUPTION) HOWEVER
CAUSED AND ON ANY THEORY OF LIABILITY, WHETHER IN CONTRACT, STRICT LIABILITY,
OR TORT (INCLUDING NEGLIGENCE OR OTHERWISE) ARISING IN ANY WAY OUT OF THE USE
OF THIS SOFTWARE, EVEN IF ADVISED OF THE POSSIBILITY OF SUCH DAMAGE.
 ******************************************************************************/

#pragma once

#include <memory>

#include <ocs2_core/dynamics/ControlledSystemBase.h>
#include <ocs2_core/integration/Integrator.h>
#include <ocs2_core/integration/StateTriggeredEventHandler.h>
#include <ocs2_core/integration/SystemEventHandler.h>

#include "RolloutBase.h"

namespace ocs2 {

/**
 * This class is an interface class for forward rollout of the system dynamics.
 *
 * @tparam STATE_DIM: Dimension of the state space.
 * @tparam INPUT_DIM: Dimension of the control input space.
 */
template <size_t STATE_DIM, size_t INPUT_DIM>
class TimeTriggeredRollout : public RolloutBase<STATE_DIM, INPUT_DIM> {
 public:
  EIGEN_MAKE_ALIGNED_OPERATOR_NEW

  using BASE = RolloutBase<STATE_DIM, INPUT_DIM>;
  using typename BASE::controller_t;
  using typename BASE::input_vector_array_t;
  using typename BASE::input_vector_t;
  using typename BASE::scalar_array_t;
  using typename BASE::scalar_t;
  using typename BASE::size_array_t;
  using typename BASE::state_vector_array_t;
  using typename BASE::state_vector_t;
  using typename BASE::time_interval_array_t;

  using event_handler_t = SystemEventHandler<STATE_DIM>;
  using controlled_system_base_t = ControlledSystemBase<STATE_DIM, INPUT_DIM>;
  using ode_base_t = IntegratorBase<STATE_DIM>;

  /**
   * Constructor.
   *
   * @param [in] systemDynamics: The system dynamics for forward rollout.
   * @param [in] rolloutSettings: The rollout settings.
   */
  explicit TimeTriggeredRollout(const controlled_system_base_t& systemDynamics, Rollout_Settings rolloutSettings = Rollout_Settings())
      : BASE(std::move(rolloutSettings)), systemDynamicsPtr_(systemDynamics.clone()), systemEventHandlersPtr_(new event_handler_t) {
    // construct dynamicsIntegratorsPtr
    dynamicsIntegratorPtr_ =
        std::move(newIntegrator<STATE_DIM>(BASE::settings().integratorType_, systemDynamicsPtr_, systemEventHandlersPtr_));
  }

  /**
   * Default destructor.
   */
  ~TimeTriggeredRollout() override = default;

  TimeTriggeredRollout(const TimeTriggeredRollout&) = delete;

  TimeTriggeredRollout& operator=(const TimeTriggeredRollout&) = delete;

  TimeTriggeredRollout<STATE_DIM, INPUT_DIM>* clone() const override {
    return new TimeTriggeredRollout<STATE_DIM, INPUT_DIM>(*systemDynamicsPtr_, this->settings());
  }

  /**
   * Returns the underlying dynamics.
   */
  controlled_system_base_t* systemDynamicsPtr() { return systemDynamicsPtr_.get(); }

 protected:
  state_vector_t runImpl(time_interval_array_t timeIntervalArray, const state_vector_t& initState, controller_t* controller,
                         scalar_array_t& timeTrajectory, size_array_t& postEventIndicesStock, state_vector_array_t& stateTrajectory,
                         input_vector_array_t& inputTrajectory) override {
    if (!controller) {
      throw std::runtime_error("The input controller is not set.");
    }

    const int numSubsystems = timeIntervalArray.size();
    const int numEvents = numSubsystems - 1;

    // max number of steps for integration
    const auto maxNumSteps = static_cast<size_t>(this->settings().maxNumStepsPerSecond_ *
                                                 std::max(1.0, timeIntervalArray.back().second - timeIntervalArray.front().first));

    // clearing the output trajectories
    timeTrajectory.clear();
    timeTrajectory.reserve(maxNumSteps + 1);
    stateTrajectory.clear();
    stateTrajectory.reserve(maxNumSteps + 1);
    inputTrajectory.clear();
    inputTrajectory.reserve(maxNumSteps + 1);
    postEventIndicesStock.clear();
    postEventIndicesStock.reserve(numEvents);

    // set controller
    systemDynamicsPtr_->setController(controller);

    // reset function calls counter
    systemDynamicsPtr_->resetNumFunctionCalls();

    // reset the event class
    systemEventHandlersPtr_->reset();

    state_vector_t beginState = initState;
    int k_u = 0;  // control input iterator
    for (int i = 0; i < numSubsystems; i++) {
      Observer<STATE_DIM> observer(&timeTrajectory, &stateTrajectory);  // concatenate trajectory
      // integrate controlled system
<<<<<<< HEAD
      dynamicsIntegratorPtr_->integrate_adaptive(beginState, timeIntervalArray[i].first, timeIntervalArray[i].second, observer,
                                                 BASE::settings().minTimeStep_, BASE::settings().absTolODE_, BASE::settings().relTolODE_,
                                                 maxNumSteps);
=======
      dynamicsIntegratorPtr_->integrate(beginState, timeIntervalArray[i].first, timeIntervalArray[i].second, stateTrajectory,
                                        timeTrajectory, this->settings().minTimeStep_, this->settings().absTolODE_,
                                        this->settings().relTolODE_, maxNumSteps, true);
>>>>>>> 6ec3bc4b

      // compute control input trajectory and concatenate to inputTrajectory
      if (this->settings().reconstructInputTrajectory_) {
        for (; k_u < timeTrajectory.size(); k_u++) {
          inputTrajectory.emplace_back(systemDynamicsPtr_->controllerPtr()->computeInput(timeTrajectory[k_u], stateTrajectory[k_u]));
        }  // end of k loop
      }

      // a jump has taken place
      if (i < numEvents) {
        postEventIndicesStock.push_back(stateTrajectory.size());
        // jump map
        systemDynamicsPtr_->computeJumpMap(timeTrajectory.back(), stateTrajectory.back(), beginState);
      }
    }  // end of i loop

    // check for the numerical stability
    this->checkNumericalStability(controller, timeTrajectory, postEventIndicesStock, stateTrajectory, inputTrajectory);

    return stateTrajectory.back();
  }

<<<<<<< HEAD
=======
  /**
   * Constructs dynamicsIntegratorPtr_ based on the integratorType.
   *
   * @param [in] integratorType: Integrator type.
   */
  void constructDynamicsIntegrator(IntegratorType integratorType) {
    switch (integratorType) {
      case (IntegratorType::EULER): {
        dynamicsIntegratorPtr_.reset(new IntegratorEuler<STATE_DIM>(systemDynamicsPtr_, systemEventHandlersPtr_));
        break;
      }
      case (IntegratorType::MODIFIED_MIDPOINT): {
        dynamicsIntegratorPtr_.reset(new IntegratorModifiedMidpoint<STATE_DIM>(systemDynamicsPtr_, systemEventHandlersPtr_));
        break;
      }
      case (IntegratorType::RK4): {
        dynamicsIntegratorPtr_.reset(new IntegratorRK4<STATE_DIM>(systemDynamicsPtr_, systemEventHandlersPtr_));
        break;
      }
      case (IntegratorType::RK5_VARIABLE): {
        dynamicsIntegratorPtr_.reset(new IntegratorRK5Variable<STATE_DIM>(systemDynamicsPtr_, systemEventHandlersPtr_));
        break;
      }
      case (IntegratorType::ODE45): {
        dynamicsIntegratorPtr_.reset(new ODE45<STATE_DIM>(systemDynamicsPtr_, systemEventHandlersPtr_));
        break;
      }
      case (IntegratorType::ADAMS_BASHFORTH): {
        const size_t numberSteps = 1;
        dynamicsIntegratorPtr_.reset(new IntegratorAdamsBashforth<STATE_DIM, numberSteps>(systemDynamicsPtr_, systemEventHandlersPtr_));
        break;
      }
      case (IntegratorType::BULIRSCH_STOER): {
        dynamicsIntegratorPtr_.reset(new IntegratorBulirschStoer<STATE_DIM>(systemDynamicsPtr_, systemEventHandlersPtr_));
        break;
      }
#if (BOOST_VERSION / 100000 == 1 && BOOST_VERSION / 100 % 1000 > 55)
      case (IntegratorType::ADAMS_BASHFORTH_MOULTON): {
        const size_t numberSteps = 1;  // maximum is 8
        dynamicsIntegratorPtr_.reset(
            new IntegratorAdamsBashforthMoulton<STATE_DIM, numberSteps>(systemDynamicsPtr_, systemEventHandlersPtr_));
        break;
      }
#endif
      default: {
        throw std::runtime_error("Integrator of type " +
                                 std::to_string(static_cast<std::underlying_type<IntegratorType>::type>(integratorType)) +
                                 " is not supported in TimeTriggeredRollout.");
      }
    }
  }

>>>>>>> 6ec3bc4b
 private:
  std::shared_ptr<controlled_system_base_t> systemDynamicsPtr_;

  std::shared_ptr<event_handler_t> systemEventHandlersPtr_;

  std::unique_ptr<ode_base_t> dynamicsIntegratorPtr_;
};

}  // namespace ocs2<|MERGE_RESOLUTION|>--- conflicted
+++ resolved
@@ -136,15 +136,9 @@
     for (int i = 0; i < numSubsystems; i++) {
       Observer<STATE_DIM> observer(&timeTrajectory, &stateTrajectory);  // concatenate trajectory
       // integrate controlled system
-<<<<<<< HEAD
       dynamicsIntegratorPtr_->integrate_adaptive(beginState, timeIntervalArray[i].first, timeIntervalArray[i].second, observer,
                                                  BASE::settings().minTimeStep_, BASE::settings().absTolODE_, BASE::settings().relTolODE_,
                                                  maxNumSteps);
-=======
-      dynamicsIntegratorPtr_->integrate(beginState, timeIntervalArray[i].first, timeIntervalArray[i].second, stateTrajectory,
-                                        timeTrajectory, this->settings().minTimeStep_, this->settings().absTolODE_,
-                                        this->settings().relTolODE_, maxNumSteps, true);
->>>>>>> 6ec3bc4b
 
       // compute control input trajectory and concatenate to inputTrajectory
       if (this->settings().reconstructInputTrajectory_) {
@@ -167,61 +161,6 @@
     return stateTrajectory.back();
   }
 
-<<<<<<< HEAD
-=======
-  /**
-   * Constructs dynamicsIntegratorPtr_ based on the integratorType.
-   *
-   * @param [in] integratorType: Integrator type.
-   */
-  void constructDynamicsIntegrator(IntegratorType integratorType) {
-    switch (integratorType) {
-      case (IntegratorType::EULER): {
-        dynamicsIntegratorPtr_.reset(new IntegratorEuler<STATE_DIM>(systemDynamicsPtr_, systemEventHandlersPtr_));
-        break;
-      }
-      case (IntegratorType::MODIFIED_MIDPOINT): {
-        dynamicsIntegratorPtr_.reset(new IntegratorModifiedMidpoint<STATE_DIM>(systemDynamicsPtr_, systemEventHandlersPtr_));
-        break;
-      }
-      case (IntegratorType::RK4): {
-        dynamicsIntegratorPtr_.reset(new IntegratorRK4<STATE_DIM>(systemDynamicsPtr_, systemEventHandlersPtr_));
-        break;
-      }
-      case (IntegratorType::RK5_VARIABLE): {
-        dynamicsIntegratorPtr_.reset(new IntegratorRK5Variable<STATE_DIM>(systemDynamicsPtr_, systemEventHandlersPtr_));
-        break;
-      }
-      case (IntegratorType::ODE45): {
-        dynamicsIntegratorPtr_.reset(new ODE45<STATE_DIM>(systemDynamicsPtr_, systemEventHandlersPtr_));
-        break;
-      }
-      case (IntegratorType::ADAMS_BASHFORTH): {
-        const size_t numberSteps = 1;
-        dynamicsIntegratorPtr_.reset(new IntegratorAdamsBashforth<STATE_DIM, numberSteps>(systemDynamicsPtr_, systemEventHandlersPtr_));
-        break;
-      }
-      case (IntegratorType::BULIRSCH_STOER): {
-        dynamicsIntegratorPtr_.reset(new IntegratorBulirschStoer<STATE_DIM>(systemDynamicsPtr_, systemEventHandlersPtr_));
-        break;
-      }
-#if (BOOST_VERSION / 100000 == 1 && BOOST_VERSION / 100 % 1000 > 55)
-      case (IntegratorType::ADAMS_BASHFORTH_MOULTON): {
-        const size_t numberSteps = 1;  // maximum is 8
-        dynamicsIntegratorPtr_.reset(
-            new IntegratorAdamsBashforthMoulton<STATE_DIM, numberSteps>(systemDynamicsPtr_, systemEventHandlersPtr_));
-        break;
-      }
-#endif
-      default: {
-        throw std::runtime_error("Integrator of type " +
-                                 std::to_string(static_cast<std::underlying_type<IntegratorType>::type>(integratorType)) +
-                                 " is not supported in TimeTriggeredRollout.");
-      }
-    }
-  }
-
->>>>>>> 6ec3bc4b
  private:
   std::shared_ptr<controlled_system_base_t> systemDynamicsPtr_;
 
