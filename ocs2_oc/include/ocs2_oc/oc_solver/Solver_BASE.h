--- conflicted
+++ resolved
@@ -59,456 +59,6 @@
  * @tparam STATE_DIM: Dimension of the state space.
  * @tparam INPUT_DIM: Dimension of the control input space.
  */
-<<<<<<< HEAD
-template <size_t STATE_DIM, size_t INPUT_DIM, class LOGIC_RULES_T=NullLogicRules>
-class Solver_BASE
-{
-public:
-	EIGEN_MAKE_ALIGNED_OPERATOR_NEW
-	static_assert(std::is_base_of<LogicRulesBase, LOGIC_RULES_T>::value,
-			"LOGIC_RULES_T must inherit from LogicRulesBase");
-
-	typedef std::shared_ptr<Solver_BASE<STATE_DIM, INPUT_DIM, LOGIC_RULES_T>> Ptr;
-
-	typedef Dimensions<STATE_DIM, INPUT_DIM> DIMENSIONS;
-
-	using size_array_t = typename DIMENSIONS::size_array_t;
-	using size_array2_t = typename DIMENSIONS::size_array2_t;
-	using scalar_t = typename DIMENSIONS::scalar_t;
-	using scalar_array_t = typename DIMENSIONS::scalar_array_t;
-	using scalar_array2_t = typename DIMENSIONS::scalar_array2_t;
-	using scalar_array3_t = typename DIMENSIONS::scalar_array3_t;
-	using eigen_scalar_t = typename DIMENSIONS::eigen_scalar_t;
-	using eigen_scalar_array_t = typename DIMENSIONS::eigen_scalar_array_t;
-	using eigen_scalar_array2_t = typename DIMENSIONS::eigen_scalar_array2_t;
-	using state_vector_t = typename DIMENSIONS::state_vector_t;
-	using state_vector_array_t = typename DIMENSIONS::state_vector_array_t;
-	using state_vector_array2_t = typename DIMENSIONS::state_vector_array2_t;
-	using state_vector_array3_t = typename DIMENSIONS::state_vector_array3_t;
-	using input_vector_t = typename DIMENSIONS::input_vector_t;
-	using input_vector_array_t = typename DIMENSIONS::input_vector_array_t;
-	using input_vector_array2_t = typename DIMENSIONS::input_vector_array2_t;
-	using input_vector_array3_t = typename DIMENSIONS::input_vector_array3_t;
-	using input_state_matrix_t = typename DIMENSIONS::input_state_matrix_t;
-	using input_state_matrix_array_t = typename DIMENSIONS::input_state_matrix_array_t;
-	using input_state_matrix_array2_t = typename DIMENSIONS::input_state_matrix_array2_t;
-	using input_state_matrix_array3_t = typename DIMENSIONS::input_state_matrix_array3_t;
-	using state_matrix_t = typename DIMENSIONS::state_matrix_t;
-	using state_matrix_array_t = typename DIMENSIONS::state_matrix_array_t;
-	using state_matrix_array2_t = typename DIMENSIONS::state_matrix_array2_t;
-	using state_matrix_array3_t = typename DIMENSIONS::state_matrix_array3_t;
-	using input_matrix_t = typename DIMENSIONS::input_matrix_t;
-	using input_matrix_array_t = typename DIMENSIONS::input_matrix_array_t;
-	using input_matrix_array2_t = typename DIMENSIONS::input_matrix_array2_t;
-	using input_matrix_array3_t = typename DIMENSIONS::input_matrix_array3_t;
-	using state_input_matrix_t = typename DIMENSIONS::state_input_matrix_t;
-	using state_input_matrix_array_t = typename DIMENSIONS::state_input_matrix_array_t;
-	using state_input_matrix_array2_t = typename DIMENSIONS::state_input_matrix_array2_t;
-	using state_input_matrix_array3_t = typename DIMENSIONS::state_input_matrix_array3_t;
-	using constraint1_vector_t = typename DIMENSIONS::constraint1_vector_t;
-	using constraint1_vector_array_t = typename DIMENSIONS::constraint1_vector_array_t;
-	using constraint1_vector_array2_t = typename DIMENSIONS::constraint1_vector_array2_t;
-	using constraint1_state_matrix_t = typename DIMENSIONS::constraint1_state_matrix_t;
-	using constraint1_state_matrix_array_t = typename DIMENSIONS::constraint1_state_matrix_array_t;
-	using constraint1_state_matrix_array2_t = typename DIMENSIONS::constraint1_state_matrix_array2_t;
-	using constraint1_input_matrix_t = typename DIMENSIONS::constraint1_input_matrix_t;
-	using constraint1_input_matrix_array_t = typename DIMENSIONS::constraint1_input_matrix_array_t;
-	using constraint1_input_matrix_array2_t = typename DIMENSIONS::constraint1_input_matrix_array2_t;
-	using input_constraint1_matrix_t = typename DIMENSIONS::input_constraint1_matrix_t;
-	using input_constraint1_matrix_array_t = typename DIMENSIONS::input_constraint1_matrix_array_t;
-	using input_constraint1_matrix_array2_t = typename DIMENSIONS::input_constraint1_matrix_array2_t;
-	using constraint2_vector_t = typename DIMENSIONS::constraint2_vector_t;
-	using constraint2_vector_array_t = typename DIMENSIONS::constraint2_vector_array_t;
-	using constraint2_vector_array2_t = typename DIMENSIONS::constraint2_vector_array2_t;
-	using constraint2_state_matrix_t = typename DIMENSIONS::constraint2_state_matrix_t;
-	using constraint2_state_matrix_array_t = typename DIMENSIONS::constraint2_state_matrix_array_t;
-	using constraint2_state_matrix_array2_t = typename DIMENSIONS::constraint2_state_matrix_array2_t;
-	using dynamic_vector_t = typename DIMENSIONS::dynamic_vector_t;
-	using dynamic_vector_array_t = typename DIMENSIONS::dynamic_vector_array_t;
-	using dynamic_input_matrix_t = typename DIMENSIONS::dynamic_input_matrix_t;
-
-	using cost_desired_trajectories_t = CostDesiredTrajectories<scalar_t>;
-
-	using logic_rules_machine_t = LogicRulesMachine<LOGIC_RULES_T>;
-	using logic_rules_machine_ptr_t = typename logic_rules_machine_t::Ptr;
-
-	typedef ControllerBase<STATE_DIM, INPUT_DIM> controller_t;
-	using controller_ptr_array_t = std::vector<controller_t *>;
-
-	/**
-	 * Default constructor.
-	 */
-	Solver_BASE() = default;
-
-	/**
-	 * Default destructor.
-	 */
-	virtual ~Solver_BASE() = default;
-
-	/**
-	 * Resets the class to its state after construction.
-	 */
-	virtual void reset() = 0;
-
-	/**
-	 * The main routine of solver which runs the optimizer for a given initial state, initial time, and final time.
-	 *
-	 * @param [in] initTime: The initial time.
-	 * @param [in] initState: The initial state.
-	 * @param [in] finalTime: The final time.
-	 * @param [in] partitioningTimes: The partitioning times between subsystems.
-	 */
-	virtual void run(
-			const scalar_t& initTime,
-			const state_vector_t& initState,
-			const scalar_t& finalTime,
-			const scalar_array_t& partitioningTimes) = 0;
-
-	/**
-	 * The main routine of solver which runs the optimizer for a given initial state, initial time, final time, and
-	 * initial controller.
-	 *
-	 * @param [in] initTime: The initial time.
-	 * @param [in] initState: The initial state.
-	 * @param [in] finalTime: The final time.
-	 * @param [in] partitioningTimes: The time partitioning.
-	 * @param [in] controllersPtrStock: controllersPtrStock: Array of pointers to the initial control policies. If you want to use the control policy
-	 * which was designed by the previous call of the "run" routine, you should pass an empty array.
-	 * In the this case, two scenarios are possible: either the internal controller is already set (such as the MPC case
-	 * where the warm starting option is set true) or the internal controller is empty in which instead of performing
-	 * a rollout the operating trajectories will be used.
-	 */
-	virtual void run(
-			const scalar_t& initTime,
-			const state_vector_t& initState,
-			const scalar_t& finalTime,
-			const scalar_array_t& partitioningTimes,
-			const controller_ptr_array_t& controllersPtrStock) = 0;
-
-	/**
-	 * MPC_BASE activates this if the final time of the MPC will increase by the length of a time partition instead
-	 * of commonly used scheme where the final time is gradually increased.
-	 *
-	 * @param [in] flag: If set true, the final time of the MPC will increase by the length of a time partition.
-	 */
-	virtual void blockwiseMovingHorizon(bool flag) = 0;
-
-	/**
-	 * Gets the cost function and ISEs of the type-1 and type-2 constraints at the initial time.
-	 *
-	 * @param [out] costFunction: cost function value
-	 * @param [out] constraint1ISE: type-1 constraint ISE.
-	 * @param [out] constraint1ISE: type-2 constraint ISE.
-	 */
-	virtual void getPerformanceIndeces(
-			scalar_t& costFunction,
-			scalar_t& constraint1ISE,
-			scalar_t& constraint2ISE) const = 0;
-
-	/**
-	 * Gets number of iterations.
-	 *
-	 * @return Number of iterations.
-	 */
-	virtual size_t getNumIterations() const = 0;
-
-	/**
-	 * Gets iterations Log of SLQ.
-	 *
-	 * @param [out] iterationCost: Each iteration's cost.
-	 * @param [out] iterationISE1: Each iteration's type-1 constraints ISE.
-	 * @param [out] iterationISE2: Each iteration's type-2 constraints ISE.
-	 */
-	virtual void getIterationsLog(
-			eigen_scalar_array_t& iterationCost,
-			eigen_scalar_array_t& iterationISE1,
-			eigen_scalar_array_t& iterationISE2) const = 0;
-
-	/**
-	 * Gets Iterations Log of SLQ
-	 *
-	 * @param [out] iterationCostPtr: A pointer to each iteration's cost.
-	 * @param [out] iterationISE1Ptr: A pointer to each iteration's type-1 constraints ISE.
-	 * @param [out] iterationISE2Ptr: A pointer to each iteration's type-2 constraints ISE.
-	 */
-	virtual void getIterationsLogPtr(
-			const eigen_scalar_array_t*& iterationCostPtr,
-			const eigen_scalar_array_t*& iterationISE1Ptr,
-			const eigen_scalar_array_t*& iterationISE2Ptr) const = 0;
-
-	/**
-	 * Gets final time of optimization
-	 *
-	 * @return finalTime
-	 */
-	virtual const scalar_t& getFinalTime() const = 0;
-
-	/**
-	 * Returns the final time of optimization.
-	 *
-	 * @return finalTime
-	 */
-	virtual const scalar_array_t& getPartitioningTimes() const = 0;
-
-	/**
-	 * Returns a pointer to the LogicRulesMachine
-	 *
-	 * @return a pointer to LogicRulesMachine
-	 */
-	virtual logic_rules_machine_t* getLogicRulesMachinePtr() {
-
-		return nullptr;
-	}
-
-	/**
-	 * Returns a pointer to the LogicRulesMachine
-	 *
-	 * @return a pointer to LogicRulesMachine
-	 */
-	virtual const logic_rules_machine_t* getLogicRulesMachinePtr() const {
-
-		return nullptr;
-	}
-
-	/**
-	 * Returns a constant pointer to the logic rules.
-	 *
-	 * @return a constant pointer to the logic rules.
-	 */
-	virtual const LOGIC_RULES_T* getLogicRulesPtr() const {
-
-		return nullptr;
-	}
-
-	/**
-	 * Returns a pointer to the logic rules.
-	 *
-	 * @return a pointer to the logic rules.
-	 */
-	virtual LOGIC_RULES_T* getLogicRulesPtr() {
-
-		return nullptr;
-	}
-
-	/**
-	 * Sets logic rules.
-	 *
-	 * @param logicRules: This class will be passed to all of the dynamics and derivatives classes through initializeModel() routine.
-	 */
-	virtual void setLogicRules(const LOGIC_RULES_T& logicRules) {}
-
-	/**
-	 * Gets the cost function desired trajectories.
-	 *
-	 * @param [out] costDesiredTrajectories: A pointer to the cost function desired trajectories
-	 */
-	virtual void getCostDesiredTrajectoriesPtr(
-			const cost_desired_trajectories_t*& costDesiredTrajectoriesPtr) const = 0;
-
-	/**
-	 * Sets the cost function desired trajectories.
-	 *
-	 * @param [in] costDesiredTrajectories: The cost function desired trajectories
-	 */
-	virtual void setCostDesiredTrajectories(
-			const cost_desired_trajectories_t& costDesiredTrajectories) = 0;
-
-	/**
-	 * Sets the cost function desired trajectories.
-	 *
-	 * @param [in] desiredTimeTrajectory: The desired time trajectory for cost.
-	 * @param [in] desiredStateTrajectory: The desired state trajectory for cost.
-	 * @param [in] desiredInputTrajectory: The desired input trajectory for cost.
-	 */
-	virtual void setCostDesiredTrajectories(
-			const scalar_array_t& desiredTimeTrajectory,
-			const dynamic_vector_array_t& desiredStateTrajectory,
-			const dynamic_vector_array_t& desiredInputTrajectory) = 0;
-
-	/**
-	 * Swaps the cost function desired trajectories.
-	 *
-	 * @param [in] costDesiredTrajectories: The cost function desired trajectories
-	 */
-	virtual void swapCostDesiredTrajectories(
-			cost_desired_trajectories_t& costDesiredTrajectories) = 0;
-
-	/**
-	 * Swaps the cost function desired trajectories.
-	 *
-	 * @param [in] desiredTimeTrajectory: The desired time trajectory for cost.
-	 * @param [in] desiredStateTrajectory: The desired state trajectory for cost.
-	 * @param [in] desiredInputTrajectory: The desired input trajectory for cost.
-	 */
-	virtual void swapCostDesiredTrajectories(
-			scalar_array_t& desiredTimeTrajectory,
-			dynamic_vector_array_t& desiredStateTrajectory,
-			dynamic_vector_array_t& desiredInputTrajectory) = 0;
-
-	/**
-	 * Whether the cost function desired trajectories is updated.
-	 *
-	 * @return true if it is updated.
-	 */
-	virtual bool costDesiredTrajectoriesUpdated() const = 0;
-
-	/**
-	 * Returns an array of pointer to the optimal control policies.
-	 *
-	 * @return An array of pointers to the optimized control policies.
-	 */
-	virtual const controller_ptr_array_t& getController() const = 0;
-
-	/**
-	 * Gets an array of pointer to the optimal control policies.
-	 *
-	 * @param [out] controllersStockPtr: An array of pointers to the optimized control policies.
-	 */
-	virtual void getControllerPtr(const controller_ptr_array_t*& controllersPtrStock) const = 0;
-
-	/**
-	 * Returns the nominal time trajectories.
-	 *
-	 * @return nominalTimeTrajectoriesStock: Array of trajectories containing the output time trajectory stamp.
-	 */
-	virtual const std::vector<scalar_array_t>& getNominalTimeTrajectories() const = 0;
-
-	/**
-	 * Returns the nominal state trajectories.
-	 *
-	 * @return nominalStateTrajectoriesStock: Array of trajectories containing the output state trajectory.
-	 */
-	virtual const state_vector_array2_t& getNominalStateTrajectories() const = 0;
-
-	/**
-	 * Returns the nominal input trajectories.
-	 *
-	 * @return nominalInputTrajectoriesStock: Array of trajectories containing the output control input trajectory.
-	 */
-	virtual const input_vector_array2_t& getNominalInputTrajectories() const = 0;
-
-	/**
-	 * Gets a pointer to the nominal time, state, and input trajectories.
-	 *
-	 * @param [out] nominalTimeTrajectoriesStockPtr: A pointer to an array of trajectories containing the output time trajectory stamp.
-	 * @param [out] nominalStateTrajectoriesStockPtr: A pointer to an array of trajectories containing the output state trajectory.
-	 * @param [out] nominalInputTrajectoriesStockPtr: A pointer to an array of trajectories containing the output control input trajectory.
-	 */
-	virtual void getNominalTrajectoriesPtr(
-			const std::vector<scalar_array_t>*& nominalTimeTrajectoriesStockPtr,
-			const state_vector_array2_t*& nominalStateTrajectoriesStockPtr,
-			const input_vector_array2_t*& nominalInputTrajectoriesStockPtr) const = 0;
-
-	/**
-	 * Swaps the the outputs with the nominal trajectories.
-	 * Care should be take since this method modifies the internal variable.
-	 *
-	 * @param [out] nominalTimeTrajectoriesStock: Array of trajectories containing the output time trajectory stamp.
-	 * @param [out] nominalStateTrajectoriesStock: Array of trajectories containing the output state trajectory.
-	 * @param [out] nominalInputTrajectoriesStock: Array of trajectories containing the output control input trajectory.
-	 */
-	virtual void swapNominalTrajectories (
-			std::vector<scalar_array_t>& nominalTimeTrajectoriesStock,
-			state_vector_array2_t& nominalStateTrajectoriesStock,
-			input_vector_array2_t& nominalInputTrajectoriesStock) = 0;
-
-	/**
-	 * Calculates the value function at the given time and state.
-	 *
-	 * @param [in] time: The inquiry time
-	 * @param [in] state: The inquiry state.
-	 * @param [out] valueFuntion: value function at the inquiry time and state.
-	 */
-	virtual void getValueFuntion(
-			const scalar_t& time,
-			const state_vector_t& state,
-			scalar_t& valueFuntion) const = 0;
-
-	/**
-	 * Calculates the value function state derivative at the given time and state.
-	 *
-	 * @param [in] time: The inquiry time
-	 * @param [in] state: The inquiry state.
-	 * @param [out] Vx: value function at the inquiry time and state.
-	 */
-	virtual void getValueFunctionStateDerivative(
-			const scalar_t& time,
-			const state_vector_t& state,
-			state_vector_t& Vx) const = 0;
-
-	/**
-	 * Calculates the Lagrange multiplier of the state-input equality constraints at the given time and state.
-	 *
-	 * @param [in] time: The inquiry time
-	 * @param [in] state: The inquiry state.
-	 * @param [out] nu: The Lagrange multiplier of the state-input equality constraints.
-	 */
-	virtual void calculateStateInputConstraintLagrangian(
-			const scalar_t& time,
-			const state_vector_t& state,
-			dynamic_vector_t& nu) const = 0;
-
-	/**
-	 * Calculates the linear feedback gain at the given time.
-	 *
-	 * @param [in] time: The inquiry time
-	 * @param [out] k: value function at the inquiry time and state.
-	 */
-	virtual void getLinearFeedbackGain(
-			const scalar_t& time,
-			input_state_matrix_t& K) const = 0;
-
-	/**
-	 * Rewinds optimizer internal variables.
-	 *
-	 * @param [in] firstIndex: The index which we want to rewind to.
-	 */
-	virtual void rewindOptimizer(const size_t& firstIndex) = 0;
-
-	/**
-	 * Get rewind counter.
-	 *
-	 * @return Number of partition rewinds since construction of the class.
-	 */
-	virtual const unsigned long long int& getRewindCounter() const = 0;
-
-	/**
-	 * Finds the interval of partitioningTimes to which the input time belongs to it.
-	 * time is in interval i if: partitioningTimes[i] < t <= partitioningTimes[i+1]
-	 * Exception: if time=partitioningTimes[0] then time is interval 0
-	 *
-	 * @param [in] partitioningTimes: a sorted time sequence.
-	 * @param [in] time: Enquiry time.
-	 * @param [in] ceilingFunction: Use the ceiling function settings ().
-	 * @return Active subsystem index.
-	 */
-	static size_t findActivePartitionIndex(
-			const scalar_array_t& partitioningTimes,
-			const scalar_t& time,
-			bool ceilingFunction = true);
-
-	/**
-	 * Prints to output.
-	 *
-	 * @param [in] input text.
-	 */
-	void printString(const std::string& text);
-
-	/**
-	 * Makes the matrix PSD.
-	 *
-	 * @tparam Derived type.
-	 * @param [out] squareMatrix: The matrix to become PSD.
-	 * @return boolean:
-	 */
-	template <typename Derived>
-	static bool makePSD(Eigen::MatrixBase<Derived>& squareMatrix);
-
-
-private:
-	std::mutex outputDisplayGuardMutex_;
-
-=======
 template <size_t STATE_DIM, size_t INPUT_DIM>
 class Solver_BASE {
  public:
@@ -825,6 +375,52 @@
    */
   bool updateCostDesiredTrajectories();
 
+	/**
+	 * Calculates the value function at the given time and state.
+	 *
+	 * @param [in] time: The inquiry time
+	 * @param [in] state: The inquiry state.
+	 * @param [out] valueFuntion: value function at the inquiry time and state.
+	 */
+	virtual void getValueFuntion(
+			const scalar_t& time,
+			const state_vector_t& state,
+			scalar_t& valueFuntion) const = 0;
+
+	/**
+	 * Calculates the value function state derivative at the given time and state.
+	 *
+	 * @param [in] time: The inquiry time
+	 * @param [in] state: The inquiry state.
+	 * @param [out] Vx: value function at the inquiry time and state.
+	 */
+	virtual void getValueFunctionStateDerivative(
+			const scalar_t& time,
+			const state_vector_t& state,
+			state_vector_t& Vx) const = 0;
+
+	/**
+	 * Calculates the Lagrange multiplier of the state-input equality constraints at the given time and state.
+	 *
+	 * @param [in] time: The inquiry time
+	 * @param [in] state: The inquiry state.
+	 * @param [out] nu: The Lagrange multiplier of the state-input equality constraints.
+	 */
+	virtual void calculateStateInputConstraintLagrangian(
+			const scalar_t& time,
+			const state_vector_t& state,
+			dynamic_vector_t& nu) const = 0;
+
+	/**
+	 * Calculates the linear feedback gain at the given time.
+	 *
+	 * @param [in] time: The inquiry time
+	 * @param [out] k: value function at the inquiry time and state.
+	 */
+	virtual void getLinearFeedbackGain(
+			const scalar_t& time,
+			input_state_matrix_t& K) const = 0;
+  
   /**
    * Rewinds optimizer internal variables.
    *
@@ -855,7 +451,6 @@
  private:
   std::mutex outputDisplayGuardMutex_;
   logic_rules_machine_ptr_t logicRulesMachinePtr_;
->>>>>>> e2c9fc04
 };
 
 }  // namespace ocs2
