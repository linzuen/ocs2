/******************************************************************************
Copyright (c) 2017, Farbod Farshidian. All rights reserved.

Redistribution and use in source and binary forms, with or without
modification, are permitted provided that the following conditions are met:

* Redistributions of source code must retain the above copyright notice, this
  list of conditions and the following disclaimer.

* Redistributions in binary form must reproduce the above copyright notice,
  this list of conditions and the following disclaimer in the documentation
  and/or other materials provided with the distribution.

* Neither the name of the copyright holder nor the names of its
  contributors may be used to endorse or promote products derived from
  this software without specific prior written permission.

THIS SOFTWARE IS PROVIDED BY THE COPYRIGHT HOLDERS AND CONTRIBUTORS "AS IS"
AND ANY EXPRESS OR IMPLIED WARRANTIES, INCLUDING, BUT NOT LIMITED TO, THE
IMPLIED WARRANTIES OF MERCHANTABILITY AND FITNESS FOR A PARTICULAR PURPOSE ARE
DISCLAIMED. IN NO EVENT SHALL THE COPYRIGHT HOLDER OR CONTRIBUTORS BE LIABLE
FOR ANY DIRECT, INDIRECT, INCIDENTAL, SPECIAL, EXEMPLARY, OR CONSEQUENTIAL
DAMAGES (INCLUDING, BUT NOT LIMITED TO, PROCUREMENT OF SUBSTITUTE GOODS OR
SERVICES; LOSS OF USE, DATA, OR PROFITS; OR BUSINESS INTERRUPTION) HOWEVER
CAUSED AND ON ANY THEORY OF LIABILITY, WHETHER IN CONTRACT, STRICT LIABILITY,
OR TORT (INCLUDING NEGLIGENCE OR OTHERWISE) ARISING IN ANY WAY OUT OF THE USE
OF THIS SOFTWARE, EVEN IF ADVISED OF THE POSSIBILITY OF SUCH DAMAGE.
******************************************************************************/

#include "ocs2_oc/trajectory_adjustment/TrajectorySpreading.h"

#include <algorithm>
#include <cassert>
#include <cmath>
#include <iostream>
#include <limits>

#include <ocs2_core/NumericTraits.h>
#include <ocs2_core/misc/Numerics.h>

namespace ocs2 {

namespace {
std::ostream& operator<<(std::ostream& os, const std::pair<int, int>& ind) {
  os << "(" << ind.first << ", " << ind.second << ")";
  return os;
}

/**
 * Returns the first mismatching pair of elements from two ranges: one defined by [first1, last1) and
 * another defined by [first2,last2).
 *
 * TODO deprecate this function once switched to c++14 and use: std::mismatch(first1, last1, first2, last2)
 */
template <class InputIt1, class InputIt2>
std::pair<InputIt1, InputIt2> mismatch(InputIt1 first1, InputIt1 last1, InputIt2 first2, InputIt2 last2) {
  auto mismatchedIndex = std::mismatch(first1, last1, first2);
  while (std::distance(last2, mismatchedIndex.second) > 0) {
    --mismatchedIndex.first;
    --mismatchedIndex.second;
  }
  return mismatchedIndex;
}

}  // anonymous namespace

/******************************************************************************************************/
/******************************************************************************************************/
/******************************************************************************************************/
auto TrajectorySpreading::set(const ModeSchedule& oldModeSchedule, const ModeSchedule& newModeSchedule,
                              const scalar_array_t& oldTimeTrajectory) -> Status {
  // step 1: What modes do the original primal solution contain?
  const scalar_t oldInitTime = oldTimeTrajectory.front();
  const scalar_t oldFinalTime = oldTimeTrajectory.back();

  // note: sizeof(eventTimes) + 1 == sizeof(modeSequence)
  const int oldFirstActiveModeIndex = upperBoundIndex(oldModeSchedule.eventTimes, oldInitTime);  // no event at initial time
  const int oldLastActiveModeIndex = lowerBoundIndex(oldModeSchedule.eventTimes, oldFinalTime);  // no event at final time

  // step 2: What modes do the new mode schedule need?
  const int newFirstActiveModeIndex = upperBoundIndex(newModeSchedule.eventTimes, oldInitTime);  // no event at initial time
  const int newLastActiveModeIndex = lowerBoundIndex(newModeSchedule.eventTimes, oldFinalTime);  // no event at final time

  // the starting mode of the matched sequence may differ from the leading mode of the old mode schedule.
  auto oldStartIndexOfMatchedSequence = oldFirstActiveModeIndex;
  // the starting mode of the matched sequence must cover the newInitTime
  const auto newStartIndexOfMatchedSequence = newFirstActiveModeIndex;

  // step 3: What is the longest window of matched mode sequence?
  // the size of the window where the active modes are identical.
  // this means: mode[firstMatchingModeIndex + w] != updatedMode[updatedFirstMatchingModeIndex + w]
  size_t w = 0;
  while (oldStartIndexOfMatchedSequence < oldModeSchedule.modeSequence.size()) {
    // TODO: change to std::mismatch(first1, last1, first2, last2). It is supported since c++14
    // +1 to include the last active mode
    const auto mismatchedIndex = mismatch(oldModeSchedule.modeSequence.cbegin() + oldStartIndexOfMatchedSequence,
                                          oldModeSchedule.modeSequence.cbegin() + oldLastActiveModeIndex + 1,
                                          newModeSchedule.modeSequence.cbegin() + newStartIndexOfMatchedSequence,
                                          newModeSchedule.modeSequence.cbegin() + newLastActiveModeIndex + 1);

    w = std::distance(oldModeSchedule.modeSequence.begin() + oldStartIndexOfMatchedSequence, mismatchedIndex.first);

    if (w > 0) {
      break;
    } else {
      // move starting index forward to find the first matched mode in the old mode schedule
      ++oldStartIndexOfMatchedSequence;
    }
  }

  // matched event times. Used to store event time that is likely to be spread.
  // note: (beginEventItr + w - 1) <= endEventItr. There are w - 1 event times between w modes.
  scalar_array_t oldMatchedEventTimes;
  scalar_array_t newMatchedEventTimes;
  keepEventDataInInterval_ = {0, 0};
  // Add corresponding matched event time
  // Phase 1: Add all event time that are between modes. Those event time show up in both original and modified trajectories.
  if (w > 0) {
    const auto oldBeginEventItr = oldModeSchedule.eventTimes.begin() + oldStartIndexOfMatchedSequence;
    oldMatchedEventTimes.assign(oldBeginEventItr, oldBeginEventItr + w - 1);

    const auto newBeginEventItr = newModeSchedule.eventTimes.begin() + newStartIndexOfMatchedSequence;
    newMatchedEventTimes.assign(newBeginEventItr, newBeginEventItr + w - 1);

    // w - 1 events are kept in total
    keepEventDataInInterval_.first = oldStartIndexOfMatchedSequence - oldFirstActiveModeIndex;
    keepEventDataInInterval_.second = keepEventDataInInterval_.first + w - 1;
  }

  // Phase 2: Add triggering event time if the first matched mode is NOT the leading mode of the old mode schedule.
  // As the first matched mode must be the leading mode of the new mode schedule, in the case that the first matched mode is NOT the
  // leading mode of the old mode schedule, the triggering event time need to be shifted back to the beginning of trajectories
  // In summary, Triggering event time can be either ignored (leading mode of both old and new schedule are matched) or shifted backward.
  if (w > 0 && oldStartIndexOfMatchedSequence > oldFirstActiveModeIndex) {
    const auto oldLastTriggeredEvent = oldModeSchedule.eventTimes[oldStartIndexOfMatchedSequence - 1];
    const auto newLastTriggeredEvent = oldInitTime - 1e-4;  // a bit before the updated initial time

    oldMatchedEventTimes.insert(oldMatchedEventTimes.begin(), oldLastTriggeredEvent);
    newMatchedEventTimes.insert(newMatchedEventTimes.begin(), newLastTriggeredEvent);
  }

  // Phase 3: Add ending event time if that of the old mode schedule is less than that of the new mode schedule.
  // The situation is similar to phase 2 where ending event time is added if it has to be spread till the end of truncated trajectories.
  // If the last active mode of the old mode schedule is matched, the ending event time can be either left untouched or moved backward(no
  // space for spreading forward). But in both cases, we don't have to add the ending event time as everything after the new ending event
  // time will be erased.
  // If the last active mode of the old mode schedule is NOT matched but the last active mode of the new mode schedule is matched, that
  // indicates the old ending event time need to be spread till the end of trajectories.
  // If neither new last active mode and old last active mode is matched, we have to compare the corresponding ending event time.
  const bool isLastActiveModeOfOldModeSequenceMatched = oldStartIndexOfMatchedSequence + w - 1 == oldLastActiveModeIndex;
  const bool isLastActiveModeOfNewModeSequenceMatched = newStartIndexOfMatchedSequence + w - 1 == newLastActiveModeIndex;
  if (!isLastActiveModeOfOldModeSequenceMatched &&
      (isLastActiveModeOfNewModeSequenceMatched || oldModeSchedule.eventTimes[oldStartIndexOfMatchedSequence + w - 1] <
                                                       newModeSchedule.eventTimes[newStartIndexOfMatchedSequence + w - 1])) {
    const auto oldLEndEvent = oldModeSchedule.eventTimes[oldStartIndexOfMatchedSequence + w - 1];
    const auto newEndEvent =
        isLastActiveModeOfNewModeSequenceMatched ? oldFinalTime + 1e-4 : newModeSchedule.eventTimes[newStartIndexOfMatchedSequence + w - 1];

    oldMatchedEventTimes.push_back(oldLEndEvent);
    newMatchedEventTimes.push_back(newEndEvent);
  }

  assert(oldMatchedEventTimes.size() == newMatchedEventTimes.size());

  // find the start index of erasing(include the start index) (by default preserve all)
  eraseFromIndex_ = oldTimeTrajectory.size();
  if (w == 0) {
    // erase all
    eraseFromIndex_ = 0;
  }
  // if last mode of the new mode sequence is NOT matched
  else if (!isLastActiveModeOfNewModeSequenceMatched) {
    const auto mismatchEventTime = newModeSchedule.eventTimes[newStartIndexOfMatchedSequence + w - 1];
    eraseFromIndex_ = upperBoundIndex(oldTimeTrajectory, mismatchEventTime);
  }

  // computes the index of the spreading values and intervals
  computeSpreadingStrategy(oldTimeTrajectory, oldMatchedEventTimes, newMatchedEventTimes);

  // status
<<<<<<< HEAD
  const auto reportStatus = [&]() {
    Status status;
    status.willTruncate = (eraseFromIndex_ < oldTimeTrajectory.size()) ? true : false;
    status.willPerformTrajectorySpreading = false;
    for (size_t i = 0; i < spreadingValueIndices_.size(); i++) {
      if (std::abs(static_cast<int>(beginIndices_[i]) - static_cast<int>(endIndices_[i])) > 1) {
        status.willPerformTrajectorySpreading = true;
      }
    }  // end of i loop
=======
  const auto reportStatus = [&]() -> Status {
    Status status;
    status.willTruncate = (eraseFromIndex_ < oldTimeTrajectory.size());
    status.willPerformTrajectorySpreading = !spreadingValueIndices_.empty();
>>>>>>> b0255160
    return status;
  };

  // debug print
  if (debugPrint_) {
    const auto oldFirstMatchedModeItr = oldModeSchedule.modeSequence.begin() + oldStartIndexOfMatchedSequence;
    const auto newFirstMatchedModeItr = newModeSchedule.modeSequence.begin() + newStartIndexOfMatchedSequence;

    std::cerr << "[TrajectorySpreading]:\n";
    std::cerr << "    ### Old Mode:         ";
    for (int i = 0; i < oldModeSchedule.modeSequence.size(); i++) {
      if (i == oldFirstActiveModeIndex) {
        std::cerr << "\033[0;33m";
      }

      std::cerr << oldModeSchedule.modeSequence[i];

      if (i != 0) {
        std::cerr << "(" << oldModeSchedule.eventTimes[i - 1] << ")";
      }

      if (i == oldFirstActiveModeIndex) {
        std::cerr << " \033[0;34m|" << oldInitTime << "|\033[0;33m";
      }

      if (i == oldLastActiveModeIndex) {
        std::cerr << " \033[0;34m|" << oldFinalTime << "|\033[0;33m";
      }
      std::cerr << " ";

      if (i == oldLastActiveModeIndex) {
        std::cerr << "\033[0m";
      }
    }
    std::cerr << "\n";

    std::cerr << "    ### New Mode:         ";
    for (int i = 0; i < newModeSchedule.modeSequence.size(); i++) {
      if (i == newFirstActiveModeIndex) {
        std::cerr << "\033[0;33m";
      }

      std::cerr << newModeSchedule.modeSequence[i];

      if (i != 0) {
        std::cerr << "(" << newModeSchedule.eventTimes[i - 1] << ")";
      }

      if (i == newFirstActiveModeIndex) {
        std::cerr << " \033[0;34m|" << oldInitTime << "|\033[0;33m";
      }
      if (i == newLastActiveModeIndex) {
        std::cerr << " \033[0;34m|" << oldFinalTime << "|\033[0;33m";
      }
      std::cerr << " ";

      if (i == newLastActiveModeIndex) {
        std::cerr << "\033[0m";
      }
    }
    std::cerr << "\n";

    std::cerr << "    ### Time Period:     [" << oldTimeTrajectory.front() << ", " << oldTimeTrajectory.back() << "]\n";
    std::cerr << "    ### Time Trajectory: {";
    for (int i = 0; i < oldTimeTrajectory.size(); i++) {
      if (i % 5 == 0) {
        std::cerr << "\033[0;33m|" << i << "|\033[0m";
      }
      std::cerr << oldTimeTrajectory[i] << "  ";
    }
    std::cerr << "}\n";
    std::cerr << "    ### Updated Mode Active At " << *newFirstMatchedModeItr << "\n";
    std::cerr << "    ### Matching Mode Window: " << w << "\n";

    std::cerr << "    ### Matching Mode:         ";
    std::for_each(oldFirstMatchedModeItr, oldFirstMatchedModeItr + w, [](size_t i) { std::cerr << i << "  "; });
    std::cerr << "\n";
    std::cerr << "    ### Matching Updated Mode: ";
    std::for_each(newFirstMatchedModeItr, newFirstMatchedModeItr + w, [](size_t i) { std::cerr << i << "  "; });
    std::cerr << "\n";

    std::cerr << "    ### Matching Event Times:         ";
    std::for_each(oldMatchedEventTimes.begin(), oldMatchedEventTimes.end(), [](scalar_t t) { std::cerr << t << "  "; });
    std::cerr << "\n";
    std::cerr << "    ### Matching Updated Event Times: ";
    std::for_each(newMatchedEventTimes.begin(), newMatchedEventTimes.end(), [](scalar_t t) { std::cerr << t << "  "; });
    std::cerr << "\n";
    std::cerr << "    ### Updated PostEventIndices: ";
    std::for_each(updatedPostEventIndices_.begin(), updatedPostEventIndices_.end(), [](size_t i) { std::cerr << i << "  "; });
    std::cerr << "\n";
    std::cerr << "    ### Updated Matched Times: ";
    std::for_each(updatedMatchedEventTimes_.begin(), updatedMatchedEventTimes_.end(), [](scalar_t t) { std::cerr << t << "  "; });

    if (eraseFromIndex_ == 0) {
      std::cerr << "    ### Will erase the whole trajectory!\n";
    } else if (eraseFromIndex_ < oldTimeTrajectory.size()) {
      std::cerr << "Spreading strategy [format: index] \n";
      std::cerr << "    ###  0  <-- keeping --> " << eraseFromIndex_ << " <-- erasing --> " << oldTimeTrajectory.size() - 1 << "\n";
      std::cerr << "Spreading strategy [format: time] \n";
      std::cerr << "    ### " << oldTimeTrajectory.front() << " <-- keeping --> " << oldTimeTrajectory[eraseFromIndex_]
                << " <-- erasing --> " << oldTimeTrajectory.back() << "\n";
    } else {
      std::cerr << "    ### Will not erase any part of the trajectory!\n";
    }

    std::cerr << "    ### Keep event data within [" << keepEventDataInInterval_.first << ", " << keepEventDataInInterval_.second << ")\n";

    std::cerr << "    ### trajectory spreading strategy for trajectories [format: [begin, end)] \n";
    for (size_t i = 0; i < spreadingValueIndices_.size(); i++) {
      std::cerr << "        " << beginIndices_[i] << " --> " << endIndices_[i] << " using value at " << spreadingValueIndices_[i] << "\n";
    }
  }

  return reportStatus();
}

/******************************************************************************************************/
/******************************************************************************************************/
/******************************************************************************************************/
void TrajectorySpreading::computeSpreadingStrategy(const scalar_array_t& oldTimeTrajectory, const scalar_array_t& oldMatchedEventTimes,
                                                   const scalar_array_t& newMatchedEventTimes) {
  // output containers
  beginIndices_.clear();
  endIndices_.clear();
  spreadingValueIndices_.clear();
  updatedPostEventIndices_.clear();
  updatedMatchedEventTimes_.clear();

  // finds the indices of the post event time
  size_array_t oldPostEventIndices = findPostEventIndices(oldMatchedEventTimes, oldTimeTrajectory);

  // finds the indices of the new post event time
  size_array_t newPostEventIndices = findPostEventIndices(newMatchedEventTimes, oldTimeTrajectory);

  // spreading periods and value indices
  for (size_t j = 0; j < oldPostEventIndices.size(); j++) {
    const size_t oldPreEventIndex = oldPostEventIndices[j] - 1;

    /**
     * Backward spreading
     *
     * |- - - - - - - - * - - - - - -|  Old event
     *           _______|
     *          /
     * |- -  - * - |(erase from here)| New event
     *
     *
     * The end index should be smaller or equal to the index of the first erased time stamp
     */
    if (newPostEventIndices[j] < oldPostEventIndices[j]) {
      const size_t endIndex = std::min(oldPostEventIndices[j], eraseFromIndex_);
      beginIndices_.push_back(newPostEventIndices[j]);
      endIndices_.push_back(endIndex);
      spreadingValueIndices_.push_back(oldPostEventIndices[j]);

      // Check the assumption that zero length adjustment is excluded. Note that (newPostEventIndices[j] != eraseFromIndex_) since
      // eraseFromIndex_ will be the next postEventIndex after newPostEventIndices[j]. See phase 3 of adding matched event time.
      assert(beginIndices_.back() != endIndices_.back());
    }

    /**
     * Forward spreading
     *
     * |- * - - (*) - - * - - - -|  Old event
     *    |      |__________
     *    |_________        |
     *              |       |
     * |- - - - - - * - - -(*) - - | New event
     *
     *
     * The begin index should be larger than the previous new event index when overlapping occurs in the forward spreadind case. Otherwise
     * the current mode will override the previous mode resulting in wrong mode sequence.
     */
    else if (newPostEventIndices[j] > oldPostEventIndices[j]) {
      const size_t beginIndex = (j == 0 ? oldPostEventIndices[j] : std::max(oldPostEventIndices[j], newPostEventIndices[j - 1]));
      beginIndices_.push_back(beginIndex);
      endIndices_.push_back(newPostEventIndices[j]);
      spreadingValueIndices_.push_back(oldPreEventIndex);

      // Check the assumption that zero length adjustment is excluded. Note that oldPostEventIndices[j] and newPostEventIndices[j - 1]
      // must be different.
      assert(beginIndices_.back() != endIndices_.back());
    }

    // the first index can be post event index but it is meaningless to store it in the indices array.
    // similarly, the last index can be pre-event index but it is meaningless to store it in the indices array.
    if (newPostEventIndices[j] != 0 && newPostEventIndices[j] < eraseFromIndex_) {
      updatedPostEventIndices_.push_back(newPostEventIndices[j]);
      updatedMatchedEventTimes_.push_back(newMatchedEventTimes[j]);
    }
  }  // end of j loop
}

/******************************************************************************************************/
/******************************************************************************************************/
/******************************************************************************************************/
void TrajectorySpreading::adjustTimeTrajectory(scalar_array_t& timeTrajectory) const {
  timeTrajectory.erase(timeTrajectory.begin() + eraseFromIndex_, timeTrajectory.end());

  for (size_t i = 0; i < updatedPostEventIndices_.size(); i++) {
    assert(updatedPostEventIndices_[i] < timeTrajectory.size());
    constexpr auto eps = numeric_traits::weakEpsilon<scalar_t>();
    timeTrajectory[updatedPostEventIndices_[i] - 1] = updatedMatchedEventTimes_[i];
    timeTrajectory[updatedPostEventIndices_[i]] = std::min(updatedMatchedEventTimes_[i] + eps, timeTrajectory.back());
  }  // end of i loop
}

}  // namespace ocs2<|MERGE_RESOLUTION|>--- conflicted
+++ resolved
@@ -31,7 +31,6 @@
 
 #include <algorithm>
 #include <cassert>
-#include <cmath>
 #include <iostream>
 #include <limits>
 
@@ -178,22 +177,10 @@
   computeSpreadingStrategy(oldTimeTrajectory, oldMatchedEventTimes, newMatchedEventTimes);
 
   // status
-<<<<<<< HEAD
-  const auto reportStatus = [&]() {
-    Status status;
-    status.willTruncate = (eraseFromIndex_ < oldTimeTrajectory.size()) ? true : false;
-    status.willPerformTrajectorySpreading = false;
-    for (size_t i = 0; i < spreadingValueIndices_.size(); i++) {
-      if (std::abs(static_cast<int>(beginIndices_[i]) - static_cast<int>(endIndices_[i])) > 1) {
-        status.willPerformTrajectorySpreading = true;
-      }
-    }  // end of i loop
-=======
   const auto reportStatus = [&]() -> Status {
     Status status;
     status.willTruncate = (eraseFromIndex_ < oldTimeTrajectory.size());
     status.willPerformTrajectorySpreading = !spreadingValueIndices_.empty();
->>>>>>> b0255160
     return status;
   };
 
