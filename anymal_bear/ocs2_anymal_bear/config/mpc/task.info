--- conflicted
+++ resolved
@@ -71,7 +71,6 @@
 
   ddp
   {
-<<<<<<< HEAD
     nThreads                         3
     threadPriority                   50
 
@@ -84,7 +83,7 @@
     checkNumericalStability          0
     debugPrintRollout                0
     debugCaching                     0
-    
+
     AbsTolODE                        1e-5
     RelTolODE                        1e-3
     maxNumStepsPerSecond             10000
@@ -100,51 +99,13 @@
     riskSensitiveCoeff               0
 
     strategy                         LINE_SEARCH
-    lineSearch                       
+    lineSearch
     {
         minStepLength                1e-4
         maxStepLength                1.0
         hessianCorrectionStrategy    DIAGONAL_SHIFT
         hessianCorrectionMultiple    1e-5
     }
-=======
-
-    maxNumIterations              10      ;50
-    minLearningRate               1e-4     ;0.1
-    maxLearningRate               1.0
-    minRelCost                    0.1     ;0.01
-    stateConstraintPenaltyCoeff   5.0
-    stateConstraintPenaltyBase    0.0
-    inequalityConstraintDelta     5.0
-    inequalityConstraintMu        0.1
-    meritFunctionRho              50.0
-    constraintStepSize            1.0
-    displayInfo                   0
-    displayShortSummary           1
-    debugPrintRollout             0
-
-    AbsTolODE                     1e-5  ;1e-6
-    RelTolODE                     1e-3  ;1e-4
-    minTimeStep                   1e-2
-    useMakePSD                    0
-    addedRiccatiDiagonal          1e-5
-    maxNumStepsPerSecond          50000
-    simulationIsConstrained       0
-    noStateConstraints            0
-    minAbsConstraint1ISE          5e-3
-    minRelConstraint1ISE          5e-6
-    checkNumericalStability       0
-
-    useMultiThreading             1
-    nThreads                      3
-    threadPriority                50
-    debugPrintMP                  0
-    lsStepsizeGreedy              1
-
-    useRiccatiSolver              1
-
-    useFeedbackPolicy               1
->>>>>>> 87db3d4a
   }
 
   rollout
