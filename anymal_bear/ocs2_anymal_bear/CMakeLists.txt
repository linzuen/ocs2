cmake_minimum_required(VERSION 3.0)
project(ocs2_anymal_bear)

find_package(catkin REQUIRED COMPONENTS
  roslib
  ocs2_anymal_bear_switched_model
  ocs2_quadruped_interface
)

## Eigen3
find_package(Eigen3 3.3 REQUIRED NO_MODULE)

find_package(Boost REQUIRED COMPONENTS
  filesystem
)

# Pybind11
option(USE_PYBIND_PYTHON_3 "Use python3-compatible python bindings" OFF)
if(USE_PYBIND_PYTHON_3)
  set(PYTHON_EXECUTABLE /usr/bin/python3)
  set(PYBIND11_PYTHON_VERSION 3.6 CACHE STRING "")
endif(USE_PYBIND_PYTHON_3)
find_package(pybind11 QUIET)

<<<<<<< HEAD
set(CMAKE_CXX_FLAGS "${CMAKE_CXX_FLAGS} -pthread -fopenmp -std=c++11 -Wfatal-errors")
=======
set(CMAKE_CXX_FLAGS "${CMAKE_CXX_FLAGS} -pthread -fopenmp -std=c++11 -Wfatal-errors -fPIC")
>>>>>>> a71a5389

###################################
## catkin specific configuration ##
###################################
## The catkin_package macro generates cmake config files for your package
## Declare things to be passed to dependent projects
## INCLUDE_DIRS: uncomment this if you package contains header files
## LIBRARIES: libraries you create in this project that dependent projects also need
## CATKIN_DEPENDS: catkin_packages dependent projects also need
## DEPENDS: system dependencies of this project that dependent projects also need
catkin_package(
  INCLUDE_DIRS 
    include
    ${EIGEN_INCLUDE_DIRS}
  
  LIBRARIES
    ${PROJECT_NAME}

  CATKIN_DEPENDS
    ocs2_anymal_bear_switched_model
    ocs2_quadruped_interface

  DEPENDS
    Boost
)

###########
## Build ##
###########

## Specify additional locations of header files
## Your package locations should be listed before other locations
# include_directories(include)
include_directories(
  include
  ${EIGEN_INCLUDE_DIRS}
  ${catkin_INCLUDE_DIRS}
)

# Declare a C++ library
add_library(${PROJECT_NAME}
        src/AnymalBearInterface.cpp
)
add_dependencies(${PROJECT_NAME}
  ${${PROJECT_NAME}_EXPORTED_TARGETS}
  ${catkin_EXPORTED_TARGETS}
)
target_link_libraries(${PROJECT_NAME}
  ${catkin_LIBRARIES}
)
#set_property(TARGET ocs2_anymal_bear_interface PROPERTY POSITION_INDEPENDENT_CODE ON)

add_executable(${PROJECT_NAME}_mpc_node
        src/AnymalBearMpcNode.cpp
)
add_dependencies(${PROJECT_NAME}_mpc_node
  ${PROJECT_NAME}
  ${${PROJECT_NAME}_EXPORTED_TARGETS}
  ${catkin_EXPORTED_TARGETS}
)
target_link_libraries(${PROJECT_NAME}_mpc_node
  ${PROJECT_NAME}
  ${catkin_LIBRARIES}
)

add_executable(${PROJECT_NAME}_dummy_mrt_node
        test/AnymalBearDummyMRT.cpp
)
add_dependencies(${PROJECT_NAME}_dummy_mrt_node
  ${PROJECT_NAME}
  ${${PROJECT_NAME}_EXPORTED_TARGETS}
  ${catkin_EXPORTED_TARGETS}
)
target_link_libraries(${PROJECT_NAME}_dummy_mrt_node
  ${PROJECT_NAME}
  ${catkin_LIBRARIES}
)

# PyBindings library (c++ side)
add_library(${PROJECT_NAME}_PyBindings_cpp
        src/AnymalBearPyBindings.cpp
)
add_dependencies(${PROJECT_NAME}_PyBindings_cpp
  ${PROJECT_NAME}
  ${catkin_EXPORTED_TARGETS}
)
target_link_libraries(${PROJECT_NAME}_PyBindings_cpp
  ${PROJECT_NAME}
  ${catkin_LIBRARIES}
)

# Build python bindings if possible
if(${pybind11_FOUND})
  pybind11_add_module(AnymalBearPyBindings SHARED
    src/pyBindModule.cpp
  )
  add_dependencies(AnymalBearPyBindings
    ${PROJECT_NAME}_PyBindings_cpp
    ${catkin_EXPORTED_TARGETS}
  )
  target_link_libraries(AnymalBearPyBindings PRIVATE
    ${PROJECT_NAME}_PyBindings_cpp
    ${catkin_LIBRARIES}
  )

  if(USE_PYBIND_PYTHON_3)
    # unfortunately this appears not to be discoverable yet because the sourcing process assumes python2.7
    set_target_properties(AnymalBearPyBindings
      PROPERTIES LIBRARY_OUTPUT_DIRECTORY ${CATKIN_DEVEL_PREFIX}/lib/python3.6/dist-packages/${PROJECT_NAME}
    )
  else(USE_PYBIND_PYTHON_3)
    set_target_properties(AnymalBearPyBindings
        PROPERTIES LIBRARY_OUTPUT_DIRECTORY ${CATKIN_DEVEL_PREFIX}/${CATKIN_PACKAGE_PYTHON_DESTINATION}
    )
  endif(USE_PYBIND_PYTHON_3)

  catkin_python_setup()
endif()

#############
## Install ##
#############

install(TARGETS ${PROJECT_NAME}
        ARCHIVE DESTINATION ${CATKIN_PACKAGE_LIB_DESTINATION}
        LIBRARY DESTINATION ${CATKIN_PACKAGE_LIB_DESTINATION}
        RUNTIME DESTINATION ${CATKIN_PACKAGE_BIN_DESTINATION}
        )

install(DIRECTORY include/${PROJECT_NAME}/
        DESTINATION ${CATKIN_PACKAGE_INCLUDE_DESTINATION})

install(TARGETS
            ${PROJECT_NAME}_mpc_node
            ${PROJECT_NAME}_dummy_mrt_node
        RUNTIME DESTINATION ${CATKIN_PACKAGE_BIN_DESTINATION})

install(DIRECTORY config launch
        DESTINATION ${CATKIN_PACKAGE_SHARE_DESTINATION}
        )

#############
## Testing ##
#############
if(${pybind11_FOUND})
  catkin_add_gtest(${PROJECT_NAME}_pybindings_test
    test/PyBindingsTest.cpp
    )
  target_link_libraries(${PROJECT_NAME}_pybindings_test
    ${PROJECT_NAME}_PyBindings_cpp
    ${catkin_LIBRARIES}
    ${Boost_LIBRARIES}
    )
endif()<|MERGE_RESOLUTION|>--- conflicted
+++ resolved
@@ -22,11 +22,7 @@
 endif(USE_PYBIND_PYTHON_3)
 find_package(pybind11 QUIET)
 
-<<<<<<< HEAD
-set(CMAKE_CXX_FLAGS "${CMAKE_CXX_FLAGS} -pthread -fopenmp -std=c++11 -Wfatal-errors")
-=======
 set(CMAKE_CXX_FLAGS "${CMAKE_CXX_FLAGS} -pthread -fopenmp -std=c++11 -Wfatal-errors -fPIC")
->>>>>>> a71a5389
 
 ###################################
 ## catkin specific configuration ##
@@ -78,6 +74,18 @@
   ${catkin_LIBRARIES}
 )
 #set_property(TARGET ocs2_anymal_bear_interface PROPERTY POSITION_INDEPENDENT_CODE ON)
+
+add_executable(${PROJECT_NAME}_planning
+        src/planning.cpp
+        )
+add_dependencies(${PROJECT_NAME}_planning
+        ${${PROJECT_NAME}_EXPORTED_TARGETS}
+        ${catkin_EXPORTED_TARGETS}
+        )
+target_link_libraries(${PROJECT_NAME}_planning
+        ${PROJECT_NAME}
+        ${catkin_LIBRARIES}
+        )
 
 add_executable(${PROJECT_NAME}_mpc_node
         src/AnymalBearMpcNode.cpp
@@ -160,6 +168,7 @@
         DESTINATION ${CATKIN_PACKAGE_INCLUDE_DESTINATION})
 
 install(TARGETS
+            ${PROJECT_NAME}_planning
             ${PROJECT_NAME}_mpc_node
             ${PROJECT_NAME}_dummy_mrt_node
         RUNTIME DESTINATION ${CATKIN_PACKAGE_BIN_DESTINATION})
