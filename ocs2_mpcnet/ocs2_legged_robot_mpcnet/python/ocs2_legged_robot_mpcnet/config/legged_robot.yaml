--- conflicted
+++ resolved
@@ -1,246 +1,3 @@
-<<<<<<< HEAD
-config:
-  #
-  # general
-  #
-  # name of the robot
-  NAME: "legged_robot"
-  # description of the training run
-  DESCRIPTION: "description"
-  # state dimension
-  STATE_DIM: 24
-  # input dimension
-  INPUT_DIM: 24
-  # target trajectories state dimension
-  TARGET_STATE_DIM: 24
-  # target trajectories input dimension
-  TARGET_INPUT_DIM: 24
-  # observation dimension
-  OBSERVATION_DIM: 36
-  # action dimension
-  ACTION_DIM: 24
-  # expert number
-  EXPERT_NUM: 3
-  # default state
-  DEFAULT_STATE:
-    - 0.0    # normalized linear momentum x
-    - 0.0    # normalized linear momentum y
-    - 0.0    # normalized linear momentum z
-    - 0.0    # normalized angular momentum x
-    - 0.0    # normalized angular momentum y
-    - 0.0    # normalized angular momentum z
-    - 0.0    # position x
-    - 0.0    # position y
-    - 0.575  # position z
-    - 0.0    # orientation z
-    - 0.0    # orientation y
-    - 0.0    # orientation x
-    - -0.25  # joint position LF HAA
-    - 0.6    # joint position LF HFE
-    - -0.85  # joint position LF KFE
-    - -0.25  # joint position LH HAA
-    - -0.6   # joint position LH HFE
-    - 0.85   # joint position LH KFE
-    - 0.25   # joint position RF HAA
-    - 0.6    # joint position RF HFE
-    - -0.85  # joint position RF KFE
-    - 0.25   # joint position RH HAA
-    - -0.6   # joint position RH HFE
-    - 0.85   # joint position RH KFE
-  # default target state
-  DEFAULT_TARGET_STATE:
-    - 0.0    # normalized linear momentum x
-    - 0.0    # normalized linear momentum y
-    - 0.0    # normalized linear momentum z
-    - 0.0    # normalized angular momentum x
-    - 0.0    # normalized angular momentum y
-    - 0.0    # normalized angular momentum z
-    - 0.0    # position x
-    - 0.0    # position y
-    - 0.575  # position z
-    - 0.0    # orientation z
-    - 0.0    # orientation y
-    - 0.0    # orientation x
-    - -0.25  # joint position LF HAA
-    - 0.6    # joint position LF HFE
-    - -0.85  # joint position LF KFE
-    - -0.25  # joint position LH HAA
-    - -0.6   # joint position LH HFE
-    - 0.85   # joint position LH KFE
-    - 0.25   # joint position RF HAA
-    - 0.6    # joint position RF HFE
-    - -0.85  # joint position RF KFE
-    - 0.25   # joint position RH HAA
-    - -0.6   # joint position RH HFE
-    - 0.85   # joint position RH KFE
-  #
-  # loss
-  #
-  # epsilon to improve numerical stability of logs and denominators
-  EPSILON: 1.e-8
-  # whether to cheat by adding the gating loss
-  CHEATING: True
-  # parameter to control the relative importance of both loss types
-  LAMBDA: 1.0
-  # dictionary for the gating loss (assigns modes to experts responsible for the corresponding contact configuration)
-  EXPERT_FOR_MODE:
-    6: 1   # trot
-    9: 2   # trot
-    15: 0  # stance
-  # input cost for behavioral cloning
-  R:
-    - 0.001  # contact force LF x
-    - 0.001  # contact force LF y
-    - 0.001  # contact force LF z
-    - 0.001  # contact force LH x
-    - 0.001  # contact force LH y
-    - 0.001  # contact force LH z
-    - 0.001  # contact force RF x
-    - 0.001  # contact force RF y
-    - 0.001  # contact force RF z
-    - 0.001  # contact force RH x
-    - 0.001  # contact force RH y
-    - 0.001  # contact force RH z
-    - 5.0    # joint velocity LF HAA
-    - 5.0    # joint velocity LF HFE
-    - 5.0    # joint velocity LF KFE
-    - 5.0    # joint velocity LH HAA
-    - 5.0    # joint velocity LH HFE
-    - 5.0    # joint velocity LH KFE
-    - 5.0    # joint velocity RF HAA
-    - 5.0    # joint velocity RF HFE
-    - 5.0    # joint velocity RF KFE
-    - 5.0    # joint velocity RH HAA
-    - 5.0    # joint velocity RH HFE
-    - 5.0    # joint velocity RH KFE
-  #
-  # memory
-  #
-  # capacity of the memory
-  CAPACITY: 400000
-  #
-  # policy
-  #
-  # observation scaling
-  OBSERVATION_SCALING:
-    - 1.0  # swing phase LF
-    - 1.0  # swing phase LH
-    - 1.0  # swing phase RF
-    - 1.0  # swing phase RH
-    - 1.0  # swing phase rate LF
-    - 1.0  # swing phase rate LH
-    - 1.0  # swing phase rate RF
-    - 1.0  # swing phase rate RH
-    - 1.0  # sinusoidal bump LF
-    - 1.0  # sinusoidal bump LH
-    - 1.0  # sinusoidal bump RF
-    - 1.0  # sinusoidal bump RH
-    - 1.0  # normalized linear momentum x
-    - 1.0  # normalized linear momentum y
-    - 1.0  # normalized linear momentum z
-    - 1.0  # normalized angular momentum x
-    - 1.0  # normalized angular momentum y
-    - 1.0  # normalized angular momentum z
-    - 1.0  # position x
-    - 1.0  # position y
-    - 1.0  # position z
-    - 1.0  # orientation z
-    - 1.0  # orientation y
-    - 1.0  # orientation x
-    - 1.0  # joint position LF HAA
-    - 1.0  # joint position LF HFE
-    - 1.0  # joint position LF KFE
-    - 1.0  # joint position LH HAA
-    - 1.0  # joint position LH HFE
-    - 1.0  # joint position LH KFE
-    - 1.0  # joint position RF HAA
-    - 1.0  # joint position RF HFE
-    - 1.0  # joint position RF KFE
-    - 1.0  # joint position RH HAA
-    - 1.0  # joint position RH HFE
-    - 1.0  # joint position RH KFE
-  # action scaling
-  ACTION_SCALING:
-    - 100.0  # contact force LF x
-    - 100.0  # contact force LF y
-    - 100.0  # contact force LF z
-    - 100.0  # contact force LH x
-    - 100.0  # contact force LH y
-    - 100.0  # contact force LH z
-    - 100.0  # contact force RF x
-    - 100.0  # contact force RF y
-    - 100.0  # contact force RF z
-    - 100.0  # contact force RH x
-    - 100.0  # contact force RH y
-    - 100.0  # contact force RH z
-    - 10.0   # joint velocity LF HAA
-    - 10.0   # joint velocity LF HFE
-    - 10.0   # joint velocity LF KFE
-    - 10.0   # joint velocity LH HAA
-    - 10.0   # joint velocity LH HFE
-    - 10.0   # joint velocity LH KFE
-    - 10.0   # joint velocity RF HAA
-    - 10.0   # joint velocity RF HFE
-    - 10.0   # joint velocity RF KFE
-    - 10.0   # joint velocity RH HAA
-    - 10.0   # joint velocity RH HFE
-    - 10.0   # joint velocity RH KFE
-  #
-  # rollout
-  #
-  # RaiSim or TimeTriggered rollout for data generation and policy evaluation
-  RAISIM: True
-  # weights defining how often a gait is chosen for rollout
-  WEIGHTS_FOR_GAITS:
-    stance: 1.0
-    trot_1: 2.0
-    trot_2: 2.0
-  # settings for data generation
-  DATA_GENERATION_TIME_STEP: 0.0025
-  DATA_GENERATION_DURATION: 4.0
-  DATA_GENERATION_DATA_DECIMATION: 4
-  DATA_GENERATION_THREADS: 12
-  DATA_GENERATION_TASKS: 12
-  DATA_GENERATION_SAMPLES: 2
-  DATA_GENERATION_SAMPLING_VARIANCE:
-    - 0.05           # normalized linear momentum x
-    - 0.05           # normalized linear momentum y
-    - 0.05           # normalized linear momentum z
-    - 0.00135648942  # normalized angular momentum x: 1.62079 / 52.1348 * 2.5 / 180.0 * pi
-    - 0.00404705526  # normalized angular momentum y: 4.83559 / 52.1348 * 2.5 / 180.0 * pi
-    - 0.00395351148  # normalized angular momentum z: 4.72382 / 52.1348 * 2.5 / 180.0 * pi
-    - 0.01           # position x
-    - 0.01           # position y
-    - 0.01           # position z
-    - 0.00872664625  # orientation z: 0.5 / 180.0 * pi
-    - 0.00872664625  # orientation y: 0.5 / 180.0 * pi
-    - 0.00872664625  # orientation x: 0.5 / 180.0 * pi
-    - 0.00872664625  # joint position LF HAA: 0.5 / 180.0 * pi
-    - 0.00872664625  # joint position LF HFE: 0.5 / 180.0 * pi
-    - 0.00872664625  # joint position LF KFE: 0.5 / 180.0 * pi
-    - 0.00872664625  # joint position LH HAA: 0.5 / 180.0 * pi
-    - 0.00872664625  # joint position LH HFE: 0.5 / 180.0 * pi
-    - 0.00872664625  # joint position LH KFE: 0.5 / 180.0 * pi
-    - 0.00872664625  # joint position RF HAA: 0.5 / 180.0 * pi
-    - 0.00872664625  # joint position RF HFE: 0.5 / 180.0 * pi
-    - 0.00872664625  # joint position RF KFE: 0.5 / 180.0 * pi
-    - 0.00872664625  # joint position RH HAA: 0.5 / 180.0 * pi
-    - 0.00872664625  # joint position RH HFE: 0.5 / 180.0 * pi
-    - 0.00872664625  # joint position RH KFE: 0.5 / 180.0 * pi
-  # settings for computing metrics
-  POLICY_EVALUATION_TIME_STEP: 0.0025
-  POLICY_EVALUATION_DURATION: 4.0
-  POLICY_EVALUATION_THREADS: 3
-  POLICY_EVALUATION_TASKS: 3
-  #
-  # training
-  #
-  BATCH_SIZE: 128
-  LEARNING_RATE: 1.e-3
-  LEARNING_ITERATIONS: 100000
-  GRADIENT_CLIPPING: False
-  GRADIENT_CLIPPING_VALUE: 1.0
-=======
 #
 # general
 #
@@ -479,4 +236,5 @@
 BATCH_SIZE: 128
 LEARNING_RATE: 1.e-3
 LEARNING_ITERATIONS: 100000
->>>>>>> 9f0f108b
+GRADIENT_CLIPPING: False
+GRADIENT_CLIPPING_VALUE: 1.0