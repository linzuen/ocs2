--- conflicted
+++ resolved
@@ -38,8 +38,4 @@
 DTYPE = torch.float
 
 # device on which tensors will be allocated
-<<<<<<< HEAD
-device = torch.device("cuda")
-=======
-DEVICE = torch.device("cpu")
->>>>>>> 3ae467a0
+DEVICE = torch.device("cuda")